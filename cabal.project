--- conflicted
+++ resolved
@@ -1,17 +1,6 @@
 packages: .
 
-<<<<<<< HEAD
--- use recent version of SBV
-constraints: sbv >=8.15
-constraints: libBF >=0.6
-
--- required by pact
 -- these upper bounds are required in order to not break payload validation in chainweb
-=======
--- build system related
-constraints: sbv <8.15
--- required by pact -- these upper bounds are required in order to not break payload validation in chainweb
->>>>>>> b1b511f2
 constraints: base16-bytestring <1
 constraints: prettyprinter <1.6.1
 constraints: hashable <1.3.1
