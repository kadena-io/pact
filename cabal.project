--- conflicted
+++ resolved
@@ -4,10 +4,7 @@
 
 package pact
     tests: True
-<<<<<<< HEAD
-=======
     profiling: True
->>>>>>> cd349c77
 
 debug-info: True
 
