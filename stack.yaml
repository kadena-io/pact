--- conflicted
+++ resolved
@@ -20,12 +20,9 @@
 extra-deps:
   - bound-2
   - ed25519-donna-0.1.1
-<<<<<<< HEAD
   - megaparsec-6.5.0
   - parser-combinators-1.0.0
-=======
   - algebraic-graphs-0.1.1.1
->>>>>>> c11df1d4
 
 flags: {}
 
