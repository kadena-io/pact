# stack yaml for ghc builds

<<<<<<< HEAD
resolver: lts-15.3
=======
resolver: lts-14.27
>>>>>>> 8aae8f60

extra-deps:
  # --- Missing from Stackage --- #
  - ed25519-donna-0.1.1
  - hspec-golden-0.1.0.1
  - direct-sqlite-2.3.26
  - sbv-8.6

  # --- Forced Downgrades --- #
  - megaparsec-7.0.5
  - prettyprinter-1.6.0

  # --- Custom Pins --- #
  - git: https://github.com/kadena-io/thyme.git
    commit: 6ee9fcb026ebdb49b810802a981d166680d867c9<|MERGE_RESOLUTION|>--- conflicted
+++ resolved
@@ -1,10 +1,6 @@
 # stack yaml for ghc builds
 
-<<<<<<< HEAD
-resolver: lts-15.3
-=======
-resolver: lts-14.27
->>>>>>> 8aae8f60
+resolver: lts-15.4
 
 extra-deps:
   # --- Missing from Stackage --- #
