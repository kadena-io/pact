# stack yaml for ghc builds

resolver: lts-14.7

extra-deps:
  # --- Missing from Stackage --- #
  - ed25519-donna-0.1.1

  # --- Forced Downgrades --- #
  - hedgehog-0.6.1
  - sbv-8.2

  # --- Forced Upgrades --- #
<<<<<<< HEAD
  - sbv-8.2
  - hedgehog-1.0.1
=======
  - trifecta-2.1
>>>>>>> 938c1624

  # --- Custom Pins --- #
  - git: https://github.com/kadena-io/thyme.git
    commit: 6ee9fcb026ebdb49b810802a981d166680d867c9<|MERGE_RESOLUTION|>--- conflicted
+++ resolved
@@ -7,16 +7,10 @@
   - ed25519-donna-0.1.1
 
   # --- Forced Downgrades --- #
-  - hedgehog-0.6.1
   - sbv-8.2
 
   # --- Forced Upgrades --- #
-<<<<<<< HEAD
-  - sbv-8.2
-  - hedgehog-1.0.1
-=======
   - trifecta-2.1
->>>>>>> 938c1624
 
   # --- Custom Pins --- #
   - git: https://github.com/kadena-io/thyme.git
