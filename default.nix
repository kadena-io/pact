--- conflicted
+++ resolved
@@ -16,10 +16,7 @@
 };
 
 in
-<<<<<<< HEAD
-  (import rp { nixpkgsOverlays = [ overlay ]; }).project ({ pkgs, ... }: {
-=======
-  (import rp { inherit system; }).project ({ pkgs, ... }:
+  (import rp { inherit system; nixpkgsOverlays = [ overlay ]; }).project ({ pkgs, ... }:
   let gitignore = pkgs.callPackage (pkgs.fetchFromGitHub {
         owner = "siers";
         repo = "nix-gitignore";
@@ -28,7 +25,6 @@
       }) {};
   in
   {
->>>>>>> 78b8db27
     name = "pact";
     overrides = self: super: with pkgs.haskell.lib;
       let guardGhcjs = p: if self.ghc.isGhcjs or false then null else p;
@@ -63,15 +59,9 @@
             hlint = self.callHackage "hlint" "2.0.14" {};
             # hoogle = self.callHackage "hoogle" "5.0.15" {};
 
-<<<<<<< HEAD
             # sbv with a patch to disable "unsupported query call" until it's fixed upstream
-            sbv = pkgs.haskell.lib.dontCheck (self.callCabal2nix "sbv" (pkgs.fetchFromGitHub {
+            sbv = dontCheck (self.callCabal2nix "sbv" (pkgs.fetchFromGitHub {
               owner = "joelburget";
-=======
-            # sbv >= 7.9
-            sbv = dontCheck (self.callCabal2nix "sbv" (pkgs.fetchFromGitHub {
-              owner = "LeventErkok";
->>>>>>> 78b8db27
               repo = "sbv";
               rev = "8d13e26255178c5ee5b5b3fad97873ff214d7470";
               sha256 = "13hzbf6pxl0spf2j5sdjflpqd3al895b71dwg82dspxp4jzgsjcs";
