{-# LANGUAGE LambdaCase #-}
{-# LANGUAGE RecordWildCards #-}
{-# LANGUAGE TemplateHaskell #-}
{-# LANGUAGE ScopedTypeVariables #-}
{-# LANGUAGE TupleSections #-}
{-# LANGUAGE FlexibleContexts #-}
{-# LANGUAGE BangPatterns #-}
{-# LANGUAGE OverloadedStrings #-}
{-# LANGUAGE PatternSynonyms #-}
{-# LANGUAGE ViewPatterns #-}
-- |
-- Module      :  Pact.Compile
-- Copyright   :  (C) 2016 Stuart Popejoy
-- License     :  BSD-style (see the file LICENSE)
-- Maintainer  :  Stuart Popejoy <stuart@kadena.io>
--
-- Compiler from 'Exp' -> 'Term Name'
--

module Pact.Compile
    (
     compile,compileExps
    ,MkInfo,mkEmptyInfo,mkStringInfo,mkTextInfo
    )

where

import Text.Trifecta as TF
import Text.Trifecta.Delta as TF
import Control.Applicative
import Data.List
import Control.Monad
import Control.Monad.Except
import Control.Monad.State
import Control.Monad.Reader
import Control.Arrow
import Prelude hiding (exp)
import Bound
import Text.PrettyPrint.ANSI.Leijen (putDoc)
import Control.Exception
import Data.String
import Control.Lens
import Data.Maybe
import Data.Default
import qualified Data.Text as T
import Data.Text.Encoding (encodeUtf8)
import qualified Data.HashSet as HS

import Pact.Types.Lang
import Pact.Parse (exprsOnly,parseExprs)
import Pact.Types.Runtime (PactError(..),PactErrorType(..))
import Pact.Types.Hash

type MkInfo = Exp -> Info

mkEmptyInfo :: MkInfo
mkEmptyInfo e = Info (Just (mempty,_eParsed e))

mkStringInfo :: String -> MkInfo
mkStringInfo s e = Info (Just (fromString $ take (_pLength d) $ drop (fromIntegral $ bytes d) s,d))
  where d = _eParsed e

mkTextInfo :: T.Text -> MkInfo
mkTextInfo s e = Info (Just (Code $ T.take (_pLength d) $ T.drop (fromIntegral $ bytes d) s,d))
  where d = _eParsed e

data CompileState = CompileState {
  _csFresh :: Int,
  _csModule :: Maybe (ModuleName,Hash)
  }
instance Default CompileState where def = CompileState 0 def
makeLenses ''CompileState

type Compile a = ReaderT MkInfo (StateT CompileState (Except PactError)) a

reserved :: [Text]
reserved = map pack $ words "use module defun defpact step step-with-rollback true false let let* defconst"

compile :: MkInfo -> Exp -> Either PactError (Term Name)
compile mi e = runExcept (evalStateT (runReaderT (run e) mi) def)

compileExps :: Traversable t => MkInfo -> t Exp -> Either PactError (t (Term Name))
compileExps mi exps = sequence $ compile mi <$> exps


syntaxError :: Info -> String -> Compile a
syntaxError i s = throwError $ PactError SyntaxError i def (pack s)

syntaxError' :: Exp -> String -> Compile a
syntaxError' e s = mkInfo e >>= \i -> syntaxError i s

doUse :: [Exp] -> Info -> Compile (Term Name)
doUse as i = case as of
  [m] -> mkM m Nothing
  [m,eh@(ELitString h)] -> mkM m . Just =<< mkHash "use" h eh
  _ -> syntaxError i "use requires module name (symbol/string/bare atom) and optional hash"
  where
    mkM m h = case m of
      (ELitString s) -> mk s h -- TODO deprecate
      (ESymbol s _) -> mk s h -- TODO deprecate
      (EAtom s Nothing Nothing _) -> mk s h
      _ -> syntaxError i "use: module name must be symbol/string/bare atom"
    mk s h = return $ TUse (ModuleName s) h i

mkHash :: String -> Text -> Exp -> Compile Hash
mkHash msg h el = case fromText' h of
      Left e -> mkInfo el >>= \i -> syntaxError i $ msg ++ ": bad hash: " ++ e
      Right mh -> return mh

<<<<<<< HEAD
=======
justDocs :: Text -> Meta
justDocs docs = Meta (Just docs) M.empty

mkModel :: Exp -> Compile (M.Map Text Exp)
mkModel ps = uncurry M.singleton <$> toMetas ps
  where toMetas (EList' [EAtom' k,v]) = return (k,v)
        toMetas bad = mkInfo bad >>= \i -> syntaxError i "mkModel: malformed model, expected (atom expression) where atom is one of {property, properties, invariant, invariants}"

>>>>>>> ed5e4558
-- | A meta-annotation, which includes either form:
--
-- * `"docstring"`
-- * `@doc ...` / `@meta ...`
<<<<<<< HEAD
pattern MetaExp :: DocModel -> [Exp] -> [Exp]
=======
pattern MetaExp :: Compile Meta -> [Exp] -> [Exp]
>>>>>>> ed5e4558
pattern MetaExp dm exps <- (doMeta -> (dm, exps))

-- | Consume a meta-block (returning the leftover body).
--
-- Helper for 'MetaExp'.
<<<<<<< HEAD
doMeta :: [Exp] -> (DocModel, [Exp])
=======
doMeta :: [Exp] -> (Compile Meta, [Exp])
>>>>>>> ed5e4558
doMeta = \case
  -- Either we encounter a plain docstring:
  ELitString docs : exps
    -> (DocModel (Just docs) Nothing, exps)

  -- ... or some subset of @doc and @model:
  --
  -- TODO: make tag recognition extensible via proper token parsing
  EAtom' "@doc" : ELitString docs : EAtom' "@model" : model : exps
<<<<<<< HEAD
    -> (DocModel (Just docs) (Just model), exps)
  EAtom' "@model" : model : EAtom' "@doc" : ELitString docs : exps
    -> (DocModel (Just docs) (Just  model), exps)
=======
    -> (Meta (Just docs) <$> mkModel model, exps)
  EAtom' "@model" : model : EAtom' "@doc" : ELitString docs : exps
    -> (Meta (Just docs) <$> mkModel model, exps)
>>>>>>> ed5e4558
  EAtom' "@doc" : ELitString docs : exps
    -> (DocModel (Just docs) Nothing, exps)
  EAtom' "@model" : model : exps
<<<<<<< HEAD
    -> (DocModel Nothing (Just model), exps)

  -- ... or neither:
  exps -> (DocModel Nothing Nothing, exps)

-- | A (non-empty) body with a possible meta-annotation
pattern MetaBodyExp :: DocModel -> [Exp] -> [Exp]
=======
    -> (Meta Nothing <$> mkModel model, exps)

  -- ... or neither:
  exps -> (pure (Meta Nothing M.empty), exps)

-- | A (non-empty) body with a possible meta-annotation
pattern MetaBodyExp :: Compile Meta -> [Exp] -> [Exp]
>>>>>>> ed5e4558
pattern MetaBodyExp meta body <- (doMetaBody -> Just (meta, body))

-- TODO(joel): uncomment when on modern ghc
-- {-# complete MetaBodyExp, [] #-}

-- | Consume a meta-annotationa and body. Helper for 'MetaBodyExp'.
<<<<<<< HEAD
doMetaBody :: [Exp] -> Maybe (DocModel, [Exp])
=======
doMetaBody :: [Exp] -> Maybe (Compile Meta, [Exp])
>>>>>>> ed5e4558
doMetaBody exp  = case exp of
  []                    -> Nothing
  MetaExp docModel body -> Just (docModel, body)
  _                     -> error "the first two patterns are complete"

doModule :: [Exp] -> Info -> Info -> Compile (Term Name)
doModule (EAtom n Nothing Nothing _:ESymbol k _:es) li ai =
  handleModule n k es li ai
doModule (EAtom n Nothing Nothing _:ELiteral (LString k) _:es) li ai =
  handleModule n k es li ai
doModule _ li _ = syntaxError li "Invalid module definition"

handleModule :: Text -> Text -> [Exp] -> Info -> Info -> Compile (Term Name)
handleModule n k es li ai =
  case es of
    MetaBodyExp meta body -> mkModule body meta
    _ -> syntaxError ai "Empty module"
    where
      defOnly d = case d of
        TDef {} -> return d
        TNative {} -> return d
        TConst {} -> return d
        TSchema {} -> return d
        TTable {} -> return d
        TUse {} -> return d
        TBless {} -> return d
        t -> syntaxError (_tInfo t) "Only defun, defpact, defconst, deftable, use, bless allowed in module"
      mkModule body docs = do
        cm <- use csModule
        case cm of
          Just _ -> syntaxError li "Invalid nested module"
          Nothing -> do
            let code = case li of
                  Info Nothing -> "<code unavailable>"
                  Info (Just (c,_)) -> c
                modName = ModuleName n
                modHash = hash $ encodeUtf8 $ _unCode code
            csModule .= Just (modName,modHash)
            bd <- mapNonEmpty "module" (run >=> defOnly) body li
            csModule .= Nothing
            let blessed = HS.fromList $ (`concatMap` bd) $ \t -> case t of
                  TBless {..} -> [_tBlessed]
                  _ -> []
            return $ TModule
              (Module modName (KeySetName k) docs code modHash blessed)
              (abstract (const Nothing) (TList bd TyAny li)) li


currentModule :: Info -> Compile (ModuleName,Hash)
currentModule i = use csModule >>= \m -> case m of
  Just cm -> return cm
  Nothing -> syntaxError i "Must be declared within module"

doDef :: [Exp] -> DefType -> Info -> Info -> Compile (Term Name)
doDef es defType namei i =
    case es of
      (EAtom dn Nothing ty _:EList args Nothing _:MetaBodyExp meta body) ->
          mkDef dn ty args body meta
      _ -> syntaxError namei "Invalid def"
      where
        mkDef dn ty dargs body ddocs = do
          args <- mapM atomVar dargs
          let argsn = map (\aa -> Name (_aName aa) (_aInfo aa)) args
          dty <- FunType <$> pure args <*> maybeTyVar namei ty
          cm <- currentModule i
          db <- abstract (`elemIndex` argsn) <$> runBody body i
          return $ TDef dn (fst cm) defType dty db ddocs i

freshTyVar :: Compile (Type (Term Name))
freshTyVar = do
  c <- state (view csFresh &&& over csFresh succ)
  return $ mkTyVar (cToTV c) []

cToTV :: Int -> TypeVarName
cToTV n | n < 26 = fromString [toC n]
        | n <= 26 * 26 = fromString [toC (pred (n `div` 26)), toC (n `mod` 26)]
        | otherwise = fromString $ toC (n `mod` 26) : show ((n - (26 * 26)) `div` 26)
  where toC i = toEnum (fromEnum 'a' + i)

_testCToTV :: Bool
_testCToTV = nub vs == vs where vs = take (26*26*26) $ map cToTV [0..]

maybeTyVar :: Info -> Maybe (Type TypeName) -> Compile (Type (Term Name))
maybeTyVar _ Nothing = freshTyVar
maybeTyVar i (Just t) = return (liftTy i t)

liftTy :: Info -> Type TypeName -> Type (Term Name)
liftTy i = fmap (return . (`Name` i) . asString)

doStep :: [Exp] -> Info -> Compile (Term Name)
doStep [exp] i = TStep Nothing <$> run exp <*> pure Nothing <*> pure i
doStep [entity,exp] i =
    TStep <$> (Just <$> run entity) <*> run exp <*> pure Nothing <*> pure i
doStep _ i = syntaxError i "Invalid step definition"

doStepRollback :: [Exp] -> Info -> Compile (Term Name)
doStepRollback [exp,rb] i = TStep Nothing <$> run exp <*> (Just <$> run rb) <*> pure i
doStepRollback [entity,exp,rb] i =
    TStep <$> (Just <$> run entity) <*> run exp <*> (Just <$> run rb) <*> pure i
doStepRollback _ i = syntaxError i "Invalid step-with-rollback definition"

letPair :: Exp -> Compile (Arg (Term Name), Term Name)
letPair e@(EList [k@(EAtom s Nothing ty _),v] Nothing _) = do
  ki <- mkInfo k
  (,) <$> (Arg <$> pure s <*> maybeTyVar ki ty <*> mkInfo e) <*> run v
letPair t = syntaxError' t "Invalid let pair"

doLet :: [Exp] -> Info -> Compile (Term Name)
doLet (bindings:body) i = do
  bPairs <-
    case bindings of
      (EList es Nothing _) -> forM es letPair
      t -> syntaxError' t "Invalid let bindings"
  let bNames = map (\(aa,_) -> Name (_aName aa) (_aInfo aa)) bPairs
  bs <- abstract (`elemIndex` bNames) <$> runBody body i
  return $ TBinding bPairs bs BindLet i
doLet _ i = syntaxError i "Invalid let declaration"

-- | let* is a macro to nest a bunch of lets
doLets :: [Exp] -> Info -> Compile (Term Name)
doLets (bindings:body) i =
  case bindings of
      e@(EList [_] Nothing _) -> doLet (e:body) i
      (EList (e:es) Nothing _) -> let e' = head es in
                          doLet [EList [e] Nothing (_eParsed e),
                                 EList (EAtom "let*" Nothing Nothing (_eParsed e'):
                                        EList es Nothing (_eParsed e'):body)
                                   Nothing (_eParsed e')] i
      e -> syntaxError' e "Invalid let* binding"
doLets _ i = syntaxError i "Invalid let declaration"

doConst :: [Exp] -> Info -> Compile (Term Name)
doConst es i = case es of
  EAtom dn Nothing ct _ : t : MetaExp dm []
    -> mkConst dn ct t dm
  _ -> syntaxError i "Invalid defconst"
  where
    mkConst dn ty v docs = do
      v' <- run v
      cm <- currentModule i
      a <- Arg <$> pure dn <*> maybeTyVar i ty <*> pure i
      return $ TConst a (fst cm) (CVRaw v') docs i

doSchema :: [Exp] -> Info -> Compile (Term Name)
doSchema es i = case es of
  (EAtom utn Nothing Nothing _:MetaBodyExp meta as) ->
    mkUT utn as meta
  _ -> syntaxError i "Invalid schema definition"
  where
    mkUT utn as docs = do
      cm <- currentModule i
      fs <- forM as $ \a -> case a of
        EAtom an Nothing ty _ai -> mkInfo a >>= \ai -> Arg an <$> maybeTyVar ai ty <*> pure ai
        _ -> syntaxError i "Invalid schema field definition"
      return $ TSchema (TypeName utn) (fst cm) docs fs i

doTable :: [Exp] -> Info -> Compile (Term Name)
doTable es i = case es of
  EAtom tn Nothing ty _ : MetaExp meta [] -> mkT tn ty meta
  _ -> syntaxError i "Invalid table definition"
  where
    mkT tn ty docs = do
      cm <- currentModule i
      tty :: Type (Term Name) <- case ty of
        Just ot@TyUser {} -> return $ liftTy i ot
        Nothing -> return TyAny
        _ -> syntaxError i "Invalid table row type, must be an object type e.g. {myobject}"
      return $ TTable (TableName tn) (fst cm) (snd cm) tty docs i

doBless :: [Exp] -> Info -> Compile (Term Name)
doBless [he@(ELitString s)] i = mkHash "bless" s he >>= \h -> return $ TBless h i
doBless _ i = syntaxError i "Invalid bless, must contain valid hash"

mkInfo :: Exp -> Compile Info
mkInfo e = ask >>= \f -> return (f e)

run :: Exp -> Compile (Term Name)

run l@(EList (ea@(EAtom a q Nothing _):rest) Nothing _) = do
    li <- mkInfo l
    ai <- mkInfo ea
    case (a,q) of
      ("use",Nothing) -> doUse rest li
      ("module",Nothing) -> doModule rest li ai
      ("defun",Nothing) -> doDef rest Defun ai li
      ("defpact",Nothing) -> doDef rest Defpact ai li
      ("step",Nothing) -> doStep rest li
      ("step-with-rollback",Nothing) -> doStepRollback rest li
      ("let",Nothing) -> doLet rest li
      ("let*",Nothing) -> doLets rest li
      ("defconst",Nothing) -> doConst rest li
      ("defschema",Nothing) -> doSchema rest li
      ("deftable",Nothing) -> doTable rest li
      ("bless",Nothing) -> doBless rest li
      (_,_) ->
        case break (isJust . firstOf _EBinding) rest of
          (preArgs,be@(EBinding bs _):bbody) ->
            do
              as <- mapM run preArgs
              bi <- mkInfo be
              let mkPairs (v,k) = (,) <$> atomVar k <*> run v
              bs' <- mapNonEmpty "binding" mkPairs bs li
              let ks = map (\(aa,_) -> Name (_aName aa) (_aInfo aa)) bs'
              bdg <- TBinding <$> pure bs' <*>
                   (abstract (`elemIndex` ks) <$> runBody bbody bi) <*> pure (BindSchema TyAny) <*> pure bi
              TApp <$> mkVar a q ai <*> pure (as ++ [bdg]) <*> pure li
          _ -> TApp <$> mkVar a q ai <*> mapM run rest <*> pure li

run e@(EObject bs _i) = do
  i <- mkInfo e
  TObject <$> mapM (\(k,v) -> (,) <$> run k <*> run v) bs <*> pure TyAny <*> pure i
run e@(EBinding _ _i) = syntaxError' e "Unexpected binding"
run e@(ESymbol s _i) = TLiteral (LString s) <$> mkInfo e
run e@(ELiteral l _i) = TLiteral l <$> mkInfo e
run e@(EAtom s q t _i) | s `elem` reserved = syntaxError' e $ "Unexpected reserved word: " ++ show s
                    | isNothing t = mkInfo e >>= mkVar s q
                    | otherwise = syntaxError' e "Invalid typed var"
run e@(EList els (Just lty) _i) = mkInfo e >>= \i -> TList <$> mapM run els <*> pure (liftTy i lty) <*> pure i
run e = syntaxError' e "Unexpected expression"
{-# INLINE run #-}

mkVar :: Text -> Maybe Text -> Info -> Compile (Term Name)
mkVar s q i = TVar <$> pure (maybe (Name s i) (\qn -> QName (ModuleName s) qn i) q) <*> pure i
{-# INLINE mkVar #-}

mapNonEmpty :: String -> (a -> Compile b) -> [a] -> Info -> Compile [b]
mapNonEmpty s _ [] i = syntaxError i $ "Empty " ++ s
mapNonEmpty _ act body _ = mapM act body
{-# INLINE mapNonEmpty #-}

runNonEmpty :: String -> [Exp] -> Info -> Compile [Term Name]
runNonEmpty s = mapNonEmpty s run
{-# INLINE runNonEmpty #-}

atomVar :: Exp -> Compile (Arg (Term Name))
atomVar e@(EAtom a Nothing ty _i) = mkInfo e >>= \i -> Arg <$> pure a <*> maybeTyVar i ty <*> pure i
atomVar e = syntaxError' e "Expected unqualified atom"
{-# INLINE atomVar #-}

runBody :: [Exp] -> Info -> Compile (Term Name)
runBody bs i = TList <$> runNonEmpty "body" bs i <*> pure TyAny <*> pure i
{-# INLINE runBody #-}


_compileAccounts :: IO (Either PactError [Term Name])
_compileAccounts = _parseF "examples/accounts/accounts.pact" >>= _compile

_compile :: Result ([Exp],String) -> IO (Either PactError [Term Name])
_compile (Failure f) = putDoc (_errDoc f) >> error "Parse failed"
_compile (Success (a,s)) = return $ mapM (compile (mkStringInfo s)) a


_compileStr :: String -> IO [Term Name]
_compileStr code = do
    r <- _compile ((,code) <$> TF.parseString exprsOnly mempty code)
    case r of Left e -> throwIO $ userError (show e)
              Right t -> return t


_parseF :: FilePath -> IO (TF.Result ([Exp],String))
_parseF fp = readFile fp >>= \s -> fmap (,s) <$> TF.parseFromFileEx exprsOnly fp

_compileFile :: FilePath -> IO [Term Name]
_compileFile f = do
    p <- _parseF f
    rs <- case p of
            (Failure e) -> putDoc (_errDoc e) >> error "Parse failed"
            (Success (es,s)) -> return $ map (compile (mkStringInfo s)) es
    case sequence rs of
      Left e -> throwIO $ userError (show e)
      Right ts -> return ts

_atto :: FilePath -> IO [Term Name]
_atto fp = do
  f <- pack <$> readFile fp
  rs <- case parseExprs f of
    Left s -> throwIO $ userError s
    Right es -> return $ map (compile (mkStringInfo (unpack f))) es
  case sequence rs of
      Left e -> throwIO $ userError (show e)
      Right ts -> return ts<|MERGE_RESOLUTION|>--- conflicted
+++ resolved
@@ -107,89 +107,50 @@
       Left e -> mkInfo el >>= \i -> syntaxError i $ msg ++ ": bad hash: " ++ e
       Right mh -> return mh
 
-<<<<<<< HEAD
-=======
-justDocs :: Text -> Meta
-justDocs docs = Meta (Just docs) M.empty
-
-mkModel :: Exp -> Compile (M.Map Text Exp)
-mkModel ps = uncurry M.singleton <$> toMetas ps
-  where toMetas (EList' [EAtom' k,v]) = return (k,v)
-        toMetas bad = mkInfo bad >>= \i -> syntaxError i "mkModel: malformed model, expected (atom expression) where atom is one of {property, properties, invariant, invariants}"
-
->>>>>>> ed5e4558
 -- | A meta-annotation, which includes either form:
 --
 -- * `"docstring"`
 -- * `@doc ...` / `@meta ...`
-<<<<<<< HEAD
-pattern MetaExp :: DocModel -> [Exp] -> [Exp]
-=======
-pattern MetaExp :: Compile Meta -> [Exp] -> [Exp]
->>>>>>> ed5e4558
+pattern MetaExp :: Meta -> [Exp] -> [Exp]
 pattern MetaExp dm exps <- (doMeta -> (dm, exps))
 
 -- | Consume a meta-block (returning the leftover body).
 --
 -- Helper for 'MetaExp'.
-<<<<<<< HEAD
-doMeta :: [Exp] -> (DocModel, [Exp])
-=======
-doMeta :: [Exp] -> (Compile Meta, [Exp])
->>>>>>> ed5e4558
+doMeta :: [Exp] -> (Meta, [Exp])
 doMeta = \case
   -- Either we encounter a plain docstring:
   ELitString docs : exps
-    -> (DocModel (Just docs) Nothing, exps)
+    -> (Meta (Just docs) Nothing, exps)
 
   -- ... or some subset of @doc and @model:
   --
   -- TODO: make tag recognition extensible via proper token parsing
   EAtom' "@doc" : ELitString docs : EAtom' "@model" : model : exps
-<<<<<<< HEAD
-    -> (DocModel (Just docs) (Just model), exps)
+    -> (Meta (Just docs) (Just model), exps)
   EAtom' "@model" : model : EAtom' "@doc" : ELitString docs : exps
-    -> (DocModel (Just docs) (Just  model), exps)
-=======
-    -> (Meta (Just docs) <$> mkModel model, exps)
-  EAtom' "@model" : model : EAtom' "@doc" : ELitString docs : exps
-    -> (Meta (Just docs) <$> mkModel model, exps)
->>>>>>> ed5e4558
+    -> (Meta (Just docs) (Just  model), exps)
   EAtom' "@doc" : ELitString docs : exps
-    -> (DocModel (Just docs) Nothing, exps)
+    -> (Meta (Just docs) Nothing, exps)
   EAtom' "@model" : model : exps
-<<<<<<< HEAD
-    -> (DocModel Nothing (Just model), exps)
+    -> (Meta Nothing (Just model), exps)
 
   -- ... or neither:
-  exps -> (DocModel Nothing Nothing, exps)
+  exps -> (Meta Nothing Nothing, exps)
 
 -- | A (non-empty) body with a possible meta-annotation
-pattern MetaBodyExp :: DocModel -> [Exp] -> [Exp]
-=======
-    -> (Meta Nothing <$> mkModel model, exps)
-
-  -- ... or neither:
-  exps -> (pure (Meta Nothing M.empty), exps)
-
--- | A (non-empty) body with a possible meta-annotation
-pattern MetaBodyExp :: Compile Meta -> [Exp] -> [Exp]
->>>>>>> ed5e4558
+pattern MetaBodyExp :: Meta -> [Exp] -> [Exp]
 pattern MetaBodyExp meta body <- (doMetaBody -> Just (meta, body))
 
 -- TODO(joel): uncomment when on modern ghc
 -- {-# complete MetaBodyExp, [] #-}
 
 -- | Consume a meta-annotationa and body. Helper for 'MetaBodyExp'.
-<<<<<<< HEAD
-doMetaBody :: [Exp] -> Maybe (DocModel, [Exp])
-=======
-doMetaBody :: [Exp] -> Maybe (Compile Meta, [Exp])
->>>>>>> ed5e4558
+doMetaBody :: [Exp] -> Maybe (Meta, [Exp])
 doMetaBody exp  = case exp of
-  []                    -> Nothing
-  MetaExp docModel body -> Just (docModel, body)
-  _                     -> error "the first two patterns are complete"
+  []                -> Nothing
+  MetaExp meta body -> Just (meta, body)
+  _                 -> error "the first two patterns are complete"
 
 doModule :: [Exp] -> Info -> Info -> Compile (Term Name)
 doModule (EAtom n Nothing Nothing _:ESymbol k _:es) li ai =
