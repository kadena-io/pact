{-# LANGUAGE TypeFamilies #-}
{-# LANGUAGE FlexibleInstances #-}
{-# LANGUAGE RankNTypes #-}
{-# LANGUAGE LambdaCase #-}
{-# LANGUAGE RecordWildCards #-}
{-# LANGUAGE TemplateHaskell #-}
{-# LANGUAGE ScopedTypeVariables #-}
{-# LANGUAGE TupleSections #-}
{-# LANGUAGE FlexibleContexts #-}
{-# LANGUAGE BangPatterns #-}
{-# LANGUAGE OverloadedStrings #-}
{-# LANGUAGE PatternSynonyms #-}
{-# LANGUAGE ViewPatterns #-}
-- |
-- Module      :  Pact.Compile
-- Copyright   :  (C) 2016 Stuart Popejoy
-- License     :  BSD-style (see the file LICENSE)
-- Maintainer  :  Stuart Popejoy <stuart@kadena.io>
--
-- Compiler from 'Exp' -> 'Term Name'
--

module Pact.Compile
  ( compile,compileExps
  , MkInfo,mkEmptyInfo,mkStringInfo,mkTextInfo
  , Reserved(..)
  ) where

import Prelude hiding (exp)

import Bound

import Control.Applicative hiding (some,many)
import Control.Arrow ((&&&),first)
import Control.Exception hiding (try)
import Control.Lens hiding (prism)
import Control.Monad
import Control.Monad.State

import qualified Data.ByteString as BS
import Data.Default
import qualified Data.HashMap.Strict as HM
import qualified Data.HashSet as HS
import Data.List
import qualified Data.Map.Strict as M
import Data.Maybe
import qualified Data.Set as S
import Data.String
import Data.Text (Text,unpack, pack)
import Data.Text.Encoding (encodeUtf8, decodeUtf8)
import qualified Data.Vector as V

import Text.Megaparsec as MP
import qualified Text.Trifecta as TF hiding (expected)

import Pact.Parse (exprsOnly,parseExprs)
import Pact.Types.Exp
import Pact.Types.ExpParser
import Pact.Types.Hash
import Pact.Types.Info
import Pact.Types.Pretty hiding (nest, sep)
import Pact.Types.PactError
import Pact.Types.Term
import Pact.Types.Type
import Pact.Types.Util


data ModuleState = ModuleState
  { _msName :: ModuleName
  , _msHash :: ModuleHash
  , _msBlessed :: [ModuleHash]
  , _msImplements :: [ModuleName]
  , _msImports :: [Use]
  }
makeLenses ''ModuleState

initModuleState :: ModuleName -> ModuleHash -> ModuleState
initModuleState n h = ModuleState n h def def def

data CompileState = CompileState
  { _csFresh :: Int
  , _csModule :: Maybe ModuleState
  }
makeLenses ''CompileState

type Compile a = ExpParse CompileState a

initParseState :: Exp Info -> ParseState CompileState
initParseState e = ParseState e $ CompileState 0 Nothing

data Reserved =
    RBless
  | RDefconst
  | RDefpact
  | RDefschema
  | RDeftable
  | RDefun
  | RDefcap
  | RFalse
  | RImplements
  | RInterface
  | RLet
  | RLetStar
  | RLambda
  | RModule
  | RStep
  | RStepWithRollback
  | RTrue
  | RUse
  | RWithCapability
  | RCond
  deriving (Eq,Enum,Bounded)

instance AsString Reserved where
  asString a = case a of
    RBless -> "bless"
    RDefconst -> "defconst"
    RDefpact -> "defpact"
    RDefschema -> "defschema"
    RDeftable -> "deftable"
    RDefun -> "defun"
    RDefcap -> "defcap"
    RFalse -> "false"
    RImplements -> "implements"
    RInterface -> "interface"
    RLet -> "let"
    RLetStar -> "let*"
    RLambda -> "lambda"
    RModule -> "module"
    RStep -> "step"
    RStepWithRollback -> "step-with-rollback"
    RTrue -> "true"
    RUse -> "use"
    RCond -> "cond"
    RWithCapability -> "with-capability"

instance Show Reserved where show = unpack . asString

checkReserved :: Text -> Compile ()
checkReserved t = when (t `elem` reserved) $ unexpected' "reserved word"

reserveds :: HM.HashMap Text Reserved
reserveds = (`foldMap` [minBound .. maxBound]) $ \r -> HM.singleton (asString r) r

reserved :: [Text]
reserved = HM.keys reserveds

reservedAtom :: Compile Reserved
reservedAtom = bareAtom >>= \AtomExp{..} -> case HM.lookup _atomAtom reserveds of
  Nothing -> expected "reserved word"
  Just r -> commit >> return r

compile :: ParseEnv -> MkInfo -> Exp Parsed -> Either PactError (Term Name)
compile pe mi e = runCompile pe topLevel (initParseState ei) ei
 where
  ei = mi <$> e

compileExps :: Traversable t => ParseEnv -> MkInfo -> t (Exp Parsed) -> Either PactError (t (Term Name))
<<<<<<< HEAD
compileExps pe mi exps = mapM (compile pe mi) exps
=======
compileExps pe mi exps = traverse (compile pe mi) exps
>>>>>>> 126d684f

moduleState :: Compile ModuleState
moduleState = use (psUser . csModule) >>= \case
  Just m' -> return m'
  Nothing -> context >>= tokenErr' "Must be declared within module"

overModuleState :: Lens' ModuleState a -> (a -> a) -> Compile ()
overModuleState l f = do
  m <- moduleState
  psUser . csModule .= Just (over l f m)

withModuleState :: ModuleState -> Compile a -> Compile (a,ModuleState)
withModuleState ms0 act = do
  psUser . csModule .= Just ms0
  a <- act
  ms1 <- state $ \s -> (view (psUser . csModule) s, set (psUser . csModule) Nothing s)
  case ms1 of
    Nothing -> syntaxError "Invalid internal state, module data not found"
    Just ms -> return (a,ms)


currentModuleName :: Compile ModuleName
currentModuleName = _msName <$> moduleState

-- | Construct a potentially namespaced module name from qualified atom
-- also returns TVar for use with modref types
qualifiedModuleName :: Compile (ModuleName,Term Name)
qualifiedModuleName = do
  AtomExp{..} <- atom
  checkReserved _atomAtom
  case _atomQualifiers of
    []  -> return (ModuleName _atomAtom Nothing
                  ,TVar (Name (BareName _atomAtom _atomInfo)) _atomInfo)
    [n] -> do
      checkReserved n
      return (ModuleName _atomAtom (Just . NamespaceName $ n)
             ,TVar (QName (QualifiedName (ModuleName n Nothing) _atomAtom _atomInfo)) _atomInfo)
    _   -> expected "qualified module name reference"

freshTyVar :: Compile (Type (Term Name))
freshTyVar = do
  c <- state (view (psUser . csFresh) &&& over (psUser . csFresh) succ)
  return $ mkTyVar (cToTV c) []

freshNameRaw :: Compile Text
freshNameRaw = do
  c <- state (view (psUser . csFresh) &&& over (psUser . csFresh) succ)
  -- does not collide bc backtick is
  -- not a legal symbol in pact
  pure $ "`af" <> pack (show c)

cToTV :: Int -> TypeVarName
cToTV n | n < 26 = fromString [toC n]
        | n <= 26 * 26 = fromString [toC (pred (n `div` 26)), toC (n `mod` 26)]
        | otherwise = fromString $ toC (n `mod` 26) : show ((n - (26 * 26)) `div` 26)
  where toC i = toEnum (fromEnum 'a' + i)


sexp :: Compile a -> Compile a
sexp body = withList' Parens (body <* eof)

specialFormOrApp :: (Reserved -> Compile (Compile (Term Name))) -> Compile (Term Name)
specialFormOrApp forms = sexp (sf <|> app) where
  sf = reservedAtom >>= forms >>= \a -> commit >> a

specialForm :: (Reserved -> Compile (Compile a)) -> Compile a
specialForm forms = sexp $ reservedAtom >>= forms >>= \a -> commit >> a


topLevel :: Compile (Term Name)
topLevel = specialFormOrApp topLevelForm <|> literals <|> varAtom  where
  topLevelForm r = case r of
    RUse -> return useForm
    RLet -> return letForm
    RLetStar -> return letsForm
    RModule -> return moduleForm
    RInterface -> return interface
    _ -> expected "top-level form (use, let[*], module, interface)"


valueLevel :: Compile (Term Name)
valueLevel = literals <|> varAtom <|> specialFormOrApp valueLevelForm where
  valueLevelForm r = case r of
    RLet -> return letForm
    RLetStar -> return letsForm
    RWithCapability -> return withCapability
    RLambda -> return lam
    RCond -> return condForm
    _ -> expected "value level form (let, let*, with-capability, cond)"

moduleLevel :: Compile [Term Name]
moduleLevel = specialForm $ \case
    RUse -> returnl useForm
    RDefconst -> returnl defconst
    RBless -> return (bless >> return [])
    RDeftable -> returnl deftable
    RDefschema -> returnl defschema
    RDefun -> returnl $ defunOrCap Defun
    RDefcap -> returnl $ defunOrCap Defcap
    RDefpact -> returnl defpact
    RImplements -> return $ implements >> return []
    _ -> expected "module level form (use, def..., special form)"
    where returnl a = return (pure <$> a)


literals :: Compile (Term Name)
literals =
  literal
  <|> listLiteral
  <|> tryMay objectLiteral
  where
    tryMay a = narrowTry a (try a)

-- | Bare atoms (excluding reserved words).
userAtom :: Compile (AtomExp Info)
userAtom = do
  a@AtomExp{..} <- bareAtom
  checkReserved _atomAtom
  pure a

-- | Bare atom as an unqualified TVar.
userVar :: Compile (Term Name)
userVar = userAtom >>= \AtomExp{..} ->
  return $ TVar (Name $ BareName _atomAtom _atomInfo) _atomInfo

app :: Compile (Term Name)
app = do
  v <- varAtom
  args <- many (valueLevel <|> bindingForm)
  i <- contextInfo
  return $ TApp (App v args i) i

-- | Bindings (`{ "column" := binding }`) do not syntactically scope the
-- following body form as a sexp, instead letting the body contents
-- simply follow, showing up as more args to the containing app. Thus, once a
-- binding is encountered, all following terms are subsumed into the
-- binding body, and bound/abstracted etc.
bindingForm :: Compile (Term Name)
bindingForm = do
  let pair = do
        col <- valueLevel
        a <- sep ColonEquals *> arg
        return $ BindPair a col
  (bindings,bi) <- withList' Braces $
    (,) <$> pair `sepBy1` sep Comma <*> contextInfo
  TBinding bindings <$> abstractBody valueLevel (map _bpArg bindings) <*>
    pure (BindSchema TyAny) <*> pure bi

varAtom :: Compile (Term Name)
varAtom = do
  AtomExp{..} <- atom
  checkReserved _atomAtom
  let var n = TVar n _atomInfo <$ commit
  case (_atomQualifiers,_atomDynamic) of
    ([],_) -> var $ Name $ BareName _atomAtom _atomInfo
    ([q],False) -> do
      checkReserved q
      var $ QName $ QualifiedName (ModuleName q Nothing) _atomAtom _atomInfo
    ([q],True) -> do
      checkReserved q
      commit
      return $ TDynamic
        (TVar (Name (BareName q _atomInfo)) _atomInfo)
        (TVar (DName (DynamicName _atomAtom q mempty _atomInfo)) _atomInfo)
        _atomInfo
    ([ns,q],_) -> do
      checkReserved ns >> checkReserved q
      var $ QName $
        QualifiedName (ModuleName q (Just . NamespaceName $ ns)) _atomAtom _atomInfo
    _ -> expected "bareword or qualified atom"

listLiteral :: Compile (Term Name)
listLiteral = withList Brackets $ \ListExp{..} -> do
  ls <- case _listList of
    _ : CommaExp : _ -> valueLevel `sepBy` sep Comma
    _                -> many valueLevel
  lty <- freshTyVar
  return $ TList (V.fromList ls) lty _listInfo

objectLiteral :: Compile (Term Name)
objectLiteral = withList Braces $ \ListExp{..} -> do
  let pair = do
        key <- FieldKey <$> str
        val <- sep Colon *> valueLevel
        return (key,val)
  ps <- (pair `sepBy` sep Comma) <* eof
  return $ TObject (Object (ObjectMap $ M.fromList ps) TyAny (Just (map fst ps)) _listInfo) _listInfo

literal :: Compile (Term Name)
literal = lit >>= \LiteralExp{..} ->
  commit >> return (TLiteral _litLiteral _litInfo)

-- | Macro to form '(with-capability CAP BODY)' app from
-- '(with-capability (my-cap foo bar) (baz 1) (bof true))'
withCapability :: Compile (Term Name)
withCapability = do
  wcInf <- getInfo <$> current
  let wcVar = TVar (Name $ BareName (asString RWithCapability) wcInf) wcInf
  capApp <- sexp app
  body@(top:_) <- some valueLevel
  i <- contextInfo
  return $ TApp (App wcVar [capApp,TList (V.fromList body) TyAny (_tInfo top)] i) i

deftable :: Compile (Term Name)
deftable = do
  ModuleState{..} <- moduleState
  AtomExp{..} <- userAtom
  ty <- optional (typed >>= \t -> case t of
                     TyUser {} -> return t
                     _ -> expected "user type")
  m <- meta ModelNotAllowed
  TTable (TableName _atomAtom) _msName _msHash
    (fromMaybe TyAny ty) m <$> contextInfo


bless :: Compile ()
bless = do
  h <- hash'
  overModuleState msBlessed (h:)


defconst :: Compile (Term Name)
defconst = do
  modName <- currentModuleName
  a <- arg
  v <- valueLevel
  m <- meta ModelNotAllowed
  TConst a (Just modName) (CVRaw v) m <$> contextInfo

data ModelAllowed
  = ModelAllowed
  | ModelNotAllowed

data AtPair = DocPair Text | ModelPair [Exp Info] deriving (Eq,Ord)

modelOnly :: Compile Meta
modelOnly = do
  symbol "@model"
  (ListExp props _ _i, _) <- list' Brackets
  pure $ Meta Nothing props

meta :: ModelAllowed -> Compile Meta
meta modelAllowed =
  -- hiding labels/errors here because otherwise they hang around for all module errors
  hidden atPairs <|> hidden (try docStr) <|> return def
  where
    docStr = Meta <$> (Just <$> str) <*> pure []
    docPair = symbol "@doc" >> (DocPair <$> str)
    modelPair = do
      symbol "@model"
      (ListExp exps _ _i, _) <- list' Brackets
      pure (ModelPair exps)
    whenModelAllowed a = case modelAllowed of
      ModelAllowed -> a
      ModelNotAllowed -> unexpected' "@model not allowed in this declaration"
    atPairs = do
      ps <- sort <$> some (docPair <|> modelPair)
      case ps of
        [DocPair doc] -> return (Meta (Just doc) [])
        [ModelPair es] -> whenModelAllowed $ return (Meta Nothing es)
        [DocPair doc, ModelPair es] -> whenModelAllowed $ return (Meta (Just doc) es)
        _ -> expected $ case modelAllowed of
          ModelNotAllowed -> "@doc declaration"
          ModelAllowed -> "@doc and/or @model declarations"

defschema :: Compile (Term Name)
defschema = do
  modName <- currentModuleName
  tn <- _atomAtom <$> userAtom
  m <- meta ModelAllowed
  fields <- many arg
  TSchema (TypeName tn) (Just modName) m fields <$> contextInfo

defunOrCap :: DefType -> Compile (Term Name)
defunOrCap dt = do
  modName <- currentModuleName
  (defname,returnTy) <- first _atomAtom <$> typedAtom
  args <- withList' Parens $ many arg
  m <- meta ModelAllowed
  dm <- defcapManaged dt
  b <- abstractBody valueLevel args
  i <- contextInfo
  return $ (`TDef` i) $
    Def (DefName defname) modName dt (FunType args returnTy)
      b m dm i

defcapManaged :: DefType -> Compile (Maybe (DefMeta (Term Name)))
defcapManaged dt = case dt of
  Defcap -> optional (doDefcapMeta <|> doEvent)
  _ -> return Nothing
  where
    doDefcapMeta = symbol "@managed" *>
      (DMDefcap . DefcapManaged <$> (doUserMgd <|> doAuto))
    doUserMgd = Just <$> ((,) <$> (_atomAtom <$> userAtom) <*> userVar)
    doAuto = pure Nothing
    doEvent = symbol "@event" *> pure (DMDefcap DefcapEvent)

defpact :: Compile (Term Name)
defpact = do
  modName <- currentModuleName
  (defname,returnTy) <- first _atomAtom <$> typedAtom
  args <- withList' Parens $ many arg
  m <- meta ModelAllowed
  (body,bi) <- bodyForm' $ specialForm $ \case
    RStep -> return step
    RStepWithRollback -> return stepWithRollback
    _ -> expected "step or step-with-rollback"
  case last body of -- note: `last` is safe, since bodyForm uses `some`
    TStep (Step _ _ (Just _) _) _ _ -> syntaxError "rollbacks aren't allowed on the last \
      \step (the last step can never roll back -- once it's executed the pact \
      \is complete)"
    _ -> pure ()
  i <- contextInfo
  abody <- abstractBody' args (TList (V.fromList body) TyAny bi)
  return $ TDef
    (Def (DefName defname) modName Defpact (FunType args returnTy)
      abody
      m Nothing i) i

moduleForm :: Compile (Term Name)
moduleForm = do
  modName' <- _atomAtom <$> userAtom
  gov <- Governance <$> ((Left <$> keysetNameStr) <|> (Right <$> userVar))
  m <- meta ModelAllowed
  use (psUser . csModule) >>= \case
    Just {} -> syntaxError "Invalid nested module or interface"
    Nothing -> return ()
  i <- contextInfo
  let code = case i of
        Info Nothing -> "<code unavailable>"
        Info (Just (c,_)) -> c
      modName = ModuleName modName' Nothing
      modHash = ModuleHash . pactHash . encodeUtf8 . _unCode $ code
  ((bd,bi),ModuleState{..}) <- withModuleState (initModuleState modName modHash) $ bodyForm' moduleLevel
  return $ TModule
    (MDModule $ Module modName gov m code modHash (HS.fromList _msBlessed) _msImplements _msImports)
    (abstract (const Nothing) (TList (V.fromList (concat bd)) TyAny bi)) i


implements :: Compile ()
implements = do
  (ifn,_) <- qualifiedModuleName
  overModuleState msImplements (ifn:)


interface :: Compile (Term Name)
interface = do
  iname' <- _atomAtom <$> bareAtom
  m <- meta ModelAllowed
  use (psUser . csModule) >>= \case
    Just {} -> syntaxError "invalid nested interface or module"
    Nothing -> return ()
  info <- contextInfo
  let code = case info of
        Info Nothing -> "<code unavailable>"
        Info (Just (c,_)) -> c
      iname = ModuleName iname' Nothing
      ihash = ModuleHash . pactHash . encodeUtf8 . _unCode $ code
  (bd,ModuleState{..}) <- withModuleState (initModuleState iname ihash) $
            bodyForm $ specialForm $ \case
              RDefun -> return $ defSig Defun
              RDefconst -> return defconst
              RUse -> return useForm
              RDefpact -> return $ defSig Defpact
              RDefschema -> return defschema
              RDefcap -> return $ defSig Defcap
              t -> syntaxError $ "Invalid interface declaration: " ++ show (asString t)
  return $ TModule
    (MDInterface $ Interface iname code m _msImports)
    (abstract (const Nothing) bd) info

-- | Recognize a signature of a Def.
defSig :: DefType -> Compile (Term Name)
defSig dt = do
  modName <- currentModuleName
  (defName, returnTy) <- first _atomAtom <$> typedAtom
  args <- withList' Parens $ many arg
  m <- meta ModelAllowed
  dm <- defcapManaged dt
  info <- contextInfo
  return $ (`TDef` info) $
    Def (DefName defName) modName dt
      (FunType args returnTy) (abstract (const Nothing) (TList V.empty TyAny info))
      m dm info


step :: Compile (Term Name)
step = do
  m <- option (Meta Nothing []) modelOnly
  cont <- try (Step <$> (Just <$> valueLevel) <*> valueLevel) <|>
          (Step Nothing <$> valueLevel)
  i <- contextInfo
  pure $ TStep (cont Nothing i) m i

stepWithRollback :: Compile (Term Name)
stepWithRollback = do
  i <- contextInfo
  m <- option (Meta Nothing []) modelOnly
  s <- try (Step <$> (Just <$> valueLevel) <*> valueLevel <*>
            (Just <$> valueLevel) <*> pure i)
       <|> (Step Nothing <$> valueLevel <*> (Just <$> valueLevel) <*> pure i)
  return $ TStep s m i

lam :: Compile (Term Name)
lam = do
  name <- freshNameRaw
  tv <- freshTyVar
  args <- withList' Parens $ many arg
  let funTy = FunType args tv
  info <- contextInfo
  lamValue <- Lam name funTy <$> abstractBody valueLevel args <*> pure info
  pure (TLam lamValue info)

letBindings :: Compile [BindPair (Term Name)]
letBindings =
  withList' Parens $ some $ withList' Parens $ do
    info <- contextInfo
    BindPair a@(Arg n ty _) t <- BindPair <$> arg <*> valueLevel
    case t of
      TLam l _ ->
        let l' =  TLam (l & lamArg .~ n & lamTy . ftReturn .~ ty & lamInfo .~ info) info
        in pure (BindPair (Arg n ty info) l')
      _ -> pure (BindPair a t)

abstractBody :: Compile (Term Name) -> [Arg (Term Name)] -> Compile (Scope Int Term Name)
abstractBody term args = abstractBody' args =<< bodyForm term

abstractBody' :: [Arg (Term Name)] -> Term Name -> Compile (Scope Int Term Name)
abstractBody' args body = traverse enrichDynamic $ abstract (`elemIndex` bNames) body
  where
    bNames = map arg2Name args

    modRefArgs = M.fromList $ (`concatMap` args) $ \a ->
      case _aType a of
        TyModule ifaces -> [(_aName a, ifaces)]
        _ -> []

    enrichDynamic n@(DName dyn@(DynamicName _ ref ifs _))
      | S.null ifs = case M.lookup ref modRefArgs of
        Just ifs' -> DName . setIfs dyn . S.fromList <$> traverse ifVarName (fromMaybe [] ifs')
        Nothing -> return n
      | otherwise = return n
    enrichDynamic n = return n

    setIfs s ifs = set dynInterfaces ifs s

    ifVarName (TVar (Name (BareName n _)) _) =
      return $ ModuleName n Nothing
    ifVarName (TVar (QName (QualifiedName (ModuleName ns Nothing) mn _)) _) =
      return $ ModuleName mn (Just $ NamespaceName ns)
    ifVarName _ = expected "interface reference"

condForm :: Compile (Term Name)
condForm = do
  conds <- conds'
  elseCond <- valueLevel
  i <- contextInfo
  let if' = TVar (Name (BareName "if" i)) i
  pure $ foldr (\(cond, act) e -> TApp (App if' [cond, act, e] i) i) elseCond conds
  where
  conds' = some $ withList' Parens $ (,) <$> valueLevel <*> valueLevel

letForm :: Compile (Term Name)
letForm = do
  bindings <- letBindings
  TBinding bindings <$> abstractBody valueLevel (map _bpArg bindings) <*>
    pure BindLet <*> contextInfo

-- | let* is a macro to nest lets for referencing previous
-- bindings.
letsForm :: Compile (Term Name)
letsForm = do
  bindings <- letBindings
  let nest (binding:rest) = do
        scope <- abstractBody' [_bpArg binding] =<< case rest of
          [] -> bodyForm valueLevel
          _ -> do
            rest' <- nest rest
            pure $ TList (V.singleton rest') TyAny def
        TBinding [binding] scope BindLet <$> contextInfo
      nest [] =  syntaxError "letsForm: invalid state (bug)"
  nest bindings

useForm :: Compile (Term Name)
useForm = do
  (mn,_) <- qualifiedModuleName
  i <- contextInfo
  h <- optional hash'
  l <- optional $ withList' Brackets (many userAtom <* eof)

  let v = fmap (V.fromList . fmap _atomAtom) l
      u = Use mn h v i

  -- this is the one place module may not be present, use traversal
  psUser . csModule . _Just . msImports %= (u:)
  return $ TUse u i

hash' :: Compile ModuleHash
hash' = str >>= \s -> case fromText' s of
  Right h -> return (ModuleHash h)
  Left e -> syntaxError $ "bad hash: " ++ e

typedAtom :: Compile (AtomExp Info,Type (Term Name))
typedAtom = (,) <$> userAtom <*> (typed <|> freshTyVar)

arg :: Compile (Arg (Term Name))
arg = typedAtom >>= \(AtomExp{..},ty) ->
  return $ Arg _atomAtom ty _atomInfo

arg2Name :: Arg n -> Name
arg2Name Arg{..} = Name $ BareName _aName _aInfo

typed :: Compile (Type (Term Name))
typed = sep Colon *> parseType

parseType :: Compile (Type (Term Name))
parseType = msum
  [ parseListType
  , parseUserSchemaType
  , parseSchemaType tyObject TyObject
  , parseSchemaType tyTable TyTable
  , parseModuleRefType
  , TyPrim TyInteger <$ symbol tyInteger
  , TyPrim TyDecimal <$ symbol tyDecimal
  , TyPrim TyTime    <$ symbol tyTime
  , TyPrim TyBool    <$ symbol tyBool
  , TyPrim TyString  <$ symbol tyString
  , TyList TyAny     <$ symbol tyList
  , TyPrim (TyGuard $ Just GTyKeySet)  <$ symbol tyKeySet
  , TyPrim (TyGuard Nothing) <$ symbol tyGuard
  ]

parseListType :: Compile (Type (Term Name))
parseListType = withList' Brackets $ TyList <$> parseType

parseSchemaType :: Text -> SchemaType -> Compile (Type (Term Name))
parseSchemaType tyRep sty = symbol tyRep >>
  (TySchema sty <$> (parseUserSchemaType <|> pure TyAny) <*> pure def)

parseModuleRefType :: Compile (Type (Term Name))
parseModuleRefType = symbol "module" >>
  (TyModule . Just <$> withList' Braces
   ((snd <$> qualifiedModuleName) `sepBy1` sep Comma))

parseUserSchemaType :: Compile (Type (Term Name))
parseUserSchemaType = withList Braces $ \ListExp{} -> TyUser <$> varAtom


bodyForm :: Compile (Term Name) -> Compile (Term Name)
bodyForm term = do
  (bs,i) <- bodyForm' term
  return $ TList (V.fromList bs) TyAny i

bodyForm' :: Compile a -> Compile ([a],Info)
bodyForm' term = (,) <$> go <*> contextInfo
  where go = getInput >>= \c -> case _cStream c of
          [] -> pure <$> term -- will fail, similar to 'some'
          es -> replicateM (length es) term

_compileAccounts :: IO (Either PactError [Term Name])
_compileAccounts = _compileF "examples/accounts/accounts.pact"

_compileF :: FilePath -> IO (Either PactError [Term Name])
_compileF f = _parseF f >>= _compile id

handleParseError :: TF.Result a -> IO a
handleParseError (TF.Failure f) = putDoc (TF._errDoc f) >> error "parseFailed"
handleParseError (TF.Success a) = return a

_compileWith :: Compile a -> (ParseState CompileState -> ParseState CompileState) ->
            TF.Result ([Exp Parsed],MkInfo) -> IO (Either PactError [a])
_compileWith parser sfun r = handleParseError r >>= \(a,mk) -> return $ forM a $ \e ->
  let ei = mk <$> e
  in runCompile def parser (sfun (initParseState ei)) ei

_compile :: (ParseState CompileState -> ParseState CompileState) ->
            TF.Result ([Exp Parsed],MkInfo) -> IO (Either PactError [Term Name])
_compile = _compileWith topLevel


-- | run a string as though you were in a module (test deftable, etc)
_compileStrInModule :: String -> IO [Term Name]
_compileStrInModule = fmap concat . _compileStr' moduleLevel
  (set (psUser . csModule) (Just (initModuleState "mymodule" (ModuleHash $ pactHash mempty))))

_compileStr :: String -> IO [Term Name]
_compileStr = _compileStr' topLevel id

_compileStrWith :: Compile a -> String -> IO [a]
_compileStrWith parser code = _compileStr' parser id code

_compileStr' :: Compile a -> (ParseState CompileState -> ParseState CompileState) -> String -> IO [a]
_compileStr' parser sfun code = do
    r <- _compileWith parser sfun $ _parseS code
    case r of Left e -> throwIO $ userError (show e)
              Right t -> return t

_parseS :: String -> TF.Result ([Exp Parsed],MkInfo)
_parseS s = (,mkStringInfo s) <$> TF.parseString exprsOnly mempty s

_parseF :: FilePath -> IO (TF.Result ([Exp Parsed],MkInfo))
_parseF fp = do
  bs <- BS.readFile fp
  let s = decodeUtf8 bs
  fmap (,mkTextInfo s) <$> TF.parseFromFileEx exprsOnly fp

_compileFile :: FilePath -> IO [Term Name]
_compileFile f = do
    p <- _parseF f
    rs <- case p of
            (TF.Failure e) -> putDoc (TF._errDoc e) >> error "Parse failed"
            (TF.Success (es,s)) -> return $ map (compile def s) es
    case sequence rs of
      Left e -> throwIO $ userError (show e)
      Right ts -> return ts

_atto :: FilePath -> IO [Term Name]
_atto fp = do
  f <- decodeUtf8 <$> BS.readFile fp
  rs <- case parseExprs f of
    Left s -> throwIO $ userError s
    Right es -> return $ map (compile def (mkStringInfo (unpack f))) es
  case sequence rs of
      Left e -> throwIO $ userError (show e)
      Right ts -> return ts

_testCToTV :: Bool
_testCToTV = nub vs == vs where vs = take (26*26*26) $ map cToTV [0..]

_unusedLenses :: Compile ()
_unusedLenses = void $ return (set msName,set msHash)<|MERGE_RESOLUTION|>--- conflicted
+++ resolved
@@ -156,11 +156,7 @@
   ei = mi <$> e
 
 compileExps :: Traversable t => ParseEnv -> MkInfo -> t (Exp Parsed) -> Either PactError (t (Term Name))
-<<<<<<< HEAD
-compileExps pe mi exps = mapM (compile pe mi) exps
-=======
 compileExps pe mi exps = traverse (compile pe mi) exps
->>>>>>> 126d684f
 
 moduleState :: Compile ModuleState
 moduleState = use (psUser . csModule) >>= \case
