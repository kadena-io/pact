--- conflicted
+++ resolved
@@ -596,15 +596,10 @@
   return $ TList (V.fromList bs) TyAny i
 
 bodyForm' :: Compile a -> Compile ([a],Info)
-<<<<<<< HEAD
-bodyForm' term = (,) <$> (some term <?> "expected body") <*> contextInfo
-=======
 bodyForm' term = (,) <$> go <*> contextInfo
   where go = getInput >>= \c -> case _cStream c of
           [] -> pure <$> term -- will fail, similar to 'some'
           es -> replicateM (length es) term
-
->>>>>>> e3b65eb5
 
 _compileAccounts :: IO (Either PactError [Term Name])
 _compileAccounts = _compileF "examples/accounts/accounts.pact"
@@ -633,12 +628,9 @@
 
 _compileStr :: String -> IO [Term Name]
 _compileStr = _compileStr' topLevel id
-<<<<<<< HEAD
-=======
 
 _compileStrWith :: Compile a -> String -> IO [a]
 _compileStrWith parser code = _compileStr' parser id code
->>>>>>> e3b65eb5
 
 _compileStr' :: Compile a -> (ParseState CompileState -> ParseState CompileState) -> String -> IO [a]
 _compileStr' parser sfun code = do
