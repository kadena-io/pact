--- conflicted
+++ resolved
@@ -6,11 +6,7 @@
   , TestResult(..)
   , Repl
   , LibOp(..)
-<<<<<<< HEAD
-  , LibState(..),rlsPure,rlsOp,rlsTx,rlsTests,rlsVerifyUri,rlsMockSPV,rlsFile
-=======
-  , LibState(..),rlsPure,rlsOp,rlsTx,rlsTests,rlsVerifyUri,rlsMockSPV,rlsDynEnv
->>>>>>> d59a9d22
+  , LibState(..),rlsPure,rlsOp,rlsTx,rlsTests,rlsVerifyUri,rlsMockSPV,rlsFile,rlsDynEnv
   , Tx(..)
   , SPVMockKey(..)
   , getAllModules
@@ -102,11 +98,8 @@
   , _rlsTests :: [TestResult]
   , _rlsVerifyUri :: Maybe String
   , _rlsMockSPV :: M.Map SPVMockKey (Object Name)
-<<<<<<< HEAD
   , _rlsFile :: Maybe FilePath
-=======
   , _rlsDynEnv :: DynEnv
->>>>>>> d59a9d22
   }
 
 
