{-# LANGUAGE TupleSections #-}
{-# LANGUAGE OverloadedStrings #-}
{-# LANGUAGE FlexibleContexts #-}
{-# LANGUAGE BangPatterns #-}
{-# LANGUAGE ScopedTypeVariables #-}
{-# LANGUAGE RankNTypes #-}
{-# LANGUAGE CPP #-}
{-# LANGUAGE RecordWildCards #-}

-- |
-- Module      :  Pact.Repl.Lib
-- Copyright   :  (C) 2016 Stuart Popejoy
-- License     :  BSD-style (see the file LICENSE)
-- Maintainer  :  Stuart Popejoy <stuart@kadena.io>
--
-- Built-ins for repl functionality. Not part of standard library
-- for blockchain execution, but instead for testing and dev.
--

module Pact.Repl.Lib where

import Control.Arrow ((&&&))
import Data.Default
import Data.Semigroup (Endo(..))
import qualified Data.HashMap.Strict as HM
import Control.Monad.Reader
import Control.Monad.Catch
import Control.Lens
import qualified Data.Set as S
import qualified Data.ByteString.Lazy as BSL
import Control.Concurrent.MVar
import Data.Aeson (eitherDecode,toJSON)
import Data.Text.Encoding
import Data.Maybe
#if defined(ghcjs_HOST_OS)
import qualified Pact.Analyze.Remote.Client as RemoteClient
#else
import Control.Monad.State.Strict (get)
import Criterion
import Criterion.Types
import qualified Data.Map as M
import qualified Pact.Analyze.Check as Check
import Statistics.Types (Estimate(..))
import qualified Pact.Types.Crypto as Crypto
import Pact.Types.Util (fromText')
#endif
import Pact.Typechecker
import Pact.Types.Typecheck
-- intentionally hidden unused functions to prevent lib functions from consuming gas
import Pact.Native.Internal hiding (defRNative,defGasRNative,defNative)
import qualified Pact.Native.Internal as Native
import Pact.Types.Runtime
import Pact.Eval
import Pact.Persist.Pure
import Pact.PersistPactDb
import Pact.Types.Logger
import Pact.Repl.Types
<<<<<<< HEAD
import Pact.Gas.Table
=======
import Pact.Native.Capabilities (evalCap)
>>>>>>> a6ed8bfe


initLibState :: Loggers -> Maybe String -> IO LibState
initLibState loggers verifyUri = do
  m <- newMVar (DbEnv def persister
                (newLogger loggers "Repl")
                def def)
  createSchema m
  return (LibState m Noop def def verifyUri)

-- | Native function with no gas consumption.
type ZNativeFun e = FunApp -> [Term Ref] -> Eval e (Term Name)

zeroGas :: Eval e a -> Eval e (Gas,a)
zeroGas = fmap (0,)

defZNative :: NativeDefName -> ZNativeFun e -> FunTypes (Term Name) -> Text -> NativeDef
defZNative name fun = Native.defNative name $ \fi as -> zeroGas $ fun fi as

defZRNative :: NativeDefName -> RNativeFun e -> FunTypes (Term Name) -> Text -> NativeDef
defZRNative name fun = Native.defNative name (reduced fun)
    where reduced f fi as = mapM reduce as >>= zeroGas . f fi

replDefs :: NativeModule
replDefs = ("Repl",
     [
      defZRNative "load" load (funType tTyString [("file",tTyString)] <>
                              funType tTyString [("file",tTyString),("reset",tTyBool)]) $
      "Load and evaluate FILE, resetting repl state beforehand if optional RESET is true. " <>
      "`$(load \"accounts.repl\")`"
     ,defZRNative "format-address" formatAddr (funType tTyString [("scheme", tTyString), ("public-key", tTyString)])
      "Transform PUBLIC-KEY into an address (i.e. a Pact Runtime Public Key) depending on its SCHEME."
     ,defZRNative "env-keys" setsigs (funType tTyString [("keys",TyList tTyString)])
      "Set transaction signature KEYS. `(env-keys [\"my-key\" \"admin-key\"])`"
     ,defZRNative "env-data" setmsg (funType tTyString [("json",json)]) $
      "Set transaction JSON data, either as encoded string, or as pact types coerced to JSON. " <>
      "`(env-data { \"keyset\": { \"keys\": [\"my-key\" \"admin-key\"], \"pred\": \"keys-any\" } })`"
     ,defZRNative "env-step"
      setstep (funType tTyString [] <>
               funType tTyString [("step-idx",tTyInteger)] <>
               funType tTyString [("step-idx",tTyInteger),("rollback",tTyBool)] <>
               funType tTyString [("step-idx",tTyInteger),("rollback",tTyBool),
                                  ("resume",TySchema TyObject (mkSchemaVar "y") def)])
      ("Set pact step state. With no arguments, unset step. With STEP-IDX, set step index to execute. " <>
       "ROLLBACK instructs to execute rollback expression, if any. RESUME sets a value to be read via 'resume'." <>
       "Clears any previous pact execution state. `$(env-step 1)` `$(env-step 0 true)`")
     ,defZRNative "env-pactid" envPactId
      (funType tTyString [] <>
       funType tTyString [("id",tTyString)])
       "Query environment pact id, or set to ID."
     ,defZRNative "pact-state" pactState (funType (tTyObject TyAny) [])
      ("Inspect state from previous pact execution. Returns object with fields " <>
      "'yield': yield result or 'false' if none; 'step': executed step; " <>
      "'executed': indicates if step was skipped because entity did not match. `$(pact-state)`")
     ,defZRNative "env-entity" setentity
      (funType tTyString [] <> funType tTyString [("entity",tTyString)])
      ("Set environment confidential ENTITY id, or unset with no argument. " <>
      "Clears any previous pact execution state. `$(env-entity \"my-org\")` `$(env-entity)`")
     ,defZRNative "begin-tx" (tx Begin) (funType tTyString [] <>
                                        funType tTyString [("name",tTyString)])
       "Begin transaction with optional NAME. `$(begin-tx \"load module\")`"
     ,defZRNative "commit-tx" (tx Commit) (funType tTyString []) "Commit transaction. `$(commit-tx)`"
     ,defZRNative "rollback-tx" (tx Rollback) (funType tTyString []) "Rollback transaction. `$(rollback-tx)`"
     ,defZRNative "expect" expect (funType tTyString [("doc",tTyString),("expected",a),("actual",a)])
      "Evaluate ACTUAL and verify that it equals EXPECTED. `(expect \"Sanity prevails.\" 4 (+ 2 2))`"
     ,defZNative "expect-failure" expectFail (funType tTyString [("doc",tTyString),("exp",a)]) $
      "Evaluate EXP and succeed only if it throws an error. " <>
      "`(expect-failure \"Enforce fails on false\" (enforce false \"Expected error\"))`"
     ,defZNative "bench" bench' (funType tTyString [("exprs",TyAny)])
      "Benchmark execution of EXPRS. `$(bench (+ 1 2))`"
     ,defZRNative "typecheck" tc (funType tTyString [("module",tTyString)] <>
                                 funType tTyString [("module",tTyString),("debug",tTyBool)])
       "Typecheck MODULE, optionally enabling DEBUG output."
     ,defZRNative "env-gaslimit" setGasLimit (funType tTyString [("limit",tTyInteger)])
       "Set environment gas limit to LIMIT."
     ,defZRNative "env-gas" envGas (funType tTyInteger [] <> funType tTyString [("gas",tTyInteger)])
       "Query gas state, or set it to GAS."
     ,defZRNative "env-gasprice" setGasPrice (funType tTyString [("price",tTyDecimal)])
       "Set environment gas price to PRICE."
     ,defZRNative "env-gasrate" setGasRate (funType tTyString [("rate",tTyInteger)])
       "Update gas model to charge constant RATE."
     ,defZRNative "env-gasmodel" setGasModel (funType tTyString [("model",tTyString)])
       "Update gas model to the model named MODEL."
     ,defZRNative "verify" verify (funType tTyString [("module",tTyString)]) "Verify MODULE, checking that all properties hold."

     ,defZRNative "json" json' (funType tTyValue [("exp",a)]) $
      "Encode pact expression EXP as a JSON value. " <>
      "This is only needed for tests, as Pact values are automatically represented as JSON in API output. " <>
      "`(json [{ \"name\": \"joe\", \"age\": 10 } {\"name\": \"mary\", \"age\": 25 }])`"
     ,defZRNative "sig-keyset" sigKeyset (funType tTyKeySet [])
     "Convenience function to build a keyset from keys present in message signatures, using 'keys-all' as the predicate."
     ,defZRNative "print" print' (funType tTyString [("value",a)])
     "Output VALUE to terminal as unquoted, unescaped text."
     ,defZRNative "env-hash" envHash (funType tTyString [("hash",tTyString)])
     "Set current transaction hash. HASH must be a valid BLAKE2b 512-bit hash. `(env-hash (hash \"hello\"))`"
     ,defZNative "test-capability" testCapability
      (funType tTyString [("capability", TyFun $ funType' tTyBool [])]) $
     "Specify and request grant of CAPABILITY. Once granted, CAPABILITY and any composed capabilities are in scope " <>
     "for the rest of the transaction. Allows direct invocation of capabilities, which is not available in the " <>
     "blockchain environment. `$(test-capability (MY-CAP))`"
     ])
     where
       json = mkTyVar "a" [tTyInteger,tTyString,tTyTime,tTyDecimal,tTyBool,
                         TyList (mkTyVar "l" []),TySchema TyObject (mkSchemaVar "o") def,tTyKeySet,tTyValue]
       a = mkTyVar "a" []

invokeEnv :: (MVar (DbEnv PureDb) -> IO b) -> MVar LibState -> IO b
invokeEnv f e = withMVar e $ \ls -> f $! _rlsPure ls
{-# INLINE invokeEnv #-}

repldb :: PactDb LibState
repldb = PactDb {

    _readRow = \d k -> invokeEnv $ _readRow pactdb d k
  , _writeRow = \wt d k v -> invokeEnv $ _writeRow pactdb wt d k v
  , _keys = \t -> invokeEnv $ _keys pactdb t
  , _txids = \t tid -> invokeEnv $ _txids pactdb t tid
  , _createUserTable = \t m -> invokeEnv $ _createUserTable pactdb t m
  , _getUserTableInfo = \t -> invokeEnv $ _getUserTableInfo pactdb t
  , _beginTx = \tid -> invokeEnv $ _beginTx pactdb tid
  , _commitTx = invokeEnv $ _commitTx pactdb
  , _rollbackTx = invokeEnv $ _rollbackTx pactdb
  , _getTxLog = \d t -> invokeEnv $ _getTxLog pactdb d t

}


load :: RNativeFun LibState
load _ [TLitString fn] = setop (Load (unpack fn) False) >> return (tStr $ "Loading " <> fn <> "...")
load _ [TLitString fn, TLiteral (LBool r) _] = setop (Load (unpack fn) r) >> return (tStr $ "Loading " <> fn <> "...")
load i as = argsError i as

modifyLibState :: (LibState -> (LibState,a)) -> Eval LibState a
modifyLibState f = view eePactDbVar >>= \m -> liftIO $ modifyMVar m (return . f)

setLibState :: (LibState -> LibState) -> Eval LibState ()
setLibState f = modifyLibState (f &&& const ())

viewLibState :: (LibState -> a) -> Eval LibState a
viewLibState f = modifyLibState (id &&& f)

setop :: LibOp -> Eval LibState ()
setop v = setLibState $ set rlsOp v

setenv :: Setter' (EvalEnv LibState) a -> a -> Eval LibState ()
setenv l v = setop $ UpdateEnv $ Endo (set l v)

{-
overenv :: Setter' (EvalEnv LibState) a -> (a -> a) -> Eval LibState ()
overenv l f = setop $ UpdateEnv $ Endo (over l f)
-}

formatAddr :: RNativeFun LibState
#if !defined(ghcjs_HOST_OS)
formatAddr i [TLitString scheme, TLitString cryptoPubKey] = do
  let eitherEvalErr res effectStr transformFunc =
        case res of
          Left e  -> evalError' i (effectStr ++ ": " ++ show e)
          Right v -> return (transformFunc v)
  sppk  <- eitherEvalErr (fromText' scheme)
           "Invalid PPKScheme"
           Crypto.toScheme
  pubBS <- eitherEvalErr (parseB16TextOnly cryptoPubKey)
           "Invalid Public Key format"
           Crypto.PubBS
  addr  <- eitherEvalErr (Crypto.formatPublicKeyBS sppk pubBS)
           "Unable to convert Public Key to Address"
           toB16Text
  return (tStr addr)
formatAddr i as = argsError i as
#else
formatAddr i _ = evalError' i "Address formatting not supported in GHCJS"
#endif


setsigs :: RNativeFun LibState
setsigs i [TList ts _ _] = do
  ks <- forM ts $ \t -> case t of
          (TLitString s) -> return s
          _ -> argsError i ts
  setenv eeMsgSigs (S.fromList (map (PublicKey . encodeUtf8) ks))
  return $ tStr "Setting transaction keys"
setsigs i as = argsError i as

setmsg :: RNativeFun LibState
setmsg i [TLitString j] =
  case eitherDecode (BSL.fromStrict $ encodeUtf8 j) of
    Left f -> evalError' i ("Invalid JSON: " ++ show f)
    Right v -> setenv eeMsgBody v >> return (tStr "Setting transaction data")
setmsg _ [a] = setenv eeMsgBody (toJSON a) >> return (tStr "Setting transaction data")
setmsg i as = argsError i as


setstep :: RNativeFun LibState
setstep i as = case as of
  [] -> setstep' Nothing >> return (tStr "Un-setting step")
  [TLitInteger j] -> do
    setstep' (Just $ PactStep (fromIntegral j) False def def)
    return $ tStr "Setting step"
  [TLitInteger j,TLiteral (LBool b) _] -> do
    setstep' (Just $ PactStep (fromIntegral j) b def def)
    return $ tStr "Setting step and rollback"
  [TLitInteger j,TLiteral (LBool b) _,o@TObject{}] -> do
    setstep' (Just $ PactStep (fromIntegral j) b def (Just o))
    return $ tStr "Setting step, rollback, and resume value"
  _ -> argsError i as
  where
    setstep' s = do
      setenv eePactStep s
      evalPactExec .= Nothing

envPactId :: RNativeFun LibState
envPactId i as = view eePactStep >>= \psm -> case psm of
  Nothing -> evalError' i "no pact state set currently"
  Just ps@PactStep{..} -> case as of
    [] -> return $ toTerm _psPactId
    [TLitString pid] -> do
      setenv eePactStep $ Just $ set psPactId (PactId pid) ps
      return $ tStr $ "Setting pact id to " <> tShow pid
    _ -> argsError i as

setentity :: RNativeFun LibState
setentity i as = case as of
  [TLitString s] -> do
    setenv eeEntity $ Just (EntityName s)
    evalPactExec .= Nothing
    return (tStr $ "Set entity to " <> s)
  [] -> do
    setenv eeEntity Nothing
    evalPactExec .= Nothing
    return (tStr "Unset entity")
  _ -> argsError i as

pactState :: RNativeFun LibState
pactState i [] = do
  e <- use evalPactExec
  case e of
    Nothing -> evalError' i "pact-state: no pact exec in context"
    Just PactExec{..} -> return $ (\o -> TObject o TyAny def)
      [(tStr "yield",fromMaybe (toTerm False) _peYield)
      ,(tStr "executed",toTerm _peExecuted)
      ,(tStr "step",toTerm _peStep)]
pactState i as = argsError i as

txmsg :: Maybe Text -> Maybe TxId -> Text -> Term Name
txmsg n tid s = tStr $ s <> " Tx " <> pack (show tid) <> maybe "" (": " <>) n


tx :: Tx -> RNativeFun LibState
tx Begin i as = do
  tname <- case as of
             [TLitString n] -> return $ Just n
             [] -> return Nothing
             _ -> argsError i as
  setop $ Tx (_faInfo i) Begin tname
  setLibState $ set rlsTxName tname
  return (tStr "")
tx t i [] = do
  tname <- modifyLibState (set rlsTxName Nothing &&& view rlsTxName)
  setop (Tx (_faInfo i) t tname)
  return (tStr "")
tx _ i as = argsError i as

recordTest :: Text -> Maybe (FunApp,Text) -> Eval LibState ()
recordTest name failure = setLibState $ over rlsTests (++ [TestResult name failure])

testSuccess :: Text -> Text -> Eval LibState (Term Name)
testSuccess name msg = recordTest name Nothing >> return (tStr msg)

testFailure :: FunApp -> Text -> Text -> Eval LibState (Term Name)
testFailure i name msg = recordTest name (Just (i,msg)) >> return (tStr msg)

expect :: RNativeFun LibState
expect i [TLitString a,b,c] =
  if b `termEq` c
  then testSuccess a $ "Expect: success: " <> a
  else testFailure i a $ "FAILURE: " <> a <> ": expected " <> pack (show b) <> ", received " <> pack (show c)
expect i as = argsError i as

expectFail :: ZNativeFun LibState
expectFail i as@[a,b] = do
  a' <- reduce a
  case a' of
    TLitString msg -> do
      r <- catch (Right <$> reduce b) (\(_ :: SomeException) -> return $ Left ())
      case r of
        Right v -> testFailure i msg $ "FAILURE: " <> msg <> ": expected failure, got result = " <> pack (show v)
        Left _ -> testSuccess msg $ "Expect failure: success: " <> msg
    _ -> argsError' i as
expectFail i as = argsError' i as

bench' :: ZNativeFun LibState
#if !defined(ghcjs_HOST_OS)
bench' i as = do
  e <- ask
  s <- get
  (r :: Either SomeException Report) <-
      try $ liftIO $ benchmark' $ whnfIO $ runEval s e $ do
                !ts <- mapM reduce as
                return $! toTerm (length ts)
  case r of
    Left ex -> evalError' i (show ex)
    Right rpt -> do
           let mean = estPoint (anMean (reportAnalysis rpt))
               sd = estPoint (anStdDev (reportAnalysis rpt))
               (reg,_) = splitAt 1 $ anRegress (reportAnalysis rpt)
               val = case reg of
                       [] -> mean
                       (r':_) -> case M.lookup "iters" (regCoeffs r') of
                                  Nothing -> mean
                                  Just t -> estPoint t
               tps = 1/val
               tperr = (1/(val - (sd/2))) - (1/(val + (sd/2)))
           liftIO $ putStrLn $ show (round tps :: Integer) ++ "/s, +-" ++ show (round tperr :: Integer) ++ "/s"
           return (tStr "Done")
#else
bench' i _ = evalError' i "Benchmarking not supported in GHCJS"
#endif

tc :: RNativeFun LibState
tc i as = case as of
  [TLitString s] -> go s False
  [TLitString s,TLiteral (LBool d) _] -> go s d
  _ -> argsError i as
  where
    go modname dbg = do
      mdm <- HM.lookup (ModuleName modname Nothing) <$> view (eeRefStore . rsModules)
      case mdm of
        Nothing -> evalError' i $ "No such module: " ++ show modname
        Just md -> do
          r :: Either CheckerException ([TopLevel Node],[Failure]) <-
            try $ liftIO $ typecheckModule dbg md
          case r of
            Left (CheckerException ei e) -> evalError ei ("Typechecker Internal Error: " ++ e)
            Right (_,fails) -> case fails of
              [] -> return $ tStr $ "Typecheck " <> modname <> ": success"
              _ -> do
                setop $ TcErrors $ map (\(Failure ti s) -> renderInfo (_tiInfo ti) ++ ":Warning: " ++ s) fails
                return $ tStr $ "Typecheck " <> modname <> ": Unable to resolve all types"

verify :: RNativeFun LibState
verify i as = case as of
  [TLitString modName] -> do
    modules <- view (eeRefStore . rsModules)
    let mdm = HM.lookup (ModuleName modName Nothing) modules
    case mdm of
      Nothing -> evalError' i $ "No such module: " ++ show modName
      Just md -> do
#if defined(ghcjs_HOST_OS)
        uri <- fromMaybe "localhost" <$> viewLibState (view rlsVerifyUri)
        renderedLines <- liftIO $
          RemoteClient.verifyModule modules md uri
#else
        modResult <- liftIO $ Check.verifyModule modules md
        let renderedLines = Check.renderVerifiedModule modResult
#endif
        -- setop $ TcErrors $ Text.unpack <$> renderedLines
        return (tStr $ mconcat renderedLines)

  _ -> argsError i as

json' :: RNativeFun LibState
json' _ [a] = return $ TValue (toJSON a) def
json' i as = argsError i as

sigKeyset :: RNativeFun LibState
sigKeyset _ _ = view eeMsgSigs >>= \ss -> return $ toTerm $ KeySet (S.toList ss) (Name (asString KeysAll) def)

print' :: RNativeFun LibState
print' _ [v] = setop (Print v) >> return (tStr "")
print' i as = argsError i as

envHash :: RNativeFun LibState
envHash i [TLitString s] = case fromText' s of
  Left err -> evalError' i $ "Bad hash value: " ++ show s ++ ": " ++ err
  Right h -> do
    setenv eeHash h
    return $ tStr $ "Set tx hash to " <> s
envHash i as = argsError i as

setGasLimit :: RNativeFun LibState
setGasLimit _ [TLitInteger l] = do
  setenv (eeGasEnv . geGasLimit) (fromIntegral l)
  return $ tStr $ "Set gas limit to " <> tShow l
setGasLimit i as = argsError i as

envGas :: RNativeFun LibState
envGas _ [] = use evalGas >>= \g -> return (tLit $ LInteger $ fromIntegral g)
envGas _ [TLitInteger g] = do
  evalGas .= fromIntegral g
  return $ tStr $ "Set gas to " <> tShow g
envGas i as = argsError i as

setGasPrice :: RNativeFun LibState
setGasPrice _ [TLiteral (LDecimal d) _] = do
  setenv (eeGasEnv . geGasPrice) (GasPrice d)
  return $ tStr $ "Set gas price to " <> tShow d
setGasPrice i as = argsError i as

setGasRate :: RNativeFun LibState
setGasRate _ [TLitInteger r] = do
<<<<<<< HEAD
  let model = constGasModel $ fromIntegral r
  setenv (eeGasEnv . geGasModel) model
  return $ tStr $ "Set gas model to " <> gasModelDesc model
setGasRate i as = argsError i as

setGasModel :: RNativeFun LibState
setGasModel _ [] = do
  model <- asks (_geGasModel . _eeGasEnv)
  return $ tStr $ "Current gas model is '" <> gasModelName model <> "': " <> gasModelDesc model
setGasModel _ as = do
  let mMod = case as of
        [TLitString "table"] -> Just $ tableGasModel defaultGasConfig
        [TLitString "fixed", TLitInteger r] -> Just $ constGasModel (fromIntegral r)
        _ -> Nothing
  case mMod of
    Nothing -> return $ tStr "Unrecognized model, perhaps try (env-gasmodel \"table\") or (env-gasmodel \"fixed\" 1)"
    Just model -> do
      setenv (eeGasEnv . geGasModel) model
      return $ tStr $ "Set gas model to " <> gasModelDesc model
=======
    setenv (eeGasEnv . geGasModel) (constGasModel $ fromIntegral r)
    return $ tStr $ "Set gas rate to " <> tShow r
setGasRate i as = argsError i as

-- | This is the only place we can do an external call to a capability,
-- using 'evalCap False'.
testCapability :: ZNativeFun ReplState
testCapability _ [ c@TApp{} ] = do
  cap <- evalCap False $ _tApp c
  return . tStr $ case cap of
    Nothing -> "Capability granted"
    Just cap' -> "Capability granted: " <> tShow cap'
testCapability i as = argsError' i as
>>>>>>> a6ed8bfe
<|MERGE_RESOLUTION|>--- conflicted
+++ resolved
@@ -55,11 +55,8 @@
 import Pact.PersistPactDb
 import Pact.Types.Logger
 import Pact.Repl.Types
-<<<<<<< HEAD
+import Pact.Native.Capabilities (evalCap)
 import Pact.Gas.Table
-=======
-import Pact.Native.Capabilities (evalCap)
->>>>>>> a6ed8bfe
 
 
 initLibState :: Loggers -> Maybe String -> IO LibState
@@ -461,7 +458,6 @@
 
 setGasRate :: RNativeFun LibState
 setGasRate _ [TLitInteger r] = do
-<<<<<<< HEAD
   let model = constGasModel $ fromIntegral r
   setenv (eeGasEnv . geGasModel) model
   return $ tStr $ "Set gas model to " <> gasModelDesc model
@@ -481,10 +477,6 @@
     Just model -> do
       setenv (eeGasEnv . geGasModel) model
       return $ tStr $ "Set gas model to " <> gasModelDesc model
-=======
-    setenv (eeGasEnv . geGasModel) (constGasModel $ fromIntegral r)
-    return $ tStr $ "Set gas rate to " <> tShow r
-setGasRate i as = argsError i as
 
 -- | This is the only place we can do an external call to a capability,
 -- using 'evalCap False'.
@@ -494,5 +486,4 @@
   return . tStr $ case cap of
     Nothing -> "Capability granted"
     Just cap' -> "Capability granted: " <> tShow cap'
-testCapability i as = argsError' i as
->>>>>>> a6ed8bfe
+testCapability i as = argsError' i as