{-# LANGUAGE DeriveDataTypeable         #-}
{-# LANGUAGE DeriveFunctor              #-}
{-# LANGUAGE DeriveTraversable          #-}
{-# LANGUAGE FlexibleContexts           #-}
{-# LANGUAGE FlexibleInstances          #-}
{-# LANGUAGE GADTs                      #-}
{-# LANGUAGE GeneralizedNewtypeDeriving #-}
{-# LANGUAGE LambdaCase                 #-}
{-# LANGUAGE MultiParamTypeClasses      #-}
{-# LANGUAGE NamedFieldPuns             #-}
{-# LANGUAGE OverloadedStrings          #-}
{-# LANGUAGE Rank2Types                 #-}
{-# LANGUAGE ScopedTypeVariables        #-}
{-# LANGUAGE TemplateHaskell            #-}
{-# LANGUAGE TupleSections              #-}
{-# LANGUAGE TypeApplications           #-}
{-# LANGUAGE TypeFamilies               #-}

module Pact.Analyze.Analyze where

import           Control.Lens              (At (at), Index, IxValue, Ixed (ix),
                                            Lens', ifoldl, iforM, lens,
                                            makeLenses, over, singular, use,
                                            view, (%=), (&), (+=), (.=), (.~),
                                            (<&>), (?~), (^.), _2)
import           Control.Monad             (void)
import           Control.Monad.Except      (Except, ExceptT (ExceptT),
                                            MonadError (throwError), runExcept)
import           Control.Monad.Reader      (MonadReader (local), ReaderT,
                                            runReaderT)
import           Control.Monad.RWS.Strict  (RWST (RWST, runRWST))
import           Control.Monad.State       (MonadState)
import           Control.Monad.Trans.Class (lift)
import           Control.Monad.Writer      (MonadWriter (tell))
import qualified Data.Aeson                as Aeson
import           Data.ByteString.Lazy      (toStrict)
import           Data.Foldable             (foldl', foldrM, for_)
import           Data.Functor.Identity     (Identity (Identity))
import           Data.Map.Strict           (Map)
import qualified Data.Map.Strict           as Map
<<<<<<< HEAD
import           Data.Map.Strict.Merge     (mapMissing, merge, zipWithMatched)
import           Data.Maybe                (mapMaybe)
=======
import           Data.Maybe                (catMaybes)
>>>>>>> 2d65211d
import           Data.Monoid               ((<>))
import           Data.SBV                  (Boolean (bnot, true, (&&&), (==>), (|||)),
                                            EqSymbolic ((./=), (.==)), HasKind,
                                            Int64, Mergeable (symbolicMerge),
                                            OrdSymbolic ((.<), (.<=), (.>), (.>=)),
                                            SBV, SBool, SFunArray,
                                            SymArray (readArray, writeArray),
                                            SymWord (exists_, forall_),
                                            Symbolic, constrain, false, ite,
                                            mkSFunArray, sDiv, sMod,
                                            uninterpret, (.^))
import qualified Data.SBV.Internals        as SBVI
import qualified Data.SBV.String           as SBV
import qualified Data.Set                  as Set
import           Data.String               (IsString (fromString))
import           Data.Text                 (Text, pack)
import qualified Data.Text                 as T
import           Data.Text.Encoding        (encodeUtf8)
import           Data.Thyme                (formatTime, parseTime)
import           Data.Traversable          (for)
import           System.Locale

import qualified Pact.Types.Hash           as Pact
import           Pact.Types.Runtime        (PrimType (TyBool, TyDecimal, TyInteger, TyKeySet, TyString, TyTime, TyValue),
                                            Type (TyAny, TyFun, TyList, TyPrim, TySchema, TyUser, TyVar),
                                            tShow)
import qualified Pact.Types.Runtime        as Pact
import qualified Pact.Types.Typecheck      as Pact
import           Pact.Types.Version        (pactVersion)

import           Pact.Analyze.Term
import           Pact.Analyze.Types        hiding (tableName)
import qualified Pact.Analyze.Types        as Types

data AnalyzeEnv
  = AnalyzeEnv
    { _aeScope    :: Map UniqueId AVal           -- used as a stack
    , _aeKeySets  :: SFunArray KeySetName KeySet -- read-only
    , _aeKsAuths  :: SFunArray KeySet Bool       -- read-only
    , _invariants :: Map TableName [Invariant Bool]
    }
  deriving Show

newtype Constraints
  = Constraints { runConstraints :: Symbolic () }

instance Monoid Constraints where
  mempty = Constraints (pure ())
  mappend (Constraints act1) (Constraints act2) = Constraints $ act1 *> act2

instance Mergeable Constraints where
  symbolicMerge _f _t = mappend

data SymbolicCells
  = SymbolicCells
    { _scIntValues     :: ColumnMap (SFunArray RowKey Integer)
    , _scBoolValues    :: ColumnMap (SFunArray RowKey Bool)
    , _scStringValues  :: ColumnMap (SFunArray RowKey String)
    , _scDecimalValues :: ColumnMap (SFunArray RowKey Decimal)
    , _scTimeValues    :: ColumnMap (SFunArray RowKey Time)
    , _scKsValues      :: ColumnMap (SFunArray RowKey KeySet)
    -- TODO: opaque blobs
    }
  deriving (Show)

-- Implemented by-hand until 8.2, when we have DerivingStrategies
instance Mergeable SymbolicCells where
  symbolicMerge force test
    (SymbolicCells a b c d e f)
    (SymbolicCells a' b' c' d' e' f')
    = SymbolicCells (m a a') (m b b') (m c c') (m d d') (m e e') (m f f')
    where
      m :: Mergeable a => ColumnMap a -> ColumnMap a -> ColumnMap a
      m = symbolicMerge force test

newtype ColumnMap a
  = ColumnMap { _columnMap :: Map ColumnName a }
  deriving (Show, Functor, Foldable, Traversable, Monoid)

instance Mergeable a => Mergeable (ColumnMap a) where
  symbolicMerge force test (ColumnMap left) (ColumnMap right) = ColumnMap $
    Map.intersectionWith (symbolicMerge force test) left right

newtype TableMap a
  = TableMap { _tableMap :: Map TableName a }
  deriving (Show, Functor, Foldable, Traversable)

instance Mergeable a => Mergeable (TableMap a) where
  symbolicMerge force test (TableMap left) (TableMap right) = TableMap $
    -- intersection is fine here; we know each map has all tables:
    Map.intersectionWith (symbolicMerge force test) left right

-- Checking state that is split before, and merged after, conditionals.
data LatticeAnalyzeState
  = LatticeAnalyzeState
    { _lasSucceeds            :: SBV Bool
    --
    -- TODO: instead of having a single boolean here, we should probably use
    --       finer-grained tracking, so that we can test whether a single
    --       invariant is being maintained
    --
    , _lasMaintainsInvariants :: SBV Bool
    , _lasTablesRead          :: SFunArray TableName Bool
    , _lasTablesWritten       :: SFunArray TableName Bool
    , _lasIntCellDeltas       :: TableMap (ColumnMap (SFunArray RowKey Integer))
    , _lasDecCellDeltas       :: TableMap (ColumnMap (SFunArray RowKey Decimal))
    , _lasIntColumnDeltas     :: TableMap (ColumnMap (S Integer))
    , _lasDecColumnDeltas     :: TableMap (ColumnMap (S Decimal))
    , _lasTableCells          :: TableMap SymbolicCells
    , _lasRowsRead            :: TableMap (SFunArray RowKey Bool)
    , _lasRowsWritten         :: TableMap (SFunArray RowKey Bool)
    , _lasCellsEnforced       :: TableMap (ColumnMap (SFunArray RowKey Bool))
    -- We currently maintain cellsWritten only for deciding whether a cell has
    -- been "invalidated" for the purposes of keyset enforcement. If a keyset
    -- has been overwritten and *then* enforced, that does not constitute valid
    -- enforcement of the keyset.
    , _lasCellsWritten        :: TableMap (ColumnMap (SFunArray RowKey Bool))
    }
  deriving (Show)

-- Implemented by-hand until 8.2, when we have DerivingStrategies
instance Mergeable LatticeAnalyzeState where
  symbolicMerge force test
    (LatticeAnalyzeState
      success  tsInvariants  tsRead  tsWritten  intCellDeltas  decCellDeltas
      intColDeltas  decColDeltas  cells  rsRead  rsWritten  csEnforced  csWritten)
    (LatticeAnalyzeState
      success' tsInvariants' tsRead' tsWritten' intCellDeltas' decCellDeltas'
      intColDeltas' decColDeltas' cells' rsRead' rsWritten' csEnforced' csWritten')
        = LatticeAnalyzeState
          (symbolicMerge force test success       success')
          (symbolicMerge force test tsInvariants  tsInvariants')
          (symbolicMerge force test tsRead        tsRead')
          (symbolicMerge force test tsWritten     tsWritten')
          (symbolicMerge force test intCellDeltas intCellDeltas')
          (symbolicMerge force test decCellDeltas decCellDeltas')
          (symbolicMerge force test intColDeltas  intColDeltas')
          (symbolicMerge force test decColDeltas  decColDeltas')
          (symbolicMerge force test cells         cells')
          (symbolicMerge force test rsRead        rsRead')
          (symbolicMerge force test rsWritten     rsWritten')
          (symbolicMerge force test csEnforced    csEnforced')
          (symbolicMerge force test csWritten     csWritten')

-- Checking state that is transferred through every computation, in-order.
newtype GlobalAnalyzeState
  = GlobalAnalyzeState ()
  deriving (Show, Eq)

data AnalyzeState
  = AnalyzeState
    { _latticeState :: LatticeAnalyzeState
    , _globalState  :: GlobalAnalyzeState
    }
  deriving (Show)

data QueryEnv
  = QueryEnv
    { _qeAnalyzeEnv    :: AnalyzeEnv
    , _model           :: AnalyzeState
    , _qeAnalyzeResult :: AVal
    }

makeLenses ''ColumnMap
makeLenses ''AnalyzeEnv
makeLenses ''TableMap
makeLenses ''AnalyzeState
makeLenses ''GlobalAnalyzeState
makeLenses ''LatticeAnalyzeState
makeLenses ''SymbolicCells
makeLenses ''QueryEnv

type instance Index (ColumnMap a) = ColumnName
type instance IxValue (ColumnMap a) = a
instance Ixed (ColumnMap a) where ix k = columnMap.ix k
instance At (ColumnMap a) where at k = columnMap.at k

type instance Index (TableMap a) = TableName
type instance IxValue (TableMap a) = a
instance Ixed (TableMap a) where ix k = tableMap.ix k
instance At (TableMap a) where at k = tableMap.at k

instance Mergeable AnalyzeState where
  -- NOTE: We discard the left global state because this is out-of-date and was
  -- already fed to the right computation -- we use the updated right global
  -- state.
  symbolicMerge force test (AnalyzeState lls _) (AnalyzeState rls rgs) =
    AnalyzeState (symbolicMerge force test lls rls) rgs

mkInitialAnalyzeState :: [Table] -> AnalyzeState
mkInitialAnalyzeState tables = AnalyzeState
    { _latticeState = LatticeAnalyzeState
        { _lasSucceeds            = true
        , _lasMaintainsInvariants = true
        , _lasTablesRead          = mkSFunArray $ const false
        , _lasTablesWritten       = mkSFunArray $ const false
        , _lasIntCellDeltas       = intCellDeltas
        , _lasDecCellDeltas       = decCellDeltas
        , _lasIntColumnDeltas     = intColumnDeltas
        , _lasDecColumnDeltas     = decColumnDeltas
        , _lasTableCells          = mkSymbolicCells tables
        , _lasRowsRead            = mkPerTableSFunArray false
        , _lasRowsWritten         = mkPerTableSFunArray false
        , _lasCellsEnforced       = cellsEnforced
        , _lasCellsWritten        = cellsWritten
        }
    , _globalState = GlobalAnalyzeState ()
    }

  where
    tableNames :: [TableName]
    tableNames = map (TableName . T.unpack . view Types.tableName) tables

    intCellDeltas = mkTableColumnMap (== TyPrim TyInteger) (mkSFunArray (const 0))
    decCellDeltas = mkTableColumnMap (== TyPrim TyDecimal) (mkSFunArray (const 0))
    intColumnDeltas = mkTableColumnMap (== TyPrim TyInteger) 0
    decColumnDeltas = mkTableColumnMap (== TyPrim TyDecimal) 0
    cellsEnforced
      = mkTableColumnMap (== TyPrim TyKeySet) (mkSFunArray (const false))
    cellsWritten = mkTableColumnMap (const True) (mkSFunArray (const false))

    mkTableColumnMap
      :: (Pact.Type Pact.UserType -> Bool) -> a -> TableMap (ColumnMap a)
    mkTableColumnMap f defValue = TableMap $ Map.fromList $
      tables <&> \Table { _tableName, _tableType } ->
        let fields = Pact._utFields _tableType
            colMap = ColumnMap $ Map.fromList $ flip mapMaybe fields $
              \(Pact.Arg argName ty _) ->
                if f ty
                then Just (ColumnName (T.unpack argName), defValue)
                else Nothing
        in (TableName (T.unpack _tableName), colMap)

    mkPerTableSFunArray :: SBV v -> TableMap (SFunArray k v)
    mkPerTableSFunArray defaultV = TableMap $ Map.fromList $ zip
      tableNames
      (repeat $ mkSFunArray $ const defaultV)

addConstraint :: S Bool -> Analyze ()
addConstraint = tell . Constraints . constrain . _sSbv

sbvIdentifier :: Text -> Text
sbvIdentifier = T.replace "-" "_"

mkFreeArray :: (SymWord a, HasKind b) => Text -> SFunArray a b
mkFreeArray = mkSFunArray . uninterpret . T.unpack . sbvIdentifier

mkSymbolicCells :: [Table] -> TableMap SymbolicCells
mkSymbolicCells tables = TableMap $ Map.fromList cellsList
  where
    cellsList = tables <&> \Table { _tableName, _tableType = Pact.Schema _ _ fields _ } ->
      let fields'  = Map.fromList $
            map (\(Pact.Arg argName ty _i) -> (argName, ty)) fields

      in (TableName (T.unpack _tableName), mkCells _tableName fields')

    mkCells :: Text -> Map Text (Pact.Type Pact.UserType) -> SymbolicCells
    mkCells tableName fields = ifoldl
      (\colName cells ty ->
        let col      = ColumnName $ T.unpack colName

            mkArray :: forall a. HasKind a => SFunArray RowKey a
            mkArray  = mkFreeArray $ "cells__" <> tableName <> "__" <> colName

        in cells & case ty of
             TyPrim TyInteger -> scIntValues.at col     ?~ mkArray
             TyPrim TyBool    -> scBoolValues.at col    ?~ mkArray
             TyPrim TyDecimal -> scDecimalValues.at col ?~ mkArray
             TyPrim TyTime    -> scTimeValues.at col    ?~ mkArray
             TyPrim TyString  -> scStringValues.at col  ?~ mkArray
             TyPrim TyKeySet  -> scKsValues.at col      ?~ mkArray
             --
             -- TODO: we should Left here. this means that mkSymbolicCells and
             --       mkInitialAnalyzeState should both return Either.
             --
             _                -> id
      )
      (SymbolicCells mempty mempty mempty mempty mempty mempty)
      fields

mkSVal :: SBV a -> SBVI.SVal
mkSVal (SBVI.SBV v) = v

data AnalyzeFailure
  = AtHasNoRelevantFields EType Schema
  | AValUnexpectedlySVal SBVI.SVal
  | AValUnexpectedlyObj Object
  | KeyNotPresent Text Object
  | MalformedLogicalOpExec LogicalOp Int
  | ObjFieldOfWrongType Text EType
  | PossibleRoundoff Text
  | UnsupportedDecArithOp ArithOp
  | UnsupportedIntArithOp ArithOp
  | UnsupportedUnaryOp UnaryArithOp
  | UnsupportedRoundingLikeOp1 RoundingLikeOp
  | UnsupportedRoundingLikeOp2 RoundingLikeOp
  | FailureMessage Text
  | OpaqueValEncountered
  | VarNotInScope Text UniqueId
  | UnsupportedObjectInDbCell
  -- For cases we don't handle yet:
  | UnhandledObject (Term Object)
  | UnhandledTerm Text
  deriving Show

describeAnalyzeFailure :: AnalyzeFailure -> Text
describeAnalyzeFailure = \case
    -- these are internal errors. not quite as much care is taken on the messaging
    AtHasNoRelevantFields etype schema -> "When analyzing an `at` access, we expected to return a " <> tShow etype <> " but there were no fields of that type in the object with schema " <> tShow schema
    AValUnexpectedlySVal sval -> "in analyzeTermO, found AVal where we expected AnObj" <> tShow sval
    AValUnexpectedlyObj obj -> "in analyzeTerm, found AnObj where we expected AVal" <> tShow obj
    KeyNotPresent key obj -> "key " <> key <> " unexpectedly not found in object " <> tShow obj
    MalformedLogicalOpExec op count -> "malformed logical op " <> tShow op <> " with " <> tShow count <> " args"
    ObjFieldOfWrongType fName fType -> "object field " <> fName <> " of type " <> tShow fType <> " unexpectedly either an object or a ground type when we expected the other"
    PossibleRoundoff msg -> msg
    UnsupportedDecArithOp op -> "unsupported decimal arithmetic op: " <> tShow op
    UnsupportedIntArithOp op -> "unsupported integer arithmetic op: " <> tShow op
    UnsupportedUnaryOp op -> "unsupported unary arithmetic op: " <> tShow op
    UnsupportedRoundingLikeOp1 op -> "unsupported rounding (1) op: " <> tShow op
    UnsupportedRoundingLikeOp2 op -> "unsupported rounding (2) op: " <> tShow op

    -- these are likely user-facing errors
    FailureMessage msg -> msg
    UnhandledObject obj -> foundUnsupported $ tShow obj
    UnhandledTerm termText -> foundUnsupported termText
    VarNotInScope name uid -> "variable not in scope: " <> name <> " (uid " <> tShow uid <> ")"
    --
    -- TODO: maybe we should differentiate between opaque values and type
    -- variables, because the latter would probably mean a problem from type
    -- inference or the need for a type annotation?
    --
    OpaqueValEncountered -> "We encountered an opaque value in analysis. This would be either a JSON value or a type variable. We can't prove properties of these values."
    UnsupportedObjectInDbCell -> "We encountered the use of an object in a DB cell, which we don't yet support. " <> pleaseReportThis

  where
    foundUnsupported :: Text -> Text
    foundUnsupported termText = "You found a term we don't have analysis support for yet. " <> pleaseReportThis <> "\n\n" <> termText

    pleaseReportThis :: Text
    pleaseReportThis = "Please report this as a bug at https://github.com/kadena-io/pact/issues"

instance IsString AnalyzeFailure where
  fromString = FailureMessage . T.pack

newtype Analyze a
  = Analyze
    { runAnalyze :: RWST AnalyzeEnv Constraints AnalyzeState (Except AnalyzeFailure) a }
  deriving (Functor, Applicative, Monad, MonadReader AnalyzeEnv,
            MonadState AnalyzeState, MonadError AnalyzeFailure,
            MonadWriter Constraints)

mkQueryEnv :: AnalyzeEnv -> AnalyzeState -> AVal -> QueryEnv
mkQueryEnv = QueryEnv

newtype Query a
  = Query
    { queryAction :: ReaderT QueryEnv (ExceptT AnalyzeFailure Symbolic) a }
  deriving (Functor, Applicative, Monad, MonadReader QueryEnv,
            MonadError AnalyzeFailure)

--
-- TODO: convert this back to use Symbolic so we get useful models
--         rename allocateArgs
--
-- Returns problematic argument name, or arg map
mkArgs :: [Arg] -> Either Text (Map UniqueId AVal)
mkArgs argTys = fmap Map.fromList $ for argTys $ \(name, uid, ty) ->
  let symName = "arg_" ++ T.unpack name

      wrap :: SBV a -> Either e AVal
      wrap = Right . mkAVal . sansProv

      eVar = case ty of
               TyPrim TyInteger -> wrap (uninterpret symName :: (SBV Integer))
               TyPrim TyBool    -> wrap (uninterpret symName :: (SBV Bool))
               TyPrim TyDecimal -> wrap (uninterpret symName :: (SBV Decimal))
               TyPrim TyTime    -> wrap (uninterpret symName :: (SBV Int64))
               TyPrim TyString  -> wrap (uninterpret symName :: (SBV String))
               TyUser _         -> wrap (uninterpret symName :: (SBV UserType))
               TyPrim TyKeySet  -> wrap (uninterpret symName :: (SBV KeySet))

               TyPrim TyValue   -> Left name
               TyAny            -> Left name
               TyVar _v         -> Left name
               TyList _         -> Left name
               TySchema _ _     -> Left name
               TyFun _          -> Left name
  in (uid,) <$> eVar

mkAnalyzeEnv :: Map UniqueId AVal -> [Table] -> AnalyzeEnv
mkAnalyzeEnv args tables =
  let keySets'    = mkFreeArray "keySets"
      keySetAuths = mkFreeArray "keySetAuths"

      invariants' = Map.fromList $ tables <&> \(Table tname _ut someInvariants)
        -> (TableName (T.unpack tname), someInvariants)

  in AnalyzeEnv args keySets' keySetAuths invariants'

instance (Mergeable a) => Mergeable (Analyze a) where
  symbolicMerge force test left right = Analyze $ RWST $ \r s -> ExceptT $ Identity $
    --
    -- We explicitly propagate only the "global" portion of the state from the
    -- left to the right computation. And then the only lattice state, and not
    -- global state, is merged (per AnalyzeState's Mergeable instance.)
    --
    -- If either side fails, the entire merged computation fails.
    --
    let run act = runExcept . runRWST (runAnalyze act) r
    in do
      lTup <- run left s
      let gs = lTup ^. _2.globalState
      rTup <- run right $ s & globalState .~ gs
      return $ symbolicMerge force test lTup rTup

class HasAnalyzeEnv a where
  {-# MINIMAL analyzeEnv #-}
  analyzeEnv :: Lens' a AnalyzeEnv

  scope :: Lens' a (Map UniqueId AVal)
  scope = analyzeEnv.aeScope

  keySets :: Lens' a (SFunArray KeySetName KeySet)
  keySets = analyzeEnv.aeKeySets

  ksAuths :: Lens' a (SFunArray KeySet Bool)
  ksAuths = analyzeEnv.aeKsAuths

instance HasAnalyzeEnv AnalyzeEnv where analyzeEnv = id
instance HasAnalyzeEnv QueryEnv   where analyzeEnv = qeAnalyzeEnv

class (MonadError AnalyzeFailure m) => Analyzer m term where
  analyze  :: (Show a, SymWord a) => term a -> m (S a)

class Analyzer m term => ObjectAnalyzer m term where
  analyzeO :: term Object -> m Object

instance Analyzer Analyze Term where
  analyze  = analyzeTerm

instance ObjectAnalyzer Analyze Term where
  analyzeO = analyzeTermO

instance Analyzer Query Prop where
  analyze  = analyzeProp

instance ObjectAnalyzer Query Prop where
  analyzeO = analyzePropO

instance Analyzer InvariantCheck Invariant where
  analyze = checkInvariant

class SymbolicTerm term where
  injectS :: S a -> term a

instance SymbolicTerm Term      where injectS = Literal
instance SymbolicTerm Prop      where injectS = PSym
instance SymbolicTerm Invariant where injectS = ISym

symArrayAt
  :: forall array k v
   . (SymWord k, SymWord v, SymArray array)
  => S k -> Lens' (array k v) (SBV v)
symArrayAt (S _ symKey) = lens getter setter
  where
    getter :: array k v -> SBV v
    getter arr = readArray arr symKey

    setter :: array k v -> SBV v -> array k v
    setter arr = writeArray arr symKey

succeeds :: Lens' AnalyzeState (S Bool)
succeeds = latticeState.lasSucceeds.sbv2S

maintainsInvariants :: Lens' AnalyzeState SBool
maintainsInvariants = latticeState.lasMaintainsInvariants

tableRead :: TableName -> Lens' AnalyzeState (S Bool)
tableRead tn = latticeState.lasTablesRead.symArrayAt (literalS tn).sbv2S

tableWritten :: TableName -> Lens' AnalyzeState (S Bool)
tableWritten tn = latticeState.lasTablesWritten.symArrayAt (literalS tn).sbv2S

intCellDelta
  :: TableName
  -> ColumnName
  -> S RowKey
  -> Lens' AnalyzeState (S Integer)
intCellDelta tn cn sRk = latticeState.lasIntCellDeltas.singular (ix tn).
  singular (ix cn).symArrayAt sRk.sbv2S

decCellDelta
  :: TableName
  -> ColumnName
  -> S RowKey
  -> Lens' AnalyzeState (S Decimal)
decCellDelta tn cn sRk = latticeState.lasDecCellDeltas.singular (ix tn).
  singular (ix cn).symArrayAt sRk.sbv2S

intColumnDelta :: TableName -> ColumnName -> Lens' AnalyzeState (S Integer)
intColumnDelta tn cn = latticeState.lasIntColumnDeltas.singular (ix tn).
  singular (ix cn)

decColumnDelta :: TableName -> ColumnName -> Lens' AnalyzeState (S Decimal)
decColumnDelta tn cn = latticeState.lasDecColumnDeltas.singular (ix tn).
  singular (ix cn)

rowRead :: TableName -> S RowKey -> Lens' AnalyzeState (S Bool)
rowRead tn sRk = latticeState.lasRowsRead.singular (ix tn).
  symArrayAt sRk.sbv2S

rowWritten :: TableName -> S RowKey -> Lens' AnalyzeState (S Bool)
rowWritten tn sRk = latticeState.lasRowsWritten.singular (ix tn).
  symArrayAt sRk.sbv2S

cellEnforced
  :: TableName
  -> ColumnName
  -> S RowKey
  -> Lens' AnalyzeState (S Bool)
cellEnforced tn cn sRk = latticeState.lasCellsEnforced.singular (ix tn).
  singular (ix cn).symArrayAt sRk.sbv2S

cellWritten
  :: TableName
  -> ColumnName
  -> S RowKey
  -> Lens' AnalyzeState (S Bool)
cellWritten tn cn sRk = latticeState.lasCellsWritten.singular (ix tn).
  singular (ix cn).symArrayAt sRk.sbv2S

intCell
  :: TableName
  -> ColumnName
  -> S RowKey
  -> S Bool
  -> Lens' AnalyzeState (S Integer)
intCell tn cn sRk sDirty = latticeState.lasTableCells.singular (ix tn).scIntValues.
  singular (ix cn).symArrayAt sRk.sbv2SFrom (mkProv tn cn sRk sDirty)

boolCell
  :: TableName
  -> ColumnName
  -> S RowKey
  -> S Bool
  -> Lens' AnalyzeState (S Bool)
boolCell tn cn sRk sDirty = latticeState.lasTableCells.singular (ix tn).scBoolValues.
  singular (ix cn).symArrayAt sRk.sbv2SFrom (mkProv tn cn sRk sDirty)

stringCell
  :: TableName
  -> ColumnName
  -> S RowKey
  -> S Bool
  -> Lens' AnalyzeState (S String)
stringCell tn cn sRk sDirty = latticeState.lasTableCells.singular (ix tn).scStringValues.
  singular (ix cn).symArrayAt sRk.sbv2SFrom (mkProv tn cn sRk sDirty)

decimalCell
  :: TableName
  -> ColumnName
  -> S RowKey
  -> S Bool
  -> Lens' AnalyzeState (S Decimal)
decimalCell tn cn sRk sDirty = latticeState.lasTableCells.singular (ix tn).scDecimalValues.
  singular (ix cn).symArrayAt sRk.sbv2SFrom (mkProv tn cn sRk sDirty)

timeCell
  :: TableName
  -> ColumnName
  -> S RowKey
  -> S Bool
  -> Lens' AnalyzeState (S Time)
timeCell tn cn sRk sDirty = latticeState.lasTableCells.singular (ix tn).scTimeValues.
  singular (ix cn).symArrayAt sRk.sbv2SFrom (mkProv tn cn sRk sDirty)

ksCell
  :: TableName
  -> ColumnName
  -> S RowKey
  -> S Bool
  -> Lens' AnalyzeState (S KeySet)
ksCell tn cn sRk sDirty = latticeState.lasTableCells.singular (ix tn).scKsValues.
  singular (ix cn).symArrayAt sRk.sbv2SFrom (mkProv tn cn sRk sDirty)

symKsName :: S String -> S KeySetName
symKsName = coerceS

-- TODO: switch to lens
resolveKeySet
  :: (MonadReader r m, HasAnalyzeEnv r, MonadError AnalyzeFailure m)
  => S KeySetName
  -> m (S KeySet)
resolveKeySet sKsn = fmap sansProv $
  readArray <$> view keySets <*> pure (_sSbv sKsn)

nameAuthorized
  :: (MonadReader r m, HasAnalyzeEnv r, MonadError AnalyzeFailure m)
  => S KeySetName
  -> m (S Bool)
nameAuthorized sKsn = fmap sansProv $
  readArray <$> view ksAuths <*> (_sSbv <$> resolveKeySet sKsn)

ksAuthorized :: S KeySet -> Analyze (S Bool)
ksAuthorized sKs = do
  -- NOTE: we know that KsAuthorized constructions are only emitted within
  -- Enforced constructions, so we know that this keyset is being enforced
  -- here.
  case sKs ^. sProv of
    Just (Provenance tn sCn sRk sDirty) ->
      cellEnforced tn sCn sRk %= (||| bnot sDirty)
    Nothing ->
      pure ()
  fmap sansProv $ readArray <$> view ksAuths <*> pure (_sSbv sKs)

aval
  :: MonadError AnalyzeFailure m
  => (Maybe Provenance -> SBVI.SVal -> m a)
  -> (Object -> m a)
  -> AVal
  -> m a
aval elimVal elimObj = \case
  AVal mProv sval -> elimVal mProv sval
  AnObj obj       -> elimObj obj
  OpaqueVal       -> throwError OpaqueValEncountered

-- | Function composition that consumes two args instead of one
(...) :: (a -> b) -> (x -> y -> a) -> x -> y -> b
(...) = (.) . (.)

expectVal :: MonadError AnalyzeFailure m => AVal -> m (S a)
expectVal = aval (pure ... mkS) (throwError . AValUnexpectedlyObj)

expectObj :: MonadError AnalyzeFailure m => AVal -> m Object
expectObj = aval ((throwError . AValUnexpectedlySVal) ... getSVal) pure
  where
    getSVal :: Maybe Provenance -> SBVI.SVal -> SBVI.SVal
    getSVal = flip const

lookupObj
  :: (MonadReader r m, HasAnalyzeEnv r, MonadError AnalyzeFailure m)
  => Text
  -> UniqueId
  -> m Object
lookupObj name uid = do
  mVal <- view (scope . at uid)
  case mVal of
    Nothing            -> throwError $ VarNotInScope name uid
    Just (AVal _ val') -> throwError $ AValUnexpectedlySVal val'
    Just (AnObj obj)   -> pure obj
    Just (OpaqueVal)   -> throwError OpaqueValEncountered

lookupVal
  :: (MonadReader r m, HasAnalyzeEnv r, MonadError AnalyzeFailure m)
  => Text
  -> UniqueId
  -> m (S a)
lookupVal name uid = do
  mVal <- view $ scope . at uid
  case mVal of
    Nothing                -> throwError $ VarNotInScope name uid
    Just (AVal mProv sval) -> pure $ mkS mProv sval
    Just (AnObj obj)       -> throwError $ AValUnexpectedlyObj obj
    Just (OpaqueVal)       -> throwError OpaqueValEncountered

analyzeRead :: TableName -> Map Text EType -> Term String -> Analyze Object
analyzeRead tn fields rowKey = do
  sRk <- symRowKey <$> analyzeTerm rowKey
  tableRead tn .= true
  rowRead tn sRk .= true

  aValFields <- iforM fields $ \fieldName fieldType -> do
    let cn = ColumnName $ T.unpack fieldName
    sDirty <- use $ cellWritten tn cn sRk

    aVal <- case fieldType of
      EType TInt     -> mkAVal <$> use (intCell     tn cn sRk sDirty)
      EType TBool    -> mkAVal <$> use (boolCell    tn cn sRk sDirty)
      EType TStr     -> mkAVal <$> use (stringCell  tn cn sRk sDirty)
      EType TDecimal -> mkAVal <$> use (decimalCell tn cn sRk sDirty)
      EType TTime    -> mkAVal <$> use (timeCell    tn cn sRk sDirty)
      EType TKeySet  -> mkAVal <$> use (ksCell      tn cn sRk sDirty)
      EType TAny     -> pure OpaqueVal
      --
      -- TODO: if we add nested object support here, we need to install
      --       the correct provenance into AVals all the way down into
      --       sub-objects.
      --
      EObjectTy _    -> throwError UnsupportedObjectInDbCell

    pure (fieldType, aVal)

  -- Constraints can only operate over int, bool, etc. All of which appear as
  -- AVal, so we're safe ignoring the other AVal constructors.
  let sValFields :: Map Text SBVI.SVal
      sValFields = flip Map.mapMaybe aValFields $ \case
        (_etype, AVal _prov sVal) -> Just sVal
        _                         -> Nothing

  applyInvariants tn sValFields addConstraint

  pure $ Object aValFields

applyInvariants
  :: TableName
  -- | Mapping from the fields in this table to the @SVal@ holding that field
  --   in this context.
  -> Map Text SBVI.SVal
  -- | The function used to apply an invariant in this context. The @SBV Bool@
  --   is an assertion of what it would take for the invariant to be true in
  --   this context.
  -> (S Bool -> Analyze ())
  -> Analyze ()
applyInvariants tn sValFields addInvariant = do
  mInvariants <- view (invariants . at tn)
  case mInvariants of
    Nothing -> pure ()
    Just invariants' -> for_ invariants' $ \invariant ->
      case runReaderT (checkInvariant invariant) sValFields of
        Left  err -> throwError err
        Right inv -> addInvariant inv

analyzeAtO
  :: forall m term
   . ObjectAnalyzer m term
  => term String
  -> term Object
  -> m Object
analyzeAtO colNameT objT = do
    obj@(Object fields) <- analyzeO objT
    sCn <- analyze colNameT

    let getObjVal :: Text -> m Object
        getObjVal fieldName = case Map.lookup fieldName fields of
          Nothing -> throwError $ KeyNotPresent fieldName obj
          Just (fieldType, AVal _ _) -> throwError $
            ObjFieldOfWrongType fieldName fieldType
          Just (_fieldType, AnObj subObj) -> pure subObj
          Just (_fieldType, OpaqueVal) -> throwError OpaqueValEncountered

    case unliteralS sCn of
      Nothing -> throwError "Unable to determine statically the key used in an object access evaluating to an object (this is an object in an object)"
      Just concreteColName -> getObjVal (T.pack concreteColName)

analyzeAt
  :: (ObjectAnalyzer m term, SymWord a)
  => Schema
  -> term String
  -> term Object
  -> EType
  -> m (S a)
analyzeAt schema@(Schema schemaFields) colNameT objT retType = do
  obj@(Object fields) <- analyzeO objT

  -- Filter down to only fields which contain the type we're looking for
  let relevantFields
        = map fst
        $ filter (\(_name, ty) -> ty == retType)
        $ Map.toList schemaFields

  colName :: S String <- analyze colNameT

  firstName:relevantFields' <- case relevantFields of
    [] -> throwError $ AtHasNoRelevantFields retType schema
    _  -> pure relevantFields

  let getObjVal fieldName = case Map.lookup fieldName fields of
        Nothing -> throwError $ KeyNotPresent fieldName obj

        Just (_fieldType, AVal mProv sval) -> pure $ mkS mProv sval

        Just (fieldType, AnObj _subObj) -> throwError $
          ObjFieldOfWrongType fieldName fieldType

        Just (_fieldType, OpaqueVal) -> throwError OpaqueValEncountered

  firstVal <- getObjVal firstName

  -- Fold over each relevant field, building a sequence of `ite`s. We require
  -- at least one matching field, ie firstVal. At first glance, this should
  -- just be a `foldr1M`, but we want the type of accumulator and element to
  -- differ, because elements are `String` `fieldName`s, while the accumulator
  -- is an `SBV a`.
  foldrM
    (\fieldName rest -> do
      val <- getObjVal fieldName
      pure $ ite (colName .== literalS (T.unpack fieldName)) val rest
    )
    firstVal
    relevantFields'

analyzeETerm :: ETerm -> Analyze AVal
analyzeETerm (ETerm tm _)   = mkAVal <$> analyzeTerm tm
analyzeETerm (EObject tm _) = AnObj <$> analyzeTermO tm

analyzeTermO :: Term Object -> Analyze Object
analyzeTermO = \case
  LiteralObject obj -> Object <$> (traverse . traverse) analyzeETerm obj

  Read tn (Schema fields) rowKey -> analyzeRead tn fields rowKey

  ReadCols tn (Schema fields) rowKey cols -> do
    -- Intersect both the returned object and its type with the requested
    -- columns
    let colSet = Set.fromList cols
        relevantFields
          = Map.filterWithKey (\k _ -> k `Set.member` colSet) fields

    analyzeRead tn relevantFields rowKey

  Var name uid -> lookupObj name uid

  Let _name uid eterm body -> do
    av <- analyzeETerm eterm
    local (scope.at uid ?~ av) $
      analyzeTermO body

  Sequence eterm objT -> analyzeETerm eterm *> analyzeTermO objT

  IfThenElse cond then' else' -> do
    testPasses <- analyzeTerm cond
    case unliteralS testPasses of
      Just True  -> analyzeTermO then'
      Just False -> analyzeTermO else'
      Nothing    -> throwError "Unable to determine statically the branch taken in an if-then-else evaluating to an object"

  At _schema colNameT objT _retType -> analyzeAtO colNameT objT

  objT -> throwError $ UnhandledObject objT

analyzeDecArithOp
  :: Analyzer m term
  => ArithOp
  -> term Decimal
  -> term Decimal
  -> m (S Decimal)
analyzeDecArithOp op xT yT = do
  x <- analyze xT
  y <- analyze yT
  case op of
    Add -> pure $ x + y
    Sub -> pure $ x - y
    Mul -> pure $ x * y
    Div -> pure $ x / y
    Pow -> throwError $ UnsupportedDecArithOp op
    Log -> throwError $ UnsupportedDecArithOp op

analyzeIntArithOp
  :: Analyzer m term
  => ArithOp
  -> term Integer
  -> term Integer
  -> m (S Integer)
analyzeIntArithOp op xT yT = do
  x <- analyze xT
  y <- analyze yT
  case op of
    Add -> pure $ x + y
    Sub -> pure $ x - y
    Mul -> pure $ x * y
    Div -> pure $ x `sDiv` y
    Pow -> throwError $ UnsupportedDecArithOp op
    Log -> throwError $ UnsupportedDecArithOp op

analyzeIntDecArithOp
  :: Analyzer m term
  => ArithOp
  -> term Integer
  -> term Decimal
  -> m (S Decimal)
analyzeIntDecArithOp op xT yT = do
  x <- analyze xT
  y <- analyze yT
  case op of
    Add -> pure $ fromIntegralS x + y
    Sub -> pure $ fromIntegralS x - y
    Mul -> pure $ fromIntegralS x * y
    Div -> pure $ fromIntegralS x / y
    Pow -> throwError $ UnsupportedDecArithOp op
    Log -> throwError $ UnsupportedDecArithOp op

analyzeDecIntArithOp
  :: Analyzer m term
  => ArithOp
  -> term Decimal
  -> term Integer
  -> m (S Decimal)
analyzeDecIntArithOp op xT yT = do
  x <- analyze xT
  y <- analyze yT
  case op of
    Add -> pure $ x + fromIntegralS y
    Sub -> pure $ x - fromIntegralS y
    Mul -> pure $ x * fromIntegralS y
    Div -> pure $ x / fromIntegralS y
    Pow -> throwError $ UnsupportedDecArithOp op
    Log -> throwError $ UnsupportedDecArithOp op

analyzeUnaryArithOp
  :: (Analyzer m term, Num a, Show a, SymWord a)
  => UnaryArithOp
  -> term a
  -> m (S a)
analyzeUnaryArithOp op term = do
  x <- analyze term
  case op of
    Negate -> pure $ negate x
    Sqrt   -> throwError $ UnsupportedUnaryOp op
    Ln     -> throwError $ UnsupportedUnaryOp op
    Exp    -> throwError $ UnsupportedUnaryOp op -- TODO: use svExp
    Abs    -> pure $ abs x
    Signum -> pure $ signum x

analyzeModOp
  :: Analyzer m term
  => term Integer
  -> term Integer
  -> m (S Integer)
analyzeModOp xT yT = sMod <$> analyze xT <*> analyze yT

analyzeRoundingLikeOp1
  :: Analyzer m term
  => RoundingLikeOp
  -> term Decimal
  -> m (S Integer)
analyzeRoundingLikeOp1 op x = do
  x' <- analyze x
  pure $ case op of
    -- The only SReal -> SInteger conversion function that sbv provides is
    -- sRealToSInteger (which realToIntegerS wraps), which computes the floor.
    Floor   -> realToIntegerS x'

    -- For ceiling we use the identity:
    -- ceil(x) = -floor(-x)
    Ceiling -> negate (realToIntegerS (negate x'))

    -- Round is much more complicated because pact uses the banker's method,
    -- where a real exactly between two integers (_.5) is rounded to the
    -- nearest even.
    Round   -> banker'sMethod x'

-- Round a real exactly between two integers (_.5) to the nearest even
banker'sMethod :: S Decimal -> S Integer
banker'sMethod x =
  let wholePart      = realToIntegerS x
      wholePartIsOdd = sansProv $ wholePart `sMod` 2 .== 1
      isExactlyHalf  = sansProv $ fromIntegralS wholePart + 1 / 2 .== x

  in iteS isExactlyHalf
    -- nearest even number!
    (wholePart + oneIfS wholePartIsOdd)
    -- otherwise we take the floor of `x + 0.5`
    (realToIntegerS (x + 0.5))

-- In the decimal rounding operations we shift the number left by `precision`
-- digits, round using the integer method, and shift back right.
--
-- x': SReal            := -100.15234
-- precision': SInteger := 2
-- x'': SReal           := -10015.234
-- x''': SInteger       := -10015
-- return: SReal        := -100.15
analyzeRoundingLikeOp2
  :: forall m term
   . (Analyzer m term, SymbolicTerm term)
  => RoundingLikeOp
  -> term Decimal
  -> term Integer
  -> m (S Decimal)
analyzeRoundingLikeOp2 op x precision = do
  x'         <- analyze x
  precision' <- analyze precision
  let digitShift = over s2Sbv (10 .^) precision' :: S Integer
      x''        = x' * fromIntegralS digitShift
  x''' <- analyzeRoundingLikeOp1 op (injectS x'' :: term Decimal)
  pure $ fromIntegralS x''' / fromIntegralS digitShift

-- Note [Time Representation]
--
-- Pact uses the Thyme library (UTCTime) to represent times. Thyme internally
-- uses a 64-bit count of microseconds since the MJD epoch. So, our symbolic
-- representation is naturally a 64-bit integer.
--
-- The effect from a Pact-user's point of view is that we stores 6 digits to
-- the right of the decimal point in times (even though we don't print
-- sub-second precision by default...).
--
-- pact> (add-time (time "2016-07-23T13:30:45Z") 0.001002)
-- "2016-07-23T13:30:45Z"
-- pact> (= (add-time (time "2016-07-23T13:30:45Z") 0.001002)
--          (add-time (time "2016-07-23T13:30:45Z") 0.0010021))
-- true
-- pact> (= (add-time (time "2016-07-23T13:30:45Z") 0.001002)
--          (add-time (time "2016-07-23T13:30:45Z") 0.001003))
-- false

analyzeIntAddTime
  :: Analyzer m term
  => term Time
  -> term Integer
  -> m (S Time)
analyzeIntAddTime timeT secsT = do
  time <- analyze timeT
  secs <- analyze secsT
  -- Convert seconds to milliseconds /before/ conversion to Integer (see note
  -- [Time Representation]).
  pure $ time + fromIntegralS (secs * 1000000)

analyzeDecAddTime
  :: Analyzer m term
  => term Time
  -> term Decimal
  -> m (S Time)
analyzeDecAddTime timeT secsT = do
  time <- analyze timeT
  secs <- analyze secsT
  if isConcreteS secs
  -- Convert seconds to milliseconds /before/ conversion to Integer (see note
  -- [Time Representation]).
  then pure $ time + fromIntegralS (banker'sMethod (secs * 1000000))
  else throwError $ PossibleRoundoff
    "A time being added is not concrete, so we can't guarantee that roundoff won't happen when it's converted to an integer."

analyzeEqNeq
  :: (Analyzer m term, SymWord a, Show a)
  => EqNeq
  -> term a
  -> term a
  -> m (S Bool)
analyzeEqNeq op xT yT = do
  x <- analyze xT
  y <- analyze yT
  pure $ sansProv $ case op of
    Eq'  -> x .== y
    Neq' -> x ./= y

analyzeComparisonOp
  :: (Analyzer m term, SymWord a, Show a)
  => ComparisonOp
  -> term a
  -> term a
  -> m (S Bool)
analyzeComparisonOp op xT yT = do
  x <- analyze xT
  y <- analyze yT
  pure $ sansProv $ case op of
    Gt  -> x .> y
    Lt  -> x .< y
    Gte -> x .>= y
    Lte -> x .<= y
    Eq  -> x .== y
    Neq -> x ./= y

analyzeLogicalOp
  :: (Analyzer m term, Boolean (S a), Show a, SymWord a)
  => LogicalOp
  -> [term a]
  -> m (S a)
analyzeLogicalOp op terms = do
  symBools <- traverse analyze terms
  case (op, symBools) of
    (AndOp, [a, b]) -> pure $ a &&& b
    (OrOp,  [a, b]) -> pure $ a ||| b
    (NotOp, [a])    -> pure $ bnot a
    _               -> throwError $ MalformedLogicalOpExec op $ length terms

analyzeTerm :: (Show a, SymWord a) => Term a -> Analyze (S a)
analyzeTerm = \case
  IfThenElse cond then' else' -> do
    testPasses <- analyzeTerm cond
    iteS testPasses (analyzeTerm then') (analyzeTerm else')

  Enforce cond -> do
    cond' <- analyzeTerm cond
    succeeds %= (&&& cond')
    pure true

  Sequence eterm valT -> analyzeETerm eterm *> analyzeTerm valT

  Literal a -> pure a

  At schema colNameT objT retType -> analyzeAt schema colNameT objT retType

  --
  -- TODO: we might want to eventually support checking each of the semantics
  -- of Pact.Types.Runtime's WriteType.
  --
  Write tn rowKey obj -> do
    Object obj' <- analyzeTermO obj
    sRk <- symRowKey <$> analyzeTerm rowKey
    tableWritten tn .= true
    rowWritten tn sRk .= true
    mValFields <- iforM obj' $ \colName (fieldType, aval') -> do
      let cn = ColumnName (T.unpack colName)
      cellWritten tn cn sRk .= true

      case aval' of
        AVal mProv sVal -> do
          let writeDelta :: forall t
                          . (Num t, SymWord t)
                         => (TableName -> ColumnName -> S RowKey -> S Bool -> Lens' AnalyzeState (S t))
                         -> (TableName -> ColumnName -> S RowKey ->           Lens' AnalyzeState (S t))
                         -> (TableName -> ColumnName ->                       Lens' AnalyzeState (S t))
                         -> Analyze ()
              writeDelta mkCellL mkCellDeltaL mkColDeltaL = do
                let cell :: Lens' AnalyzeState (S t)
                    cell = mkCellL tn cn sRk true
                let next = mkS mProv sVal
                prev <- use cell
                cell .= next
                let diff = next - prev
                mkCellDeltaL tn cn sRk += diff
                mkColDeltaL  tn cn     += diff

          case fieldType of
            EType TInt     -> writeDelta intCell intCellDelta intColumnDelta
            EType TBool    -> boolCell    tn cn sRk true .= mkS mProv sVal
            EType TDecimal -> writeDelta decimalCell decCellDelta decColumnDelta
            EType TTime    -> timeCell    tn cn sRk true .= mkS mProv sVal
            EType TStr     -> stringCell  tn cn sRk true .= mkS mProv sVal
            EType TKeySet  -> ksCell      tn cn sRk true .= mkS mProv sVal
            EType TAny     -> void $ throwError OpaqueValEncountered
            EObjectTy _    -> void $ throwError UnsupportedObjectInDbCell

          pure (Just sVal)

            -- TODO: handle EObjectTy here

        -- TODO(joel): I'm not sure this is the right error to throw
        AnObj obj'' -> throwError $ AValUnexpectedlyObj obj''
        OpaqueVal   -> throwError OpaqueValEncountered


    let sValFields :: Map Text SBVI.SVal
        sValFields = Map.mapMaybe id mValFields

    applyInvariants tn sValFields (\inv -> maintainsInvariants %= (&&& (_sSbv inv)))

    --
    -- TODO: make a constant on the pact side that this uses:
    --
    pure $ literalS "Write succeeded"

  Let _name uid eterm body -> do
    av <- analyzeETerm eterm
    local (scope.at uid ?~ av) $
      analyzeTerm body

  Var name uid -> lookupVal name uid

  DecArithOp op x y         -> analyzeDecArithOp op x y
  IntArithOp op x y         -> analyzeIntArithOp op x y
  IntDecArithOp op x y      -> analyzeIntDecArithOp op x y
  DecIntArithOp op x y      -> analyzeDecIntArithOp op x y
  IntUnaryArithOp op x      -> analyzeUnaryArithOp op x
  DecUnaryArithOp op x      -> analyzeUnaryArithOp op x
  ModOp x y                 -> analyzeModOp x y
  RoundingLikeOp1 op x      -> analyzeRoundingLikeOp1 op x
  RoundingLikeOp2 op x prec -> analyzeRoundingLikeOp2 op x prec

  AddTime time (ETerm secs TInt)     -> analyzeIntAddTime time secs
  AddTime time (ETerm secs TDecimal) -> analyzeDecAddTime time secs

  Comparison op x y -> analyzeComparisonOp op x y

  Logical op args -> analyzeLogicalOp op args

  ReadKeySet str -> resolveKeySet =<< symKsName <$> analyzeTerm str

  KsAuthorized ks -> ksAuthorized =<< analyzeTerm ks
  NameAuthorized str -> nameAuthorized =<< symKsName <$> analyzeTerm str

  Concat str1 str2 -> (.++) <$> analyzeTerm str1 <*> analyzeTerm str2

  PactVersion -> pure $ literalS $ T.unpack pactVersion

  Format formatStr args -> do
    formatStr' <- analyze formatStr
    args' <- for args $ \case
      ETerm str TStr   -> Left          <$> analyze str
      ETerm int TInt   -> Right . Left  <$> analyze int
      ETerm bool TBool -> Right . Right <$> analyze bool
      _                -> throwError "We can only analyze calls to `format` formatting {string,integer,bool}"
    case unliteralS formatStr' of
      Nothing -> throwError ""
      Just concreteStr -> case format concreteStr args' of
        Left err -> throwError err
        Right tm -> pure tm

  FormatTime formatStr time -> do
    formatStr' <- analyze formatStr
    time'      <- analyze time
    case (unliteralS formatStr', unliteralS time') of
      (Just formatStr'', Just time'') -> pure $ literalS $
        formatTime defaultTimeLocale formatStr'' (unMkTime time'')
      _ -> throwError "We can only analyze calls to `format-time` with statically determined contents (both arguments)"

  ParseTime mFormatStr timeStr -> do
    formatStr' <- case mFormatStr of
      Just formatStr -> analyze formatStr
      Nothing        -> pure $ literalS Pact.simpleISO8601
    timeStr'   <- analyze timeStr
    case (unliteralS formatStr', unliteralS timeStr') of
      (Just formatStr'', Just timeStr'') ->
        case parseTime defaultTimeLocale formatStr'' timeStr'' of
          Nothing   -> succeeds .= false >> pure 0
          Just time -> pure $ literalS $ mkTime time
      _ -> throwError "We can only analyze calls to `parse-time` with statically determined contents (both arguments)"

  Hash value -> do
    let sHash = literalS . T.unpack . Pact.asString . Pact.hash
        notStaticErr :: AnalyzeFailure
        notStaticErr = "We can only analyze calls to `hash` with statically determined contents"
    case value of
      -- Note that strings are hashed in a different way from the other types
      ETerm tm TStr -> analyze tm <&> unliteralS >>= \case
        Nothing  -> throwError notStaticErr
        Just str -> pure $ sHash $ encodeUtf8 $ T.pack str

      -- Everything else is hashed by first converting it to JSON:
      ETerm tm TInt -> analyze tm <&> unliteralS >>= \case
        Nothing  -> throwError notStaticErr
        Just int -> pure $ sHash $ toStrict $ Aeson.encode int
      ETerm tm TBool -> analyze tm <&> unliteralS >>= \case
        Nothing   -> throwError notStaticErr
        Just bool -> pure $ sHash $ toStrict $ Aeson.encode bool

      -- In theory we should be able to analyze decimals -- we just need to be
      -- able to convert them back into Decimal.Decimal decimals (from SBV's
      -- Real representation). This is probably possible if we think about it
      -- hard enough.
      ETerm _ TDecimal -> throwError "We can't yet analyze calls to `hash` on decimals"

      ETerm _ _        -> throwError "We can't yet analyze calls to `hash` on non-{string,integer,bool}"
      EObject _ _      -> throwError "We can't yet analyze calls to `hash on objects"

  n -> throwError $ UnhandledTerm $ tShow n

liftSymbolic :: Symbolic a -> Query a
liftSymbolic = Query . lift . lift

-- For now we only allow these three types to be formatted.
--
-- Formatting behavior is not well specified. Its behavior on these types is
-- easy to infer from examples in the docs. We would also like to be able to
-- format decimals, but that's a little harder (we could still make it work).
-- Behavior on structured data is not specified.
type Formattable = Either (S String) (Either (S Integer) (S Bool))

-- This definition was taken from Pact.Native, then modified to be symbolic
format :: String -> [Formattable] -> Either AnalyzeFailure (S String)
format s tms = do
  -- TODO: don't convert to Text and back. splitOn is provided by both the
  -- split and MissingH packages.
  let parts = literalS . T.unpack <$> T.splitOn "{}" (pack s)
      plen = length parts
      rep = \case
        Left  str          -> str
        Right (Right bool) -> ite (_sSbv bool) "true" "false"
        Right (Left int)   -> sansProv (SBV.natToStr (_sSbv int))
  if plen == 1
  then Right (literalS s)
  else if plen - length tms > 1
       then Left "format: not enough arguments for template"
       else Right $ foldl'
              (\r (e, t) -> r .++ rep e .++ t)
              (head parts)
              (zip tms (tail parts))

type InvariantCheck = ReaderT (Map Text SBVI.SVal) (Either AnalyzeFailure)

checkInvariant :: Invariant a -> InvariantCheck (S a)
checkInvariant = \case

  -- literals
  IDecimalLiteral a -> pure $ literalS a
  IIntLiteral     a -> pure $ literalS a
  IStringLiteral  a -> pure $ literalS (T.unpack a)
  ITimeLiteral    a -> pure $ literalS a
  IBoolLiteral    a -> pure $ literalS a

  ISym sym -> pure sym

  -- variables
  IVar name         -> do
    mVal <- view (at name)
    case mVal of
      Just val -> pure (sansProv (SBVI.SBV val))
      Nothing  -> throwError $ fromString $
        "column name not in scope: " ++ show name

  -- string ops
  IStrConcat a b -> (.++) <$> checkInvariant a <*> checkInvariant b
  IStrLength str -> over s2Sbv SBV.length <$> checkInvariant str

  -- numeric ops
  IDecArithOp op x y      -> analyzeDecArithOp op x y
  IIntArithOp op x y      -> analyzeIntArithOp op x y
  IIntDecArithOp op x y   -> analyzeIntDecArithOp op x y
  IDecIntArithOp op x y   -> analyzeDecIntArithOp op x y
  IIntUnaryArithOp op x   -> analyzeUnaryArithOp op x
  IDecUnaryArithOp op x   -> analyzeUnaryArithOp op x
  IModOp x y              -> analyzeModOp x y
  IRoundingLikeOp1 op x   -> analyzeRoundingLikeOp1 op x
  IRoundingLikeOp2 op x p -> analyzeRoundingLikeOp2 op x p

  -- time
  IIntAddTime time secs -> analyzeIntAddTime time secs
  IDecAddTime time secs -> analyzeDecAddTime time secs

  -- comparison
  IDecimalComparison op a b -> analyzeComparisonOp op a b
  IIntComparison     op a b -> analyzeComparisonOp op a b
  IStringComparison  op a b -> analyzeComparisonOp op a b
  ITimeComparison    op a b -> analyzeComparisonOp op a b
  IBoolComparison    op a b -> analyzeComparisonOp op a b
  IKeySetEqNeq       op a b -> analyzeEqNeq        op a b

  -- boolean ops
  ILogicalOp op args -> do
    args' <- for args checkInvariant
    case (op, args') of
      (AndOp, [a, b]) -> pure $ a &&& b
      (OrOp,  [a, b]) -> pure $ a ||| b
      (NotOp, [a])    -> pure $ bnot a
      _               -> error "impossible schema logical op"

analyzePropO :: Prop Object -> Query Object
analyzePropO Result = expectObj =<< view qeAnalyzeResult
analyzePropO (PVar uid name) = lookupObj name uid
analyzePropO (PAt _schema colNameP objP _ety) = analyzeAtO colNameP objP
analyzePropO (PLit _) = throwError "We don't support property object literals"
analyzePropO (PSym _) = throwError "Symbols can't be objects"
analyzePropO (Forall uid _name (Ty (Rep :: Rep ty)) p) = do
  sbv <- liftSymbolic (forall_ :: Symbolic (SBV ty))
  local (scope.at uid ?~ mkAVal' sbv) $ analyzePropO p
analyzePropO (Exists uid _name (Ty (Rep :: Rep ty)) p) = do
  sbv <- liftSymbolic (exists_ :: Symbolic (SBV ty))
  local (scope.at uid ?~ mkAVal' sbv) $ analyzePropO p

analyzeProp :: SymWord a => Prop a -> Query (S a)
analyzeProp (PLit a) = pure $ literalS a
analyzeProp (PSym a) = pure a

analyzeProp Success = view $ model.succeeds
analyzeProp Abort   = bnot <$> analyzeProp Success
analyzeProp Result  = expectVal =<< view qeAnalyzeResult
analyzeProp (PAt schema colNameP objP ety) = analyzeAt schema colNameP objP ety

-- Abstraction
analyzeProp (Forall uid _name (Ty (Rep :: Rep ty)) p) = do
  sbv <- liftSymbolic (forall_ :: Symbolic (SBV ty))
  local (scope.at uid ?~ mkAVal' sbv) $ analyzeProp p
analyzeProp (Exists uid _name (Ty (Rep :: Rep ty)) p) = do
  sbv <- liftSymbolic (exists_ :: Symbolic (SBV ty))
  local (scope.at uid ?~ mkAVal' sbv) $ analyzeProp p
analyzeProp (PVar uid name) = lookupVal name uid

-- String ops
analyzeProp (PStrConcat p1 p2) = (.++) <$> analyzeProp p1 <*> analyzeProp p2
analyzeProp (PStrLength p)     = over s2Sbv SBV.length <$> analyzeProp p

-- Numeric ops
analyzeProp (PDecArithOp op x y)      = analyzeDecArithOp op x y
analyzeProp (PIntArithOp op x y)      = analyzeIntArithOp op x y
analyzeProp (PIntDecArithOp op x y)   = analyzeIntDecArithOp op x y
analyzeProp (PDecIntArithOp op x y)   = analyzeDecIntArithOp op x y
analyzeProp (PIntUnaryArithOp op x)   = analyzeUnaryArithOp op x
analyzeProp (PDecUnaryArithOp op x)   = analyzeUnaryArithOp op x
analyzeProp (PModOp x y)              = analyzeModOp x y
analyzeProp (PRoundingLikeOp1 op x)   = analyzeRoundingLikeOp1 op x
analyzeProp (PRoundingLikeOp2 op x p) = analyzeRoundingLikeOp2 op x p

analyzeProp (PIntAddTime time secs) = analyzeIntAddTime time secs
analyzeProp (PDecAddTime time secs) = analyzeDecAddTime time secs

analyzeProp (PIntegerComparison op x y) = analyzeComparisonOp op x y
analyzeProp (PDecimalComparison op x y) = analyzeComparisonOp op x y
analyzeProp (PTimeComparison op x y)    = analyzeComparisonOp op x y
analyzeProp (PBoolComparison op x y)    = analyzeComparisonOp op x y
analyzeProp (PStringComparison op x y)  = analyzeComparisonOp op x y
analyzeProp (PKeySetEqNeq      op x y)  = analyzeEqNeq        op x y

-- Boolean ops
analyzeProp (PLogical op props) = analyzeLogicalOp op props

-- DB properties
analyzeProp (TableRead tn)  = view $ model.tableRead tn
analyzeProp (TableWrite tn) = view $ model.tableWritten tn
analyzeProp (ColumnWrite _tableName _colName)
  = throwError "column write analysis not yet implemented"
analyzeProp (CellIncrease _tableName _colName)
  = throwError "cell increase analysis not yet implemented"
--
-- TODO: should we introduce and use CellWrite to subsume other cases?
--
analyzeProp (IntCellDelta tableName colName pRk) = do
  sRk <- analyzeProp pRk
  view $ model.intCellDelta tableName colName sRk
analyzeProp (DecCellDelta tableName colName pRk) = do
  sRk <- analyzeProp pRk
  view $ model.decCellDelta tableName colName sRk
analyzeProp (IntColumnDelta tableName colName) = view $
  model.intColumnDelta tableName colName
analyzeProp (DecColumnDelta tableName colName) = view $
  model.decColumnDelta tableName colName
analyzeProp (RowRead tn pRk)  = do
  sRk <- analyzeProp pRk
  view $ model.rowRead tn sRk
analyzeProp (RowWrite tn pRk) = do
  sRk <- analyzeProp pRk
  view $ model.rowWritten tn sRk

-- Authorization
analyzeProp (KsNameAuthorized ksn) = nameAuthorized $ literalS ksn
analyzeProp (RowEnforced tn cn pRk) = do
  sRk <- analyzeProp pRk
  view $ model.cellEnforced tn cn sRk

analyzeCheck :: Check -> Query (S Bool)
analyzeCheck = \case
    InvariantsHold  -> assumingSuccess =<< invariantsHold
    PropertyHolds p -> assumingSuccess =<< analyzeProp p
    Valid p         -> analyzeProp p
    Satisfiable p   -> analyzeProp p

  where
    assumingSuccess :: S Bool -> Query (S Bool)
    assumingSuccess p = do
      success <- view (model.succeeds)
      pure $ success ==> p

    invariantsHold :: Query (S Bool)
    invariantsHold = sansProv <$> view (model.maintainsInvariants)<|MERGE_RESOLUTION|>--- conflicted
+++ resolved
@@ -38,12 +38,7 @@
 import           Data.Functor.Identity     (Identity (Identity))
 import           Data.Map.Strict           (Map)
 import qualified Data.Map.Strict           as Map
-<<<<<<< HEAD
-import           Data.Map.Strict.Merge     (mapMissing, merge, zipWithMatched)
 import           Data.Maybe                (mapMaybe)
-=======
-import           Data.Maybe                (catMaybes)
->>>>>>> 2d65211d
 import           Data.Monoid               ((<>))
 import           Data.SBV                  (Boolean (bnot, true, (&&&), (==>), (|||)),
                                             EqSymbolic ((./=), (.==)), HasKind,
