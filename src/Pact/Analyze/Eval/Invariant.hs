--- conflicted
+++ resolved
@@ -22,14 +22,9 @@
 
 instance Analyzer InvariantCheck where
   type TermOf InvariantCheck = Invariant
-<<<<<<< HEAD
   eval  (CoreInvariant tm)   = evalCore tm
   evalO (CoreInvariant tm)   = evalCoreO tm
-=======
-  eval  (PureInvariant tm)   = evalCore tm
-  evalO (PureInvariant tm)   = evalCoreO tm
   evalLogicalOp              = evalLogicalOp'
->>>>>>> 1ff7e118
   throwErrorNoLoc err = do
     info <- view location
     throwError $ AnalyzeFailure info err
