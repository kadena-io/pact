{-# LANGUAGE GeneralizedNewtypeDeriving #-}
{-# LANGUAGE LambdaCase                 #-}
{-# LANGUAGE OverloadedStrings          #-}
{-# LANGUAGE Rank2Types                 #-}
{-# LANGUAGE ScopedTypeVariables        #-}
{-# LANGUAGE TypeFamilies               #-}
module Pact.Analyze.Eval.Prop where

<<<<<<< HEAD
import           Control.Lens               (Lens', at, iforM, view, (%=), (?~))
=======
import           Control.Lens               (at, ix, view, (%=), (?~))
>>>>>>> 2ad872c3
import           Control.Monad.Except       (ExceptT, MonadError (throwError))
import           Control.Monad.Reader       (MonadReader (local), ReaderT)
import           Control.Monad.State.Strict (MonadState, StateT)
import           Control.Monad.Trans.Class  (lift)
import qualified Data.Map.Strict            as Map
import           Data.Monoid                ((<>))
import           Data.SBV                   (Boolean (bnot, false, true, (&&&), (|||)),
                                             EqSymbolic ((.==)), SBV,
                                             SymWord (exists_, forall_),
                                             Symbolic)
import qualified Data.SBV.Internals         as SBVI
import           Data.String                (IsString (fromString))
import qualified Data.Text                  as T
import           Data.Traversable           (for)

import           Pact.Analyze.Errors
import           Pact.Analyze.Eval.Core
import           Pact.Analyze.Orphans       ()
import           Pact.Analyze.Types         hiding (tableName)
import qualified Pact.Analyze.Types         as Types
import           Pact.Analyze.Types.Eval
import           Pact.Analyze.Util


--
-- TODO: rename this. @Query@ is already taken by sbv.
--
newtype Query a
  = Query
    { queryAction :: StateT SymbolicSuccess (ReaderT QueryEnv (ExceptT AnalyzeFailure Symbolic)) a }
  deriving (Functor, Applicative, Monad, MonadReader QueryEnv,
            MonadError AnalyzeFailure, MonadState SymbolicSuccess)

instance Analyzer Query where
  type TermOf Query = Prop
  eval           = evalProp
  evalO          = evalPropO
  evalLogicalOp  = evalLogicalOp'
  throwErrorNoLoc err = do
    info <- view (analyzeEnv . aeInfo)
    throwError $ AnalyzeFailure info err
  getVar vid = view (scope . at vid)
  markFailure b = id %= (&&& SymbolicSuccess (bnot b))

liftSymbolic :: Symbolic a -> Query a
liftSymbolic = Query . lift . lift . lift

aval
  :: Analyzer m
  => (Maybe Provenance -> SBVI.SVal -> m a)
  -> (Object -> m a)
  -> AVal
  -> m a
aval elimVal elimObj = \case
  AVal mProv sval -> elimVal mProv sval
  AnObj obj       -> elimObj obj
  OpaqueVal       -> throwErrorNoLoc OpaqueValEncountered

expectVal :: Analyzer m => AVal -> m (S a)
expectVal = aval (pure ... mkS) (throwErrorNoLoc . AValUnexpectedlyObj)

expectObj :: Analyzer m => AVal -> m Object
expectObj = aval ((throwErrorNoLoc . AValUnexpectedlySVal) ... getSVal) pure
  where
    getSVal :: Maybe Provenance -> SBVI.SVal -> SBVI.SVal
    getSVal = flip const

getLitTableName :: Prop TableName -> Query TableName
getLitTableName (PLit tn) = pure tn
getLitTableName (CoreProp (Var vid name)) = do
  mTn <- view $ qeTableScope . at vid
  case mTn of
    Nothing -> throwErrorNoLoc $ fromString $
      "could not find table in scope: " <> T.unpack name
    Just tn -> pure tn
getLitTableName (PropSpecific Result)
  = throwErrorNoLoc "Function results can't be table names"
getLitTableName CoreProp{} = throwErrorNoLoc "Core values can't be table names"


getLitColName :: Prop ColumnName -> Query ColumnName
getLitColName (PLit cn) = pure cn
getLitColName (CoreProp (Var vid name)) = do
  mCn <- view $ qeColumnScope . at vid
  case mCn of
    Nothing -> throwErrorNoLoc $ fromString $
      "could not find column in scope: " <> T.unpack name
    Just cn -> pure cn
getLitColName (PropSpecific Result)
  = throwErrorNoLoc "Function results can't be column names"
getLitColName CoreProp{} = throwErrorNoLoc "Core values can't be column names"


evalProp :: SymWord a => Prop a -> Query (S a)
evalProp (CoreProp tm)    = evalCore tm
evalProp (PropSpecific a) = evalPropSpecific a

beforeAfterLens :: BeforeOrAfter -> Lens' BeforeAndAfter CellValues
beforeAfterLens = \case
  Before -> before
  After  -> after

evalPropO :: Prop Object -> Query Object
evalPropO (CoreProp a)          = evalCoreO a
evalPropO (PropSpecific Result) = expectObj =<< view qeAnalyzeResult
evalPropO (PropSpecific (PropRead ba (Schema fields) tn pRk)) = do
  tn' <- getLitTableName tn
  sRk <- evalProp pRk

  -- TODO: there is a lot of duplication between this and the corresponding
  -- term evaluation code. It would be nice to consolidate these.
  aValFields <- iforM fields $ \fieldName fieldType -> do
    let cn = ColumnName $ T.unpack fieldName

    av <- case fieldType of
      EType TInt     -> mkAVal <$> view
        (qeAnalyzeState.intCell     (beforeAfterLens ba) tn' cn sRk false)
      EType TBool    -> mkAVal <$> view
        (qeAnalyzeState.boolCell    (beforeAfterLens ba) tn' cn sRk false)
      EType TStr     -> mkAVal <$> view
        (qeAnalyzeState.stringCell  (beforeAfterLens ba) tn' cn sRk false)
      EType TDecimal -> mkAVal <$> view
        (qeAnalyzeState.decimalCell (beforeAfterLens ba) tn' cn sRk false)
      EType TTime    -> mkAVal <$> view
        (qeAnalyzeState.timeCell    (beforeAfterLens ba) tn' cn sRk false)
      EType TKeySet  -> mkAVal <$> view
        (qeAnalyzeState.ksCell      (beforeAfterLens ba) tn' cn sRk false)
      EType TAny     -> pure OpaqueVal
      --
      -- TODO: if we add nested object support here, we need to install
      --       the correct provenance into AVals all the way down into
      --       sub-objects.
      --
      EObjectTy _    -> throwErrorNoLoc UnsupportedObjectInDbCell

    pure (fieldType, av)

  pure $ Object aValFields

evalPropSpecific :: SymWord a => PropSpecific a -> Query (S a)
evalPropSpecific Success = view $ qeAnalyzeState.succeeds
evalPropSpecific Abort   = bnot <$> evalPropSpecific Success
evalPropSpecific Result  = expectVal =<< view qeAnalyzeResult
evalPropSpecific (Forall vid _name (EType (_ :: Types.Type ty)) p) = do
  sbv <- liftSymbolic (forall_ :: Symbolic (SBV ty))
  local (scope.at vid ?~ mkAVal' sbv) $ evalProp p
evalPropSpecific (Forall _vid _name (EObjectTy _) _p) =
  throwErrorNoLoc "objects can't currently be quantified in properties (issue 139)"
evalPropSpecific (Forall vid _name QTable prop) = do
  TableMap tables <- view (analyzeEnv . invariants)
  bools <- for (Map.keys tables) $ \tableName ->
    local (qeTableScope . at vid ?~ tableName) (evalProp prop)
  pure $ foldr (&&&) true bools
evalPropSpecific (Forall vid _name (QColumnOf tabName) prop) = do
  columns <- view (analyzeEnv . aeColumnIds . ix tabName)
  bools <- for (Map.keys columns) $ \colName ->
    let colName' = ColumnName $ T.unpack colName
    in local (qeColumnScope . at vid ?~ colName') (evalProp prop)
  pure $ foldr (&&&) true bools
evalPropSpecific (Exists vid _name (EType (_ :: Types.Type ty)) p) = do
  sbv <- liftSymbolic (exists_ :: Symbolic (SBV ty))
  local (scope.at vid ?~ mkAVal' sbv) $ evalProp p
evalPropSpecific (Exists _vid _name (EObjectTy _) _p) =
  throwErrorNoLoc "objects can't currently be quantified in properties (issue 139)"
evalPropSpecific (Exists vid _name QTable prop) = do
  TableMap tables <- view (analyzeEnv . invariants)
  bools <- for (Map.keys tables) $ \tableName ->
    local (qeTableScope . at vid ?~ tableName) (evalProp prop)
  pure $ foldr (|||) false bools
evalPropSpecific (Exists vid _name (QColumnOf tabName) prop) = do
  columns <- view (analyzeEnv . aeColumnIds . ix tabName)
  bools <- for (Map.keys columns) $ \colName ->
    let colName' = ColumnName $ T.unpack colName
    in local (qeColumnScope . at vid ?~ colName') (evalProp prop)
  pure $ foldr (|||) false bools

-- DB properties
evalPropSpecific (TableRead tn) = do
  tn' <- getLitTableName tn
  view $ qeAnalyzeState.tableRead tn'
evalPropSpecific (TableWrite tn) = do
  tn' <- getLitTableName tn
  view $ qeAnalyzeState.tableWritten tn'
evalPropSpecific (ColumnWritten tn cn) = do
  tn' <- getLitTableName tn
  cn' <- getLitColName cn
  view $ qeAnalyzeState.columnWritten tn' cn'
evalPropSpecific (ColumnRead tn cn) = do
  tn' <- getLitTableName tn
  cn' <- getLitColName cn
  view $ qeAnalyzeState.columnRead tn' cn'
--
-- TODO: should we introduce and use CellWrite to subsume other cases?
--
evalPropSpecific (IntCellDelta tn cn pRk) = do
  tn' <- getLitTableName tn
  cn' <- getLitColName cn
  sRk <- evalProp pRk
  view $ qeAnalyzeState.intCellDelta tn' cn' sRk
evalPropSpecific (DecCellDelta tn cn pRk) = do
  tn' <- getLitTableName tn
  cn' <- getLitColName cn
  sRk <- evalProp pRk
  view $ qeAnalyzeState.decCellDelta tn' cn' sRk
evalPropSpecific (IntColumnDelta tn cn) = do
  tn' <- getLitTableName tn
  cn' <- getLitColName cn
  view $ qeAnalyzeState.intColumnDelta tn' cn'
evalPropSpecific (DecColumnDelta tn cn) = do
  tn' <- getLitTableName tn
  cn' <- getLitColName cn
  view $ qeAnalyzeState.decColumnDelta tn' cn'
evalPropSpecific (RowRead tn pRk)  = do
  sRk <- evalProp pRk
  tn' <- getLitTableName tn
  numReads <- view $ qeAnalyzeState.rowReadCount tn' sRk
  pure $ sansProv $ numReads .== 1
evalPropSpecific (RowReadCount tn pRk)  = do
  sRk <- evalProp pRk
  tn' <- getLitTableName tn
  view $ qeAnalyzeState.rowReadCount tn' sRk
evalPropSpecific (RowWrite tn pRk) = do
  sRk <- evalProp pRk
  tn' <- getLitTableName tn
  writes <- view $ qeAnalyzeState.rowWriteCount tn' sRk
  pure $ sansProv $ writes .== 1
evalPropSpecific (RowWriteCount tn pRk) = do
  sRk <- evalProp pRk
  tn' <- getLitTableName tn
  view $ qeAnalyzeState.rowWriteCount tn' sRk
evalPropSpecific (RowExists tn pRk beforeAfter) = do
  sRk <- evalProp pRk
  tn' <- getLitTableName tn
  view $ qeAnalyzeState.
    rowExists (case beforeAfter of {Before -> before; After -> after}) tn' sRk
evalPropSpecific PropRead{}
  = vacuousMatch "an object cannot be a symbolic value"

-- Authorization
evalPropSpecific (KsNameAuthorized ksn) = nameAuthorized $ literalS ksn
evalPropSpecific (RowEnforced tn cn pRk) = do
  sRk <- evalProp pRk
  tn' <- getLitTableName tn
  cn' <- getLitColName cn
  view $ qeAnalyzeState.cellEnforced tn' cn' sRk<|MERGE_RESOLUTION|>--- conflicted
+++ resolved
@@ -6,11 +6,8 @@
 {-# LANGUAGE TypeFamilies               #-}
 module Pact.Analyze.Eval.Prop where
 
-<<<<<<< HEAD
-import           Control.Lens               (Lens', at, iforM, view, (%=), (?~))
-=======
-import           Control.Lens               (at, ix, view, (%=), (?~))
->>>>>>> 2ad872c3
+import           Control.Lens               (Lens', at, iforM, ix, view, (%=),
+                                             (?~))
 import           Control.Monad.Except       (ExceptT, MonadError (throwError))
 import           Control.Monad.Reader       (MonadReader (local), ReaderT)
 import           Control.Monad.State.Strict (MonadState, StateT)
