--- conflicted
+++ resolved
@@ -234,7 +234,6 @@
 evalETerm :: ETerm -> Analyze AVal
 evalETerm tm = snd <$> evalExistential tm
 
-<<<<<<< HEAD
 -- TODO: pending #360
 -- validateWrite
 --   :: Pact.WriteType
@@ -293,20 +292,6 @@
              )
     AVal _ _ -> error
       "impossible: unexpected type of cell provenance in readFields"
-=======
-evalTermO :: Term Object -> Analyze Object
-evalTermO = \case
-  CoreTerm a -> evalCoreO a
-
-  Read defObj tid tn (Schema fields) rowKey -> do
-    sRk <- symRowKey <$> evalTerm rowKey
-    tableRead tn .= true
-    rowReadCount tn sRk += 1
-
-    readSucceeds <- use $ rowExists id tn sRk
-    tagAccessKey mtReads tid sRk readSucceeds
-    succeeds %= (&&& readSucceeds)
->>>>>>> 2504cbfe
 
 readField
   :: TableName -> ColumnName -> S RowKey -> S Bool -> SingTy ty -> Analyze AVal
@@ -478,7 +463,7 @@
     tagGrantRequest tid granted
     pure granted
 
-  Read objTy tid tn rowKey -> do
+  Read defObj objTy tid tn rowKey -> do
     sRk <- symRowKey <$> evalTerm rowKey
     tableRead tn .= sTrue
     rowReadCount tn sRk += 1
