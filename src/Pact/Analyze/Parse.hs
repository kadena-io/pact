{-# LANGUAGE FlexibleContexts      #-}
{-# LANGUAGE GADTs                 #-}
{-# LANGUAGE LambdaCase            #-}
{-# LANGUAGE MultiParamTypeClasses #-}
{-# LANGUAGE OverloadedStrings     #-}
{-# LANGUAGE Rank2Types            #-}
{-# LANGUAGE TemplateHaskell       #-}
{-# LANGUAGE TupleSections         #-}
{-# LANGUAGE TypeApplications      #-}
{-# LANGUAGE ViewPatterns          #-}

module Pact.Analyze.Parse
  ( PreProp(..)
  , TableEnv
  , expToCheck
  , expToProp
  , expToInvariant
<<<<<<< HEAD
  , textToArithOp
  , textToComparisonOp
  , textToLogicalOp
=======
  , inferProp
>>>>>>> 598b3612
  ) where

import           Control.Applicative          (Alternative, (<|>))
import           Control.Lens                 (at, ix, makeLenses, view, (%~),
                                               (&), (?~), (^.), (^..), (^?))
import           Control.Monad                (unless)
import           Control.Monad.Except         (MonadError (throwError))
import           Control.Monad.Reader         (ReaderT, ask, asks, local,
                                               runReaderT)
import           Control.Monad.State.Strict   (StateT, evalStateT)
import           Data.Foldable                (asum, find)
import           Data.Map                     (Map)
import qualified Data.Map                     as Map
import           Data.Maybe                   (isJust)
import           Data.Semigroup               ((<>))
import           Data.Set                     (Set)
import qualified Data.Set                     as Set
import           Data.String                  (fromString)
import           Data.Text                    (Text)
import qualified Data.Text                    as T
import           Data.Traversable             (for)
import           Data.Type.Equality           ((:~:) (Refl))
import           Prelude                      hiding (exp)

import           Pact.Types.Lang              hiding (EObject, KeySet,
                                               KeySetName, SchemaVar, TKeySet,
                                               TableName, Type)
import qualified Pact.Types.Lang              as Pact
import           Pact.Types.Typecheck         (UserType)
import           Pact.Types.Util              (tShow)

import           Pact.Analyze.PrenexNormalize
import           Pact.Analyze.Translate
import           Pact.Analyze.Types
import           Pact.Analyze.Util


-- @PreProp@ stands between @Exp@ and @Prop@.
--
-- The conversion from @Exp@ is light, handled in @expToPreProp@.
data PreProp
  -- literals
  = PreIntegerLit Integer
  | PreStringLit  Text
  | PreDecimalLit Decimal
  | PreTimeLit    Time
  | PreBoolLit    Bool

  -- identifiers
  | PreAbort
  | PreSuccess
  | PreResult
  | PreVar     VarId Text

  -- quantifiers
  | PreForall VarId Text QType PreProp
  | PreExists VarId Text QType PreProp

  -- applications
  | PreApp Text [PreProp]

  | PreAt Text PreProp
  | PreLiteralObject (Map Text PreProp)
  deriving Eq

instance UserShow PreProp where
  userShowsPrec prec = \case
    PreIntegerLit i -> tShow i
    PreStringLit t  -> tShow t
    PreDecimalLit d -> tShow d
    PreTimeLit t    -> tShow (Pact.LTime (unMkTime t))
    PreBoolLit b    -> tShow (Pact.LBool b)

    PreAbort        -> "abort"
    PreSuccess      -> "success"
    PreResult       -> "result"
    PreVar _id name -> name

    PreForall _vid name qty prop ->
      "(forall (" <> name <> ":" <> userShow qty <> ") " <> userShow prop <> ")"
    PreExists _vid name qty prop ->
      "(exists (" <> name <> ":" <> userShow qty <> ") " <> userShow prop <> ")"
    PreApp name applicands -> "(" <> name <> " " <> T.unwords
      ((map userShow) applicands) <> ")"

    PreAt objIx obj      -> "(at '" <> objIx <> " " <> userShow obj <> ")"
    PreLiteralObject obj -> userShowsPrec prec obj


throwErrorT :: MonadError String m => Text -> m a
throwErrorT = throwError . T.unpack

-- TODO(joel): add location info
throwErrorIn :: (MonadError String m, UserShow a) => a -> Text -> m b
throwErrorIn exp text = throwError $ T.unpack $
  "in " <> userShow exp <> ", " <> text

-- | Just 'asum' with a fallback
asum' :: (Foldable t, Alternative f) => t (f a) -> f a -> f a
asum' foldable fallback = asum foldable <|> fallback

textToArithOp :: Text -> Maybe ArithOp
textToArithOp = \case
  "+"   -> Just Add
  "-"   -> Just Sub
  "*"   -> Just Mul
  "/"   -> Just Div
  "^"   -> Just Pow
  "log" -> Just Log
  _     -> Nothing

textToUnaryArithOp :: Text -> Maybe UnaryArithOp
textToUnaryArithOp = \case
  "-"    -> Just Negate
  "sqrt" -> Just Sqrt
  "ln"   -> Just Ln
  "exp"  -> Just Exp
  "abs"  -> Just Abs
  -- explicitly no signum
  _      -> Nothing

textToComparisonOp :: Text -> Maybe ComparisonOp
textToComparisonOp = \case
  ">"  -> Just Gt
  "<"  -> Just Lt
  ">=" -> Just Gte
  "<=" -> Just Lte
  "="  -> Just Eq
  "!=" -> Just Neq
  _    -> Nothing

textToEqNeq :: Text -> Maybe EqNeq
textToEqNeq = \case
  "="  -> Just Eq'
  "!=" -> Just Neq'
  _    -> Nothing

textToRoundingLikeOp :: Text -> Maybe RoundingLikeOp
textToRoundingLikeOp = \case
  "round"   -> Just Round
  "ceiling" -> Just Ceiling
  "floor"   -> Just Floor
  _         -> Nothing

textToLogicalOp :: Text -> Maybe LogicalOp
textToLogicalOp = \case
  "and" -> Just AndOp
  "or"  -> Just OrOp
  "not" -> Just NotOp
  _     -> Nothing

textToQuantifier
  :: Text -> Maybe (VarId -> Text -> QType -> PreProp -> PreProp)
textToQuantifier = \case
  "forall" -> Just PreForall
  "exists" -> Just PreExists
  _        -> Nothing

stringLike :: Exp -> Maybe Text
stringLike = \case
  ESymbol str _  -> Just str
  ELitString str -> Just str
  _              -> Nothing

type TableEnv = TableMap (ColumnMap EType)

data PropCheckEnv = PropCheckEnv
  { _varTys           :: Map VarId QType
  , _tableEnv         :: TableEnv
  , _quantifiedTables :: Set TableName
  -- , _quantifiedColumns :: Set ColumnName
  }

type PropParse = ReaderT (Map Text VarId) (StateT VarId (Either String))
type PropCheck = ReaderT PropCheckEnv (Either String)

type InvariantParse = ReaderT [(Pact.Arg UserType, VarId)] (Either String)

makeLenses ''PropCheckEnv

parseTableName :: PreProp -> PropCheck (Prop TableName)
parseTableName (PreStringLit str) = pure (fromString (T.unpack str))
parseTableName (PreVar vid name) = do
  varTy <- view (varTys . at vid)
  case varTy of
    Just QTable -> pure (fromString (T.unpack name))
    _           -> throwError $ T.unpack $
      "invalid table name: " <> name
parseTableName bad = throwError $ T.unpack $
  "invalid table name: " <> userShow bad

parseColumnName :: PreProp -> PropCheck (Prop ColumnName)
parseColumnName (PreStringLit str) = pure (fromString (T.unpack str))
parseColumnName bad = throwError $ T.unpack $
  "invalid table name: " <> userShow bad

-- The conversion from @Exp@ to @PreProp@
--
--
-- The biggest thing it handles is generating unique ids for variables and
-- binding them.
--
-- We also handle literals and disambiguating identifiers.
--
-- One thing which is not done yet is the conversion from @Text@ to @ArithOp@,
-- @ComparisonOp@, etc. We handle this in @checkPreProp@ as it doesn't cause
-- any difficulty there and is less burdensome than creating a new data type
-- for these operators.
expToPreProp :: Exp -> PropParse PreProp
expToPreProp = \case
  ELiteral (LDecimal d) _ -> pure (PreDecimalLit (mkDecimal d))
  ELiteral (LInteger i) _ -> pure (PreIntegerLit i)
  (stringLike -> Just s)  -> pure (PreStringLit s)
  ELiteral (LTime t) _    -> pure (PreTimeLit (mkTime t))
  ELiteral (LBool b) _    -> pure (PreBoolLit b)

  EList' [EAtom' (textToQuantifier -> Just q), EList' bindings, body] -> do
    bindings' <- propBindings bindings
    let theseBindingsMap = Map.fromList $
          fmap (\(vid, name, _ty) -> (name, vid)) bindings'
    body'     <- local (Map.union theseBindingsMap) (expToPreProp body)
    pure $ foldr
      (\(vid, name, ty) accum -> q vid name ty accum)
      body'
      bindings'

  EList' [EAtom' "at", stringLike -> Just objIx, obj]
    -> PreAt objIx <$> expToPreProp obj
  exp@(EList' [EAtom' "at", _, _]) -> throwErrorIn exp
    "Property object access must use a static string or symbol"
  Pact.EObject bindings _parsed -> do
    bindings' <- for bindings $ \(key, body) -> case stringLike key of
      Just key' -> (key',) <$> expToPreProp body
      Nothing   -> throwErrorIn key "static key required"
    pure $ PreLiteralObject $ Map.fromList bindings'

  EList' (EAtom' funName:args) -> PreApp funName <$> traverse expToPreProp args

  EAtom' "abort"   -> pure PreAbort
  EAtom' "success" -> pure PreSuccess
  EAtom' "result"  -> pure PreResult
  EAtom' var       -> mkVar var

  exp -> throwErrorIn exp "expected property"

  where propBindings :: [Exp] -> PropParse [(VarId, Text, QType)]
        propBindings [] = pure []
        -- we require a type annotation
        propBindings (exp@(EAtom _name _qual Nothing _parsed):_exps)
          = throwErrorIn exp
            "type annotation required for all property bindings."
        propBindings (exp@(EAtom name _qual (Just ty) _parsed):exps) = do
          nameTy <- case maybeTranslateType' (const Nothing) ty of
            Just ty' -> do
              vid <- genVarId
              pure (vid, name, ty')
            -- This is challenging because `ty : Pact.Type TypeName`, but
            -- `maybeTranslateType` handles `Pact.Type UserType`.
            Nothing -> throwErrorIn exp
              "currently objects can't be quantified in properties (issue 139)"
          (nameTy:) <$> propBindings exps
        propBindings exp = throwErrorT $
          "in " <> userShowList exp <> ", unexpected binding form"

        mkVar :: Text -> PropParse PreProp
        mkVar var = do
          mVid <- view (at var)
          case mVid of
            Nothing  -> throwErrorT $
              "couldn't find property variable " <> var
            Just vid -> pure (PreVar vid var)

-- helper view pattern for checking quantifiers
viewQ :: PreProp -> Maybe
  ( VarId -> Text -> QType -> Prop Bool -> PropSpecific Bool
  , VarId
  , Text
  , QType
  , PreProp
  )
viewQ = \case
  PreForall vid name ty' p -> Just (Forall, vid, name, ty', p)
  PreExists vid name ty' p -> Just (Exists, vid, name, ty', p)
  _                        -> Nothing

inferrable :: PreProp -> Bool
inferrable = \case
  -- we can infer all functions (as is typical bidirectionally), except for
  -- some overloaded ones.
  PreApp f _
    | Just _ <- textToArithOp f      -> False
    | Just _ <- textToUnaryArithOp f -> False
    | otherwise                      -> True
  _                                  -> True

inferVar :: VarId -> Text -> (forall a. Prop a) -> PropCheck EProp
inferVar vid name prop = do
  varTy <- view (varTys . at vid)
  case varTy of
    Nothing -> throwErrorT $
      "couldn't find property variable " <> name
    Just (EType varTy')     -> pure (ESimple varTy' prop)
    Just (EObjectTy schema) -> pure (EObject schema prop)
    Just QTable             -> error "Table names cannot be vars"
    Just QColumnOf{}        -> error "Column names cannot be vars"

inferPreProp :: PreProp -> PropCheck EProp
inferPreProp preProp = case preProp of
  -- literals
  PreDecimalLit a -> pure (ESimple TDecimal (PLit a))
  PreIntegerLit a -> pure (ESimple TInt (PLit a))
  PreStringLit a  -> pure (ESimple TStr (PLit (T.unpack a)))
  PreTimeLit a    -> pure (ESimple TTime (PLit a))
  PreBoolLit a    -> pure (ESimple TBool (PLit a))
  PreAbort        -> pure (ESimple TBool (PropSpecific Abort))
  PreSuccess      -> pure (ESimple TBool (PropSpecific Success))

  -- identifiers
  PreResult       -> inferVar 0 "result" (PropSpecific Result)
  PreVar vid name -> inferVar vid name (PureProp (Var vid name))

  -- quantifiers
  (viewQ -> Just (q, vid, name, ty', p)) -> do
    let quantifyTable = case ty' of
          QTable -> Set.insert (TableName (T.unpack name))
          _      -> id
    let modEnv env = env & varTys . at vid  ?~ ty'
                         & quantifiedTables %~ quantifyTable

    ESimple TBool . PropSpecific . q vid name ty'
      <$> local modEnv (checkPreProp TBool p)

  PreAt objIx obj -> do
    obj' <- inferPreProp obj
    case obj' of
      ESimple ty _ -> throwErrorIn preProp $
        "expected object (with key " <> tShow objIx <> ") but found type " <>
        userShow ty
      EObject objSchema@(Schema tyMap) objProp -> case tyMap ^? ix objIx of
        Nothing -> throwErrorIn preProp $ "could not find expected key " <> objIx
        Just ety@(EType ty) -> pure $ ESimple
          ty
          (PAt objSchema (PLit (T.unpack objIx)) objProp ety)
        Just ety@(EObjectTy schemaTy) -> pure $ EObject
          schemaTy
          (PAt objSchema (PLit (T.unpack objIx)) objProp ety)

  PreLiteralObject obj -> do
    obj' <- traverse inferPreProp obj
    let schema = Schema $ fmap existentialType obj'
    pure $ EObject schema $ PureProp $ LiteralObject obj'

  -- applications:
  --
  -- Function types are inferred; arguments are checked.
  PreApp "str-length" [str] ->
    ESimple TInt . PStrLength <$> checkPreProp TStr str

  PreApp "mod" [a, b] -> do
    it <- PNumerical ... ModOp <$> checkPreProp TInt a <*> checkPreProp TInt b
    pure $ ESimple TInt it
  PreApp (textToRoundingLikeOp -> Just op) [a] ->
    ESimple TInt . PNumerical . RoundingLikeOp1 op <$> checkPreProp TDecimal a
  PreApp (textToRoundingLikeOp -> Just op) [a, b] -> do
    it <- RoundingLikeOp2 op <$> checkPreProp TDecimal a <*> checkPreProp TInt b
    pure $ ESimple TDecimal (PNumerical it)
  PreApp "add-time" [a, b] -> do
    a' <- checkPreProp TTime a
    b' <- inferPreProp b
    case b' of
      ESimple TInt     b'' -> pure $ ESimple TTime $ PIntAddTime a' b''
      ESimple TDecimal b'' -> pure $ ESimple TTime $ PDecAddTime a' b''
      _                    -> throwErrorIn b $
        "expected integer or decimal, found " <> userShow (existentialType b')

  PreApp op'@(textToComparisonOp -> Just op) [a, b] -> do
    a' <- inferPreProp a
    b' <- inferPreProp b
    let ret :: (ComparisonOp -> Prop a -> Prop a -> Prop Bool)
            -> Prop a -> Prop a -> PropCheck EProp
        ret c aProp bProp = pure $ ESimple TBool $ c op aProp bProp
        eqNeqMsg :: Text -> Text
        eqNeqMsg nouns = nouns
                      <> " only support equality (=) / inequality (!=) checks"
    case (a', b') of
      (ESimple aTy aProp, ESimple bTy bProp) -> case typeEq aTy bTy of
        Nothing -> typeError preProp aTy bTy
        Just Refl -> case aTy of
          TInt     -> ret (PureProp .... IntegerComparison) aProp bProp
          TDecimal -> ret (PureProp .... DecimalComparison) aProp bProp
          TTime    -> ret (PureProp .... TimeComparison) aProp bProp
          TBool    -> ret (PureProp .... BoolComparison) aProp bProp
          TStr     -> ret (PureProp .... StringComparison) aProp bProp
          TAny     -> throwErrorIn preProp $
            "cannot compare objects of type " <> userShow aTy
          TKeySet  -> case textToEqNeq op' of
            Just eqNeq -> pure $ ESimple TBool $ PKeySetEqNeq eqNeq aProp bProp
            Nothing    -> throwErrorIn preProp $ eqNeqMsg "keysets"
      (EObject _ aProp, EObject _ bProp) -> case textToEqNeq op' of
          Just eqNeq -> pure $ ESimple TBool $ PureProp $ ObjectEqNeq eqNeq aProp bProp
          Nothing    -> throwErrorIn preProp $ eqNeqMsg "objects"
      (_, _) -> throwErrorIn preProp $
        "can't compare primitive types with objects (found " <>
        userShow (existentialType a') <> " and " <>
        userShow (existentialType b') <> ")"

  PreApp op'@(textToLogicalOp -> Just op) args -> do
    ESimple TBool <$> case (op, args) of
      (NotOp, [a])    -> PNot <$> checkPreProp TBool a
      (AndOp, [a, b]) -> PAnd <$> checkPreProp TBool a <*> checkPreProp TBool b
      (OrOp, [a, b])  -> POr  <$> checkPreProp TBool a <*> checkPreProp TBool b
      _               -> throwErrorIn preProp $
        op' <> " applied to wrong number of arguments"

  PreApp "when" [a, b] -> do
    propNotA <- PNot <$> checkPreProp TBool a
    ESimple TBool . POr propNotA <$> checkPreProp TBool b

  --
  -- TODO: should be "table-written"
  --
  PreApp "table-write" [tn] -> do
    tn' <- parseTableName tn
    _   <- expectTableExists tn'
    pure $ ESimple TBool (PropSpecific (TableWrite tn'))
  PreApp "table-read" [tn] -> do
    tn' <- parseTableName tn
    _   <- expectTableExists tn'
    pure $ ESimple TBool (PropSpecific (TableRead tn'))

  --
  -- NOTE: disabled until implemented on the backend:
  --
  -- (TBool, PreApp "column-written" [PLit tn, PLit cn])
  --   -> pure (ColumnWrite tn cn)
  -- (TBool, PreApp "column-read" [PLit tn, PLit cn])
  --   -> pure (ColumnRead tn cn)

  PreApp "cell-delta" [tn, cn, rk] -> do
    tn' <- parseTableName tn
    cn' <- parseColumnName cn
    _   <- expectTableExists tn'
    asum
      [ do
          _   <- expectColumnType tn' cn' TInt
          ESimple TInt . PropSpecific . IntCellDelta tn' cn' <$> checkPreProp TStr rk
      , do
          _   <- expectColumnType tn' cn' TDecimal
          ESimple TDecimal . PropSpecific . DecCellDelta tn' cn' <$> checkPreProp TStr rk
      ]
  PreApp "column-delta" [tn, cn] -> do
    tn' <- parseTableName tn
    cn' <- parseColumnName cn
    _   <- expectTableExists tn'
    asum
      [ do
          _   <- expectColumnType tn' cn' TInt
          pure $ ESimple TInt (PropSpecific (IntColumnDelta tn' cn'))
      , do
          _   <- expectColumnType tn' cn' TDecimal
          pure $ ESimple TDecimal (PropSpecific (DecColumnDelta tn' cn'))
      ]
  PreApp "row-read" [tn, rk] -> do
    tn' <- parseTableName tn
    _   <- expectTableExists tn'
    ESimple TBool . PropSpecific . RowRead tn' <$> checkPreProp TStr rk
  PreApp "row-read-count" [tn, rk] -> do
    tn' <- parseTableName tn
    _   <- expectTableExists tn'
    ESimple TInt . PropSpecific . RowReadCount tn' <$> checkPreProp TStr rk
  --
  -- TODO: should be "row-written"
  --
  PreApp "row-write" [tn, rk] -> do
    tn' <- parseTableName tn
    _   <- expectTableExists tn'
    ESimple TBool . PropSpecific . RowWrite tn' <$> checkPreProp TStr rk
  PreApp "row-write-count" [tn, rk] -> do
    tn' <- parseTableName tn
    _   <- expectTableExists tn'
    ESimple TInt . PropSpecific . RowWriteCount tn' <$> checkPreProp TStr rk
  PreApp "authorized-by" [PreStringLit ks]
    -> pure $ ESimple TBool (PropSpecific (KsNameAuthorized (KeySetName ks)))
  PreApp "row-enforced" [tn, cn, rk] -> do
    tn' <- parseTableName tn
    cn' <- parseColumnName cn
    _   <- expectTableExists tn'
    _   <- expectColumnType tn' cn' TKeySet
    ESimple TBool . PropSpecific . RowEnforced tn' cn' <$> checkPreProp TStr rk

  _ -> throwErrorIn preProp "could not infer type"

checkPreProp :: Type a -> PreProp -> PropCheck (Prop a)
checkPreProp ty preProp
  | inferrable preProp = do
    eprop <- inferPreProp preProp
    case eprop of
      ESimple ty' prop -> case typeEq ty ty' of
        Just Refl -> pure prop
        Nothing   -> typeError preProp ty ty'
      EObject ty' _prop -> typeError preProp ty ty'
  | otherwise = case (ty, preProp) of

  (TStr, PreApp "+" [a, b])
    -> PStrConcat <$> checkPreProp TStr a <*> checkPreProp TStr b
  (TDecimal, PreApp (textToArithOp -> Just op) [a, b]) -> do
    a' <- inferPreProp a
    b' <- inferPreProp b
    case (a', b') of
      (ESimple TDecimal aprop, ESimple TDecimal bprop) ->
        pure $ PNumerical $ DecArithOp op aprop bprop
      (ESimple TDecimal aprop, ESimple TInt bprop) ->
        pure $ PNumerical $ DecIntArithOp op aprop bprop
      (ESimple TInt aprop, ESimple TDecimal bprop) ->
        pure $ PNumerical $ IntDecArithOp op aprop bprop
      (_, _) -> throwErrorIn preProp $
        "unexpected argument types for (+): " <>
        userShow (existentialType a') <> " and " <>
        userShow (existentialType b')
  (TInt, PreApp (textToArithOp -> Just op) [a, b])
    -> PNumerical ... IntArithOp op <$> checkPreProp TInt a <*> checkPreProp TInt b
  (TDecimal, PreApp (textToUnaryArithOp -> Just op) [a])
    -> PNumerical . DecUnaryArithOp op <$> checkPreProp TDecimal a
  (TInt, PreApp (textToUnaryArithOp -> Just op) [a])
    -> PNumerical . IntUnaryArithOp op <$> checkPreProp TInt a

  _ -> throwErrorIn preProp $ "type error: expected type " <> userShow ty

typeError :: (UserShow a, UserShow b) => PreProp -> a -> b -> PropCheck c
typeError preProp a b = throwErrorIn preProp $
  "type error: " <> userShow a <> " vs " <> userShow b

expectColumnType
  :: Prop TableName -> Prop ColumnName -> Type a -> PropCheck ()
expectColumnType (PLit tn) (PLit cn) expectedTy = do
  tys <- asks (^.. tableEnv . ix tn . ix cn)
  case tys of
    [EType foundTy] -> case typeEq foundTy expectedTy of
      Nothing   -> throwErrorT $
        "expected column " <> userShow cn <> " in table " <> userShow tn <>
        " to have type " <> userShow expectedTy <> ", instead found " <>
        userShow foundTy
      Just Refl -> pure ()
    _ -> throwErrorT $
      "didn't find expected column " <> userShow cn <> " in table " <> userShow tn
expectColumnType _ _ _
  = error "table and column names must be concrete at this point"

expectTableExists :: Prop TableName -> PropCheck ()
expectTableExists (PLit tn) = do
  quantified <- view $ quantifiedTables . at tn
  defined    <- view $ tableEnv . at tn
  unless (isJust quantified || isJust defined) $
    throwErrorT $ "expected table " <> userShow tn <> " but it isn't in scope"
expectTableExists _ = error "table name must be concrete at this point"

-- Convert an @Exp@ to a @Check@ in an environment where the variables have
-- types.
expToCheck
  :: TableEnv
  -- ^ Tables and schemas in scope
  -> VarId
  -- ^ ID to start issuing from
  -> Map Text VarId
  -- ^ Environment mapping names to var IDs
  -> Map VarId EType
  -- ^ Environment mapping var IDs to their types
  -> Exp
  -- ^ Exp to convert
  -> Either String Check
expToCheck tableEnv' genStart nameEnv idEnv body = do
  preTypedBody <- evalStateT (runReaderT (expToPreProp body) nameEnv) genStart
  let env = PropCheckEnv (coerceQType <$> idEnv) tableEnv' Set.empty
  typedBody <- runReaderT (checkPreProp TBool preTypedBody) env
  pure $ PropertyHolds $ prenexConvert typedBody

expToProp
  :: TableEnv
  -- ^ Tables and schemas in scope
  -> VarId
  -- ^ ID to start issuing from
  -> Map Text VarId
  -- ^ Environment mapping names to var IDs
  -> Map VarId EType
  -- ^ Environment mapping var IDs to their types
  -> Type a
  -- ^ Expected prop type
  -> Exp
  -- ^ Exp to convert
  -> Either String (Prop a)
expToProp tableEnv' genStart nameEnv idEnv ty body = do
  preTypedBody <- evalStateT (runReaderT (expToPreProp body) nameEnv) genStart
  let env = PropCheckEnv (coerceQType <$> idEnv) tableEnv' Set.empty
  runReaderT (checkPreProp ty preTypedBody) env

inferProp
  :: TableEnv
  -- ^ Tables and schemas in scope
  -> VarId
  -- ^ ID to start issuing from
  -> Map Text VarId
  -- ^ Environment mapping names to var IDs
  -> Map VarId EType
  -- ^ Environment mapping var IDs to their types
  -> Exp
  -- ^ Exp to convert
  -> Either String EProp
inferProp tableEnv' genStart nameEnv idEnv body = do
  preTypedBody <- evalStateT (runReaderT (expToPreProp body) nameEnv) genStart
  let env = PropCheckEnv (coerceQType <$> idEnv) tableEnv' Set.empty
  runReaderT (inferPreProp preTypedBody) env

expToInvariant :: Type a -> Exp -> InvariantParse (Invariant a)
expToInvariant ty exp = case (ty, exp) of
  (_, EAtom' varName) -> do
    schemaTys <- ask
    case find (\(arg, _vid) -> arg ^. aName == varName) schemaTys of
      Just (Pact.Arg _name (TyPrim primTy) _info, vid) -> case (ty, primTy) of
        (TInt,     TyInteger) -> pure (PureInvariant (Var vid varName))
        (TDecimal, TyDecimal) -> pure (PureInvariant (Var vid varName))
        (TTime,    TyTime)    -> pure (PureInvariant (Var vid varName))
        (TStr,     TyString)  -> pure (PureInvariant (Var vid varName))
        (TBool,    TyBool)    -> pure (PureInvariant (Var vid varName))
        (TKeySet,  TyKeySet)  -> pure (PureInvariant (Var vid varName))
        (_,        TyValue)   -> throwErrorIn exp
          "Invariants can't constrain opaque values"
        (_,        _)         -> throwErrorIn exp $
          "found variable " <> varName <> " of type " <> tShow primTy <>
          " where " <> userShow ty <> " was expected"
      _ -> throwErrorT $ "couldn't find column named " <> varName

  (TDecimal, ELiteral (LDecimal d) _) -> pure (ILiteral (mkDecimal d))
  (TInt, ELiteral (LInteger i) _)     -> pure (ILiteral i)
  (TStr, stringLike -> Just s)        -> pure (ILiteral (T.unpack s))
  (TStr, ELiteral (LString _) _)      -> error "impossible (handled by stringLike)"
  (TTime, ELiteral (LTime t) _)       -> pure (ILiteral (mkTime t))
  (TBool, ELiteral (LBool b) _)       -> pure (ILiteral b)
  (_, ELiteral _ _)                   ->
    throwErrorIn exp "literal of unexpected type"

  (TInt, EList' [EAtom' "str-length", str])
    -> PureInvariant . StrLength <$> expToInvariant TStr str
  (TStr, EList' [EAtom' "+", a, b]) -> PureInvariant ... StrConcat
    <$> expToInvariant TStr a <*> expToInvariant TStr b

  (TDecimal, EList' [EAtom' (textToArithOp -> Just op), a, b]) -> asum'
    [ Inj ... DecArithOp    op <$> expToInvariant TDecimal a <*> expToInvariant TDecimal b
    , Inj ... DecIntArithOp op <$> expToInvariant TDecimal a <*> expToInvariant TInt b
    , Inj ... IntDecArithOp op <$> expToInvariant TInt a     <*> expToInvariant TDecimal b
    ] (throwErrorIn exp "unexpected argument types")
  (TInt, EList' [EAtom' (textToArithOp -> Just op), a, b])
    -> Inj ... IntArithOp op <$> expToInvariant TInt a <*> expToInvariant TInt b
  (TDecimal, EList' [EAtom' (textToUnaryArithOp -> Just op), a])
    -> Inj . DecUnaryArithOp op <$> expToInvariant TDecimal a
  (TInt, EList' [EAtom' (textToUnaryArithOp -> Just op), a])
    -> Inj . IntUnaryArithOp op <$> expToInvariant TInt a

  (TBool, EList' [EAtom' op'@(textToComparisonOp -> Just op), a, b]) -> asum'
    [ PureInvariant ... IntegerComparison op
      <$> expToInvariant TInt a     <*> expToInvariant TInt b
    , PureInvariant ... DecimalComparison op
      <$> expToInvariant TDecimal a <*> expToInvariant TDecimal b
    , PureInvariant ... TimeComparison op
      <$> expToInvariant TTime a    <*> expToInvariant TTime b
    , PureInvariant ... BoolComparison op
      <$> expToInvariant TBool a    <*> expToInvariant TBool b
    , PureInvariant ... StringComparison op
      <$> expToInvariant TStr a     <*> expToInvariant TStr b
    , case textToEqNeq op' of
      Just eqNeq -> PureInvariant ... KeySetEqNeq eqNeq
        <$> expToInvariant TKeySet a
        <*> expToInvariant TKeySet b
      Nothing -> throwErrorIn exp $
        op' <> " is an invalid operation for keysets (only = or /= allowed)"
    ] (throwErrorIn exp "unexpected argument types")

  (TBool, EList' (EAtom' op:args))
    | Just op' <- textToLogicalOp op -> do
    operands' <- traverse (expToInvariant TBool) args
    case (op', operands') of
      (AndOp, [a, b]) -> pure (ILogicalOp AndOp [a, b])
      (OrOp, [a, b])  -> pure (ILogicalOp OrOp [a, b])
      (NotOp, [a])    -> pure (ILogicalOp NotOp [a])
      _ -> throwErrorIn exp $ "logical op with wrong number of args: " <> op

  (_, ESymbol {})      -> throwErrorIn exp "illegal invariant form"
  (_, EAtom {})        -> throwErrorIn exp "illegal invariant form"
  (_, EList {})        -> throwErrorIn exp "illegal invariant form"
  (_, Pact.EObject {}) -> throwErrorIn exp "illegal invariant form"
  (_, EBinding {})     -> throwErrorIn exp "illegal invariant form"<|MERGE_RESOLUTION|>--- conflicted
+++ resolved
@@ -15,13 +15,7 @@
   , expToCheck
   , expToProp
   , expToInvariant
-<<<<<<< HEAD
-  , textToArithOp
-  , textToComparisonOp
-  , textToLogicalOp
-=======
   , inferProp
->>>>>>> 598b3612
   ) where
 
 import           Control.Applicative          (Alternative, (<|>))
@@ -122,56 +116,6 @@
 -- | Just 'asum' with a fallback
 asum' :: (Foldable t, Alternative f) => t (f a) -> f a -> f a
 asum' foldable fallback = asum foldable <|> fallback
-
-textToArithOp :: Text -> Maybe ArithOp
-textToArithOp = \case
-  "+"   -> Just Add
-  "-"   -> Just Sub
-  "*"   -> Just Mul
-  "/"   -> Just Div
-  "^"   -> Just Pow
-  "log" -> Just Log
-  _     -> Nothing
-
-textToUnaryArithOp :: Text -> Maybe UnaryArithOp
-textToUnaryArithOp = \case
-  "-"    -> Just Negate
-  "sqrt" -> Just Sqrt
-  "ln"   -> Just Ln
-  "exp"  -> Just Exp
-  "abs"  -> Just Abs
-  -- explicitly no signum
-  _      -> Nothing
-
-textToComparisonOp :: Text -> Maybe ComparisonOp
-textToComparisonOp = \case
-  ">"  -> Just Gt
-  "<"  -> Just Lt
-  ">=" -> Just Gte
-  "<=" -> Just Lte
-  "="  -> Just Eq
-  "!=" -> Just Neq
-  _    -> Nothing
-
-textToEqNeq :: Text -> Maybe EqNeq
-textToEqNeq = \case
-  "="  -> Just Eq'
-  "!=" -> Just Neq'
-  _    -> Nothing
-
-textToRoundingLikeOp :: Text -> Maybe RoundingLikeOp
-textToRoundingLikeOp = \case
-  "round"   -> Just Round
-  "ceiling" -> Just Ceiling
-  "floor"   -> Just Floor
-  _         -> Nothing
-
-textToLogicalOp :: Text -> Maybe LogicalOp
-textToLogicalOp = \case
-  "and" -> Just AndOp
-  "or"  -> Just OrOp
-  "not" -> Just NotOp
-  _     -> Nothing
 
 textToQuantifier
   :: Text -> Maybe (VarId -> Text -> QType -> PreProp -> PreProp)
