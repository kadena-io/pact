{-# LANGUAGE DataKinds             #-}
{-# LANGUAGE FlexibleContexts      #-}
{-# LANGUAGE GADTs                 #-}
{-# LANGUAGE KindSignatures        #-}
{-# LANGUAGE LambdaCase            #-}
{-# LANGUAGE MultiParamTypeClasses #-}
{-# LANGUAGE MultiWayIf            #-}
{-# LANGUAGE OverloadedStrings     #-}
{-# LANGUAGE Rank2Types            #-}
{-# LANGUAGE ScopedTypeVariables   #-}
{-# LANGUAGE TupleSections         #-}
{-# LANGUAGE TypeApplications      #-}
{-# LANGUAGE ViewPatterns          #-}

-- | Parser from 'Exp' to the property language 'Prop'.
module Pact.Analyze.Parse.Prop
  ( PreProp(..)
  , TableEnv
  , expToCheck
  , expToProp
  , inferProp
  , parseBindings
  ) where

-- Note [Inlining]:
--
-- The ASTs that the property analysis system receives from Pact are inlined,
-- so the analysis system has never had a need to represent functions. Though
-- we never had a need for functions in terms, we now have them, with
-- user-defined functions, in properties. The most obvious place to evaluate
-- functions would be in `eval`, however, this complicates the evaluation
-- system in a way that doesn't make sense for invariants and terms. That's why
-- we've chosen to inline functions at checking/inference -time.
--
-- When we hit the site of a defined property application (in 'inferPreProp'),
-- we check each argument before inlining them into the body. Note this is in a
-- bidirectional style, so the application is inferred while each argument is
-- checked.

import           Control.Applicative
import           Control.Lens                 (at, toListOf, view, (%~), (&),
                                               (.~), (?~))
import qualified Control.Lens                 as Lens
import           Control.Monad                (unless, when)
import           Control.Monad.Except         (MonadError (throwError))
import           Control.Monad.Reader         (asks, local, runReaderT)
import           Control.Monad.State.Strict   (evalStateT)
import           Data.Foldable                (asum)
import qualified Data.HashMap.Strict          as HM
import           Data.Map                     (Map)
import qualified Data.Map                     as Map
import           Data.Maybe                   (isJust)
import           Data.Monoid                  (First (..))
import qualified Data.Set                     as Set
import           Data.String                  (fromString)
import           Data.Text                    (Text)
import qualified Data.Text                    as T
import           Data.Traversable             (for)
import           Data.Type.Equality           ((:~:) (Refl))
import           GHC.Stack
import           GHC.TypeLits                 (symbolVal)
import           Prelude                      hiding (exp)

import           Pact.Types.Lang              hiding (KeySet, KeySetName,
                                               PrimType (..), SchemaVar, TList,
                                               TableName, TyObject, Type)
import           Pact.Types.Pretty
import           Pact.Types.Util              (tShow)

import           Pact.Analyze.Feature         hiding (Doc, Type, Var, ks, obj,
                                               str)
import           Pact.Analyze.Parse.Types
import           Pact.Analyze.PrenexNormalize
import           Pact.Analyze.Types
import           Pact.Analyze.Util


parseTableName :: PreProp -> PropCheck (Prop TyTableName)
parseTableName (PreGlobalVar var) = pure (fromString (T.unpack var))
parseTableName (PreVar vid name) = do
  varTy <- view (varTys . at vid)
  case varTy of
    Just QTable -> pure $ CoreProp $ Var vid name
    _           -> throwError $ T.unpack $ "invalid table name: " <> name
parseTableName bad = throwError $ renderCompactString' $
  "invalid table name: " <> pretty bad

parseColumnName :: PreProp -> PropCheck (Prop TyColumnName)
parseColumnName (PreStringLit str) = pure (fromString (T.unpack str))
parseColumnName (PreVar vid name) = do
  varTy <- view (varTys . at vid)
  case varTy of
    Just QColumnOf{} -> pure $ CoreProp $ Var vid name
    _                -> throwError $ T.unpack $
      "invalid column name: " <> name
parseColumnName bad = throwError $ renderCompactString' $
  "invalid column name: " <> pretty bad

parseBeforeAfter :: PreProp -> PropCheck BeforeOrAfter
parseBeforeAfter (PreStringLit str)
  | str == "before" = pure Before
  | str == "after"  = pure After
parseBeforeAfter other = throwErrorIn other "expected 'before / 'after"

-- The conversion from @Exp@ to @PreProp@
--
--
-- The biggest thing it handles is generating unique ids for variables and
-- binding them.
--
-- We also handle literals and disambiguating identifiers.
--
-- One thing which is not done yet is the conversion from @Text@ to @ArithOp@,
-- @ComparisonOp@, etc. We handle this in @checkPreProp@ as it doesn't cause
-- any difficulty there and is less burdensome than creating a new data type
-- for these operators.
expToPreProp :: Exp Info -> PropParse PreProp
expToPreProp = \case
  ELiteral' (LDecimal d) -> pure (PreDecimalLit (fromPact decimalIso d))
  ELiteral' (LInteger i) -> pure (PreIntegerLit i)
  ELiteral' (LString s)  -> pure (PreStringLit s)
  ELiteral' (LTime t)    -> pure (PreTimeLit (fromPact timeIso t))
  ELiteral' (LBool b)    -> pure (PreBoolLit b)
  SquareList elems       -> PreListLit <$> traverse expToPreProp elems

  ParenList [EAtom' (textToQuantifier -> Just q), ParenList bindings, body] -> do
    bindings' <- parseBindings (\name ty -> (, name, ty) <$> genVarId) bindings
    let theseBindingsMap = Map.fromList $
          fmap (\(vid, name, _ty) -> (name, vid)) bindings'
    body'     <- local (Map.union theseBindingsMap) (expToPreProp body)
    pure $ foldr
      (\(vid, name, ty) accum -> q vid name ty accum)
      body'
      bindings'

  -- Note: this handles both object and list projection:
  ParenList [EAtom' SObjectProjection, ix, container]
    -> PreAt <$> expToPreProp ix <*> expToPreProp container

  ParenList [EAtom' SPropRead, tn, rk, ba] -> PrePropRead
    <$> expToPreProp tn
    <*> expToPreProp rk
    <*> expToPreProp ba
  exp@(ParenList [EAtom' SPropRead, _tn, _rk]) -> throwErrorIn exp $
    pretty SPropRead <> " must specify a time ('before or 'after). example: " <>
    "(= result (read accounts user 'before))"

  exp@(ParenList [EAtom' SObjectProjection, _, _]) -> throwErrorIn exp
    "Property object access must use a static string or symbol"
  exp@(BraceList exps) ->
    let go (keyExp : Colon' : valExp : rest) = Map.insert
          <$> case keyExp of
            ELiteral' (LString key) -> pure key
            _                       -> throwErrorIn keyExp "static key required"
          <*> expToPreProp valExp
          <*> case rest of
            []               -> pure Map.empty
            CommaExp : rest' -> go rest'
            _                -> throwErrorIn keyExp "unexpected token"
        go _ = throwErrorIn exp "cannot parse as object"
    in PreLiteralObject <$> go exps

  ParenList (EAtom' funName:args) -> PreApp funName <$> traverse expToPreProp args

  EAtom' STransactionAborts   -> pure PreAbort
  EAtom' STransactionSucceeds -> pure PreSuccess
  EAtom' SFunctionResult      -> pure PreResult
  EAtom' var                  -> do
    mVid <- view (at var)
    pure $ case mVid of
      Just vid -> PreVar vid var
      Nothing  -> PreGlobalVar var

  exp -> throwErrorIn exp "expected property"

-- | Parse a set of bindings like '(x:integer y:string)'
parseBindings
  :: MonadError String m
  => (Text -> QType -> m binding) -> [Exp Info] -> m [binding]
parseBindings mkBinding = \case
  [] -> pure []
  -- we require a type annotation
  exp@(EAtom' name):Colon':ty:exps -> do
    -- This is challenging because `ty : Pact.Type TypeName`, but
    -- `maybeTranslateType` handles `Pact.Type UserType`. We use `const
    -- Nothing` to punt on user types.
    nameTy <- case parseType ty of
      Just ty' -> mkBinding name ty'
      Nothing  -> throwErrorIn exp
        "currently objects can't be quantified in properties (issue 139)"
    (nameTy:) <$> parseBindings mkBinding exps
  exp@(EAtom _):_exps -> throwErrorIn exp
    "type annotation required for all property bindings."
  exp -> throwErrorD $ "in " <> prettyList exp <> ", unexpected binding form"

parseType :: Exp Info -> Maybe QType
parseType = \case
  EAtom' "bool"    -> pure $ EType SBool
  EAtom' "decimal" -> pure $ EType SDecimal
  EAtom' "integer" -> pure $ EType SInteger
  EAtom' "string"  -> pure $ EType SStr
  EAtom' "time"    -> pure $ EType STime
  EAtom' "keyset"  -> pure $ EType SGuard
  EAtom' "guard"   -> pure $ EType SGuard
  EAtom' "*"       -> pure $ EType SAny

  EAtom' "table"   -> pure QTable

  -- TODO
  EAtom' "value"   -> Nothing

  -- TODO
  -- # user schema type
  BraceList _      -> Nothing
  ParenList [EAtom' "column-of", EAtom' tabName]
    -- TODO: look up quantified table names
    -> pure $ QColumnOf $ TableName $ T.unpack tabName
  SquareList [ty]  -> case parseType ty of
    Just (EType ty') -> Just $ EType $ SList ty'
    _                -> Nothing
  SquareList _     -> Nothing

  -- TODO
  -- # object schema type
  -- # table schema type
  _ -> Nothing

-- helper view pattern for checking quantifiers
viewQ :: PreProp -> Maybe
  ( VarId -> Text -> QType -> Prop 'TyBool -> PropSpecific 'TyBool
  , VarId
  , Text
  , QType
  , PreProp
  )
viewQ = \case
  PreForall vid name ty' p -> Just (Forall, vid, name, ty', p)
  PreExists vid name ty' p -> Just (Exists, vid, name, ty', p)
  _                        -> Nothing

inferrable :: PreProp -> Bool
inferrable = \case
  -- we can infer all functions (as is typical bidirectionally), except for
  -- some overloaded ones.
  PreApp f _
    | Just _ <- toOp arithOpP f      -> False
    | Just _ <- toOp unaryArithOpP f -> False
    | otherwise                      -> True
  _                                  -> True

inferVar :: VarId -> Text -> (forall a. Prop a) -> PropCheck EProp
inferVar vid name prop = do
  varTy <- view (varTys . at vid)
  case varTy of
    Nothing -> throwErrorT $ "couldn't find property variable " <> name
    Just (EType varTy') -> pure $ Some varTy' prop
    Just QTable         -> error "Table names cannot be vars"
    Just QColumnOf{}    -> error "Column names cannot be vars"

-- | Look up the type of a given key in an object schema
lookupKeyInType :: String -> SingList schema -> Maybe EType
lookupKeyInType name = getFirst . foldSingList
  (\k ty -> First $ if symbolVal k == name then Just (EType ty) else Nothing)

--
-- NOTE: because we have a lot of cases here and we are using pattern synonyms
-- in conjunction with view patterns for feature symbols (see
-- Pact.Analyze.Feature), we use our symbols as values rather than as patterns
-- (by using a variable @s@ in conjunction with an equality check in a pattern
-- guard @s == SStringLength@) to avoid triggering GHC's max-pmcheck-iterations
-- limit for this function.
--
-- See GHC ticket 11822 for more details:
-- https://ghc.haskell.org/trac/ghc/ticket/11822
--
inferPreProp :: PreProp -> PropCheck EProp
inferPreProp preProp = case preProp of
  -- literals
  PreDecimalLit a -> pure (Some SDecimal (Lit' a))
  PreIntegerLit a -> pure (Some SInteger (Lit' a))
  PreStringLit a  -> pure (Some SStr (TextLit a))
  PreTimeLit a    -> pure (Some STime (Lit' a))
  PreBoolLit a    -> pure (Some SBool (Lit' a))
  PreAbort        -> pure (Some SBool (PropSpecific Abort))
  PreSuccess      -> pure (Some SBool (PropSpecific Success))

  PreListLit as   -> do
    as' <- traverse inferPreProp as
    Some listTy litList <- maybe
      (throwErrorD
        ("unable to make list of a single type from " <> prettyList as'))
      pure
      $ mkLiteralList as'

    pure $ Some listTy $ CoreProp litList

  -- identifiers
  PreResult         -> inferVar 0 SFunctionResult (PropSpecific Result)
  PreVar vid name   -> inferVar vid name (CoreProp (Var vid name))
  PreGlobalVar name -> do
    defn        <- view $ localVars    . at name
    definedProp <- view $ definedProps . at name
    case defn of
      Nothing    -> case definedProp of
        -- clear this definition so it can't call itself
        Just (DefinedProperty [] definedProp') ->
          local (definedProps . at name .~ Nothing) $
            inferPreProp definedProp'
        Just _ -> throwErrorT $
          name <> " expects arguments but wasn't provided any"
        Nothing -> throwErrorT $ "couldn't find property variable " <> name
      Just defn' -> pure defn'

  -- quantifiers
  (viewQ -> Just (q, vid, name, ty', p)) -> do
    let quantifyTable = case ty' of
          QTable -> Set.insert (TableName (T.unpack name))
          _      -> id
        quantifyColumn = case ty' of
          QColumnOf{} -> Set.insert (ColumnName (T.unpack name))
          _           -> id

    let modEnv env = env & varTys . at vid   ?~ ty'
                         & quantifiedTables  %~ quantifyTable
                         & quantifiedColumns %~ quantifyColumn

    Some SBool . PropSpecific . q vid name ty'
      <$> local modEnv (checkPreProp SBool p)

  PreAt ix container -> do
    ix'        <- inferPreProp ix
    container' <- inferPreProp container
    case (ix', container') of
      (Some SInteger ix'', Some (SList ty) lst)
        -> pure $ Some ty $ CoreProp $ ListAt ty ix'' lst

      (Some SStr (StrLit ix''), Some objty@(SObject schema) objProp)
        -> case lookupKeyInType ix'' schema of
          Nothing -> throwErrorIn preProp $
            "could not find expected key " <> prettyString ix''
          Just (EType ty) -> pure $
            Some ty $ PObjAt objty (StrLit ix'') objProp

      (_, Some ty _) -> throwErrorIn preProp $
        "expected object or list (with key " <> pretty ix' <>
        ") but found type " <> pretty ty

  PrePropRead tn rk ba -> do
    tn' <- parseTableName tn
    case tn' of
      StrLit litTn -> do
        rk' <- checkPreProp SStr rk
        ba' <- parseBeforeAfter ba
        cm  <- view $ tableEnv . at (TableName litTn)
        case cm of
          Just cm' -> case columnMapToSchema cm' of
            Just (EType objTy@SObject{}) -> pure $
              Some objTy $ PropSpecific $ PropRead objTy ba' tn' rk'
            _ -> throwErrorIn preProp "expected an object"
          Nothing -> throwErrorT $ "couldn't find table " <> tShow litTn
      _ -> throwErrorD $ "table name (" <> pretty tn <> ") must be a literal"

  PreLiteralObject obj -> do
    obj'  <- traverse inferPreProp obj
    obj'' <- mkLiteralObject (\msg tm -> throwError $ msg <> show tm)
      (Map.toList obj')
    case obj'' of
      Some schema obj''' -> pure $ Some schema $ CoreProp obj'''

  -- applications:
  --
  -- Function types are inferred; arguments are checked.
  PreApp s [arg] | s == SStringLength -> do
    arg' <- inferPreProp arg
    case arg' of
      Some SStr str
        -> pure $ Some SInteger $ CoreProp $ StrLength str
      Some (SList ty) lst
        -> pure $ Some SInteger $ CoreProp $ ListLength ty lst
      _ -> throwErrorIn preProp "expected string or list argument to length"

  PreApp s [a, b] | s == SModulus -> do
    it <- PNumerical ... ModOp <$> checkPreProp SInteger a <*> checkPreProp SInteger b
    pure $ Some SInteger it
  PreApp (toOp roundingLikeOpP -> Just op) [a] ->
    Some SInteger . PNumerical . RoundingLikeOp1 op <$> checkPreProp SDecimal a
  PreApp (toOp roundingLikeOpP -> Just op) [a, b] -> do
    it <- RoundingLikeOp2 op <$> checkPreProp SDecimal a <*> checkPreProp SInteger b
    pure $ Some SDecimal (PNumerical it)
  PreApp s [a, b] | s == STemporalAddition -> do
    a' <- checkPreProp STime a
    b' <- inferPreProp b
    case b' of
      Some SInteger b'' -> pure $ Some STime $ PIntAddTime a' b''
      Some SDecimal b'' -> pure $ Some STime $ PDecAddTime a' b''
      _                 -> throwErrorIn b $
        "expected integer or decimal, found " <> pretty (existentialType b')

  PreApp op'@(toOp comparisonOpP -> Just op) [a, b] -> do
    a''@(Some aTy a') <- inferPreProp a
    b''@(Some bTy b') <- inferPreProp b
    let eqNeqMsg :: Text -> Doc
        eqNeqMsg nouns = pretty nouns <> " only support equality (" <>
          pretty SEquality <> ") / inequality (" <> pretty SInequality <>
          ") checks"

    -- special case for an empty list on either side
    case (a'', b'') of
      -- cast ([] :: [*]) to any other list type
      (Some (SList SAny) (CoreProp (Lit [])), Some (SList ty) prop)
        | Just eqNeq <- toOp eqNeqP op'
        -> pure $ Some SBool $ CoreProp $
          ListEqNeq ty eqNeq (CoreProp (Lit [])) prop

      (Some (SList ty) prop, Some (SList SAny) (CoreProp (Lit [])))
        | Just eqNeq <- toOp eqNeqP op'
        -> pure $ Some SBool $ CoreProp $
          ListEqNeq ty eqNeq (CoreProp (Lit [])) prop

      -- We require both types to be equal to compare them, except for objects!
      _ -> case singEq aTy bTy of
        Nothing   -> case aTy of
          SObject{} -> case bTy of
            SObject{} -> case toOp eqNeqP op' of
              Just eqNeq ->
                pure $ Some SBool $ CoreProp $ ObjectEqNeq aTy bTy eqNeq a' b'
              Nothing    -> throwErrorIn preProp $ eqNeqMsg "objects"
            _ -> typeError preProp aTy bTy
          _ -> typeError preProp aTy bTy

        -- Given both types are equal, if they're a guard, list, or object, the
        -- only valid operations are `=` and `!=`
        Just Refl -> case aTy of
          SGuard -> case toOp eqNeqP op' of
            Just eqNeq -> pure $ Some SBool $ CoreProp $ GuardEqNeq eqNeq a' b'
            Nothing    -> throwErrorIn preProp $ eqNeqMsg "guards"
          SList elemTy -> case toOp eqNeqP op' of
            Just eqNeq ->
              pure $ Some SBool $ CoreProp $ ListEqNeq elemTy eqNeq a' b'
            Nothing    -> throwErrorIn preProp $ eqNeqMsg "lists"
          SObject{} -> case toOp eqNeqP op' of
            Just eqNeq ->
              pure $ Some SBool $ CoreProp $ ObjectEqNeq aTy aTy eqNeq a' b'
            Nothing    -> throwErrorIn preProp $ eqNeqMsg "objects"

          -- For all other (simple) types, any comparison operator is valid
          _ -> pure $ Some SBool $ CoreProp $ Comparison aTy op a' b'

  PreApp op'@(toOp logicalOpP -> Just op) args ->
    Some SBool <$> case (op, args) of
      (NotOp, [a  ])  -> PNot <$> checkPreProp SBool a
      (AndOp, [a, b]) -> PAnd <$> checkPreProp SBool a <*> checkPreProp SBool b
      (OrOp,  [a, b]) -> POr  <$> checkPreProp SBool a <*> checkPreProp SBool b
      _               -> throwErrorIn preProp $
        pretty op' <> " applied to wrong number of arguments"

  PreApp s [a, b] | s == SLogicalImplication -> do
    propNotA <- PNot <$> checkPreProp SBool a
    Some SBool . POr propNotA <$> checkPreProp SBool b

  PreApp s [tn] | s == STableWritten -> do
    tn' <- parseTableName tn
    _   <- expectTableExists tn'
    pure $ Some SBool (PropSpecific (TableWrite tn'))
  PreApp s [tn] | s == STableRead -> do
    tn' <- parseTableName tn
    _   <- expectTableExists tn'
    pure $ Some SBool (PropSpecific (TableRead tn'))

  PreApp s [tn, cn] | s == SColumnWritten -> do
    tn' <- parseTableName tn
    cn' <- parseColumnName cn
    _   <- expectTableExists tn'
    pure $ Some SBool $ PropSpecific $ ColumnWritten tn' cn'
  PreApp s [tn, cn] | s == SColumnRead -> do
    tn' <- parseTableName tn
    cn' <- parseColumnName cn
    _   <- expectTableExists tn'
    pure $ Some SBool $ PropSpecific $ ColumnRead tn' cn'

  PreApp s [tn, cn, rk] | s == SCellDelta -> do
    tn' <- parseTableName tn
    cn' <- parseColumnName cn
    _   <- expectTableExists tn'
    asum
      [ do
          _ <- expectColumnType tn' cn' SInteger
          Some SInteger . PropSpecific . IntCellDelta tn' cn'
            <$> checkPreProp SStr rk
      , do
          _ <- expectColumnType tn' cn' SDecimal
          Some SDecimal . PropSpecific . DecCellDelta tn' cn'
            <$> checkPreProp SStr rk
      ] <|> throwErrorIn preProp
        "couldn't find column of appropriate (integer / decimal) type"
  PreApp s [tn, cn] | s == SColumnDelta -> do
    tn' <- parseTableName tn
    cn' <- parseColumnName cn
    _   <- expectTableExists tn'
    asum
      [ do
          _ <- expectColumnType tn' cn' SInteger
          pure $ Some SInteger (PropSpecific (IntColumnDelta tn' cn'))
      , do
          _ <- expectColumnType tn' cn' SDecimal
          pure $ Some SDecimal (PropSpecific (DecColumnDelta tn' cn'))
      ] <|> throwErrorIn preProp
        "couldn't find column of appropriate (integer / decimal) type"
  PreApp s [tn, rk] | s == SRowRead -> do
    tn' <- parseTableName tn
    _   <- expectTableExists tn'
    Some SBool . PropSpecific . RowRead tn' <$> checkPreProp SStr rk
  PreApp s [tn, rk] | s == SRowReadCount -> do
    tn' <- parseTableName tn
    _   <- expectTableExists tn'
    Some SInteger . PropSpecific . RowReadCount tn' <$> checkPreProp SStr rk
  PreApp s [tn, rk] | s == SRowWritten -> do
    tn' <- parseTableName tn
    _   <- expectTableExists tn'
    Some SBool . PropSpecific . RowWrite tn' <$> checkPreProp SStr rk
  PreApp s [tn, rk] | s == SRowWriteCount -> do
    tn' <- parseTableName tn
    _   <- expectTableExists tn'
    Some SInteger . PropSpecific . RowWriteCount tn' <$> checkPreProp SStr rk
  PreApp s [tn, rk, beforeAfter] | s == SRowExists -> do
    tn' <- parseTableName tn
    _   <- expectTableExists tn'
    (Some SBool . PropSpecific) ... RowExists tn'
      <$> checkPreProp SStr rk
      <*> parseBeforeAfter beforeAfter
  PreApp s [PreStringLit rn] | s == SAuthorizedBy ->
    pure $ Some SBool (PropSpecific (GuardPassed (RegistryName rn)))
  PreApp s [tn, cn, rk] | s == SRowEnforced -> do
    tn' <- parseTableName tn
    cn' <- parseColumnName cn
    _   <- expectTableExists tn'
    _   <- expectColumnType tn' cn' SGuard
    Some SBool . PropSpecific . RowEnforced tn' cn' <$> checkPreProp SStr rk

  PreApp (toOp arithOpP -> Just _) args -> asum
    [ Some SInteger <$> checkPreProp SInteger preProp
    , Some SDecimal <$> checkPreProp SDecimal preProp
    , Some SStr     <$> checkPreProp SStr     preProp -- (string concat)
    ] <|> case args of
      [a, b] -> do
        a' <- inferPreProp a
        b' <- inferPreProp b
        case (a', b') of
          (Some aTy@(SList aTy') aProp, Some bTy bProp) ->
            case singEq aTy bTy of
              Nothing ->
                throwErrorIn preProp "can only concat lists of the same type"
              Just Refl -> pure $
                Some aTy $ CoreProp $ ListConcat aTy' aProp bProp
          _ -> throwErrorIn preProp "can't infer the types of the arguments to +"
      _ -> throwErrorIn preProp "can't infer the types of the arguments to +"

  PreApp s [lst] | s == SReverse -> do
    Some (SList ty) lst' <- inferPreProp lst
    pure $ Some (SList ty) $ CoreProp $ ListReverse ty lst'

  PreApp s [lst] | s == SSort -> do
    Some (SList ty) lst' <- inferPreProp lst
    pure $ Some (SList ty) $ CoreProp $ ListSort ty lst'

  PreApp s [i, lst] | s == SListTake -> do
    i' <- checkPreProp SInteger i
    Some (SList ty) lst' <- inferPreProp lst
    pure $ Some (SList ty) $ CoreProp $ ListTake ty i' lst'

  PreApp s [i, lst] | s == SListDrop -> do
    i' <- checkPreProp SInteger i
    Some (SList ty) lst' <- inferPreProp lst
    pure $ Some (SList ty) $ CoreProp $ ListDrop ty i' lst'

  PreApp s [i, a] | s == SMakeList -> do
    i' <- checkPreProp SInteger i
    Some ty a' <- inferPreProp a
    pure $ Some (SList ty) $ CoreProp $ MakeList ty i' a'

  -- inline property definitions. see note [Inlining].
  PreApp fName args -> do
    defn <- view $ definedProps . at fName
    case defn of
      Nothing -> throwErrorIn preProp $
        "couldn't find property named " <> pretty fName
      Just (DefinedProperty argTys body) -> do
        when (length args /= length argTys) $
          throwErrorIn preProp "wrong number of arguments"
        propArgs <- for (zip args argTys) $ \case
          (arg, (name, EType ty)) -> do
            prop <- checkPreProp ty arg
            pure (name, Some ty prop)
          _ -> throwErrorIn preProp "Internal pattern match failure."

        -- inline the function, removing it from `definedProps` so it can't
        -- recursively call itself.
        local (localVars %~ HM.union (HM.fromList propArgs)) $
          local (definedProps . at fName .~ Nothing) $
            inferPreProp body

  x -> vacuousMatch $
    "PreForall / PreExists are handled via the viewQ view pattern: " ++ show x

checkPreProp :: SingTy a -> PreProp -> PropCheck (Prop a)
checkPreProp ty preProp
  | inferrable preProp = do
    eprop <- inferPreProp preProp
    case eprop of
      Some ty' prop -> case singEq ty ty' of
        Just Refl -> pure prop
        Nothing   -> typeError preProp ty ty'
  | otherwise = case (ty, preProp) of

  (SStr, PreApp SConcatenation [a, b])
    -> PStrConcat <$> checkPreProp SStr a <*> checkPreProp SStr b
  (SDecimal, PreApp opSym@(toOp arithOpP -> Just op) [a, b]) -> do
    a' <- inferPreProp a
    b' <- inferPreProp b
    case (a', b') of
      (Some SDecimal aprop, Some SDecimal bprop) ->
        pure $ PNumerical $ DecArithOp op aprop bprop
      (Some SDecimal aprop, Some SInteger bprop) ->
        pure $ PNumerical $ DecIntArithOp op aprop bprop
      (Some SInteger aprop, Some SDecimal bprop) ->
        pure $ PNumerical $ IntDecArithOp op aprop bprop
      (_, _) -> throwErrorIn preProp $
        "unexpected argument types for (" <> pretty opSym <> "): " <>
        pretty (existentialType a') <> " and " <>
        pretty (existentialType b')
  (SInteger, PreApp (toOp arithOpP -> Just op) [a, b])
    -> PNumerical ... IntArithOp op
      <$> checkPreProp SInteger a
      <*> checkPreProp SInteger b
  (SDecimal, PreApp (toOp unaryArithOpP -> Just op) [a])
    -> PNumerical . DecUnaryArithOp op <$> checkPreProp SDecimal a
  (SInteger, PreApp (toOp unaryArithOpP -> Just op) [a])
    -> PNumerical . IntUnaryArithOp op <$> checkPreProp SInteger a

  _ -> throwErrorIn preProp $ "type error: expected type " <> pretty ty

typeError :: (HasCallStack, Pretty a, Pretty b) => PreProp -> a -> b -> PropCheck c
typeError preProp a b = throwErrorIn preProp $
<<<<<<< HEAD
  "type error: " <> pretty a <> " vs " <> pretty b <> "(" <>
=======
  "type error: " <> pretty a <> " vs " <> pretty b <> " (" <>
>>>>>>> 9724459a
  prettyString (prettyCallStack callStack) <> ")"

expectColumnType
  :: Prop TyTableName -> Prop TyColumnName -> SingTy a -> PropCheck ()
expectColumnType (TextLit tn) (TextLit cn) expectedTy = do
  tys <- asks $ toListOf $
      tableEnv
    . Lens.ix (TableName (T.unpack tn))
    . Lens.ix (ColumnName (T.unpack cn))
  case tys of
    [EType foundTy] -> case singEq foundTy expectedTy of
      Nothing   -> throwErrorD $
        "expected column " <> pretty cn <> " in table " <> pretty tn <>
        " to have type " <> pretty expectedTy <> ", instead found " <>
        pretty foundTy
      Just Refl -> pure ()
    _ -> throwErrorD $
      "didn't find expected column " <> pretty cn <> " in table " <>
      pretty tn
expectColumnType _ _ _
  = throwError "table and column names must be statically knowable"

expectTableExists :: Prop TyTableName -> PropCheck ()
expectTableExists (TextLit tn) = do
  let tn' = TableName (T.unpack tn)
  quantified <- view $ quantifiedTables . at tn'
  defined    <- view $ tableEnv . at tn'
  unless (isJust quantified || isJust defined) $
    throwErrorD $ "expected table " <> pretty tn <> " but it isn't in scope"
expectTableExists (PVar vid name) = do
  ty <- view (varTys . at vid)
  case ty of
    Nothing     -> throwErrorT $
      "unable to look up variable " <> name <> " (expected table)"
    Just QTable -> pure ()
    _           -> throwErrorT $ "expected " <> name <> " to be a table"
expectTableExists tn = throwError $
  "table name must be concrete at this point: " ++ showTm tn

-- Convert an @Exp@ to a @Check@ in an environment where the variables have
-- types.
expToCheck
  :: TableEnv
  -- ^ Tables and schemas in scope
  -> VarId
  -- ^ ID to start issuing from
  -> Map Text VarId
  -- ^ Environment mapping names to var IDs
  -> Map VarId EType
  -- ^ Environment mapping var IDs to their types
  -> HM.HashMap Text EProp
  -- ^ Environment mapping names to constants
  -> HM.HashMap Text (DefinedProperty (Exp Info))
  -- ^ Defined props in the environment
  -> Exp Info
  -- ^ Exp to convert
  -> Either String Check
expToCheck tableEnv' genStart nameEnv idEnv consts propDefs body =
  PropertyHolds . prenexConvert
    <$> expToProp tableEnv' genStart nameEnv idEnv consts propDefs SBool body

expToProp
  :: TableEnv
  -- ^ Tables and schemas in scope
  -> VarId
  -- ^ ID to start issuing from
  -> Map Text VarId
  -- ^ Environment mapping names to var IDs
  -> Map VarId EType
  -- ^ Environment mapping var IDs to their types
  -> HM.HashMap Text EProp
  -- ^ Environment mapping names to constants
  -> HM.HashMap Text (DefinedProperty (Exp Info))
  -- ^ Defined props in the environment
  -> SingTy a
  -> Exp Info
  -- ^ Exp to convert
  -> Either String (Prop a)
expToProp tableEnv' genStart nameEnv idEnv consts propDefs ty body = do
  (preTypedBody, preTypedPropDefs)
    <- parseToPreProp genStart nameEnv propDefs body
  let env = PropCheckEnv (coerceQType <$> idEnv) tableEnv' Set.empty Set.empty
        preTypedPropDefs consts
  runReaderT (checkPreProp ty preTypedBody) env

inferProp
  :: TableEnv
  -- ^ Tables and schemas in scope
  -> VarId
  -- ^ ID to start issuing from
  -> Map Text VarId
  -- ^ Environment mapping names to var IDs
  -> Map VarId EType
  -- ^ Environment mapping var IDs to their types
  -> HM.HashMap Text EProp
  -- ^ Environment mapping names to constants
  -> HM.HashMap Text (DefinedProperty (Exp Info))
  -- ^ Defined props in the environment
  -> Exp Info
  -- ^ Exp to convert
  -> Either String EProp
inferProp tableEnv' genStart nameEnv idEnv consts propDefs body = do
  (preTypedBody, preTypedPropDefs)
    <- parseToPreProp genStart nameEnv propDefs body
  let env = PropCheckEnv (coerceQType <$> idEnv) tableEnv' Set.empty Set.empty
        preTypedPropDefs consts
  runReaderT (inferPreProp preTypedBody) env

parseToPreProp
  :: Traversable t
  => VarId
  -> Map Text VarId
  -> t (DefinedProperty (Exp Info))
  -> Exp Info
  -> Either String (PreProp, t (DefinedProperty PreProp))
parseToPreProp genStart nameEnv propDefs body =
  (`evalStateT` genStart) $ (`runReaderT` nameEnv) $ do
    body'     <- expToPreProp body
    propDefs' <- for propDefs $ \(DefinedProperty args argBody) ->
      DefinedProperty args <$> expToPreProp argBody
    pure (body', propDefs')<|MERGE_RESOLUTION|>--- conflicted
+++ resolved
@@ -641,11 +641,7 @@
 
 typeError :: (HasCallStack, Pretty a, Pretty b) => PreProp -> a -> b -> PropCheck c
 typeError preProp a b = throwErrorIn preProp $
-<<<<<<< HEAD
-  "type error: " <> pretty a <> " vs " <> pretty b <> "(" <>
-=======
   "type error: " <> pretty a <> " vs " <> pretty b <> " (" <>
->>>>>>> 9724459a
   prettyString (prettyCallStack callStack) <> ")"
 
 expectColumnType
