--- conflicted
+++ resolved
@@ -134,18 +134,14 @@
 floatIntegerQuantifiers p = case p of
   STANDARD_INSTANCES
 
-<<<<<<< HEAD
-  CoreProp (StrLength pStr) -> PStrLength <$> float pStr
-  CoreProp (ListLength ty pLst) -> withFloat ty $
-    CoreProp . ListLength ty <$> float pLst
-=======
-  CoreProp (StrLength s)
-    -> PStrLength <$> float s
+  CoreProp (ListLength ty pLst)
+    -> withFloat ty $ CoreProp . ListLength ty <$> float pLst
+  CoreProp (StrLength pStr)
+    -> PStrLength <$> float pStr
   CoreProp (StrToInt s)
     -> CoreProp . StrToInt <$> float s
   CoreProp (StrToIntBase b s)
     -> CoreProp ... StrToIntBase <$> float b <*> float s
->>>>>>> ac0f72ed
 
   CoreProp (Numerical (IntArithOp op a b))
     -> PNumerical ... IntArithOp      op <$> float a <*> float b
