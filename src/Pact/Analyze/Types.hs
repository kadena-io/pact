<<<<<<< HEAD
{-# language DeriveAnyClass     #-}
{-# language DeriveDataTypeable #-}
{-# language DeriveGeneric      #-}
{-# language FlexibleContexts   #-}
{-# language FlexibleInstances  #-}
{-# language GADTs              #-}
{-# language LambdaCase         #-}
{-# language MultiWayIf         #-}
{-# language OverloadedStrings  #-}
{-# language PatternSynonyms    #-}
{-# language Rank2Types         #-}
{-# language RecordWildCards    #-}
{-# language ScopedTypeVariables #-}
{-# language StandaloneDeriving #-}
{-# language TemplateHaskell    #-}
{-# language TypeApplications   #-}
{-# language ViewPatterns       #-}
{-# language TupleSections      #-}
=======
{-# language DeriveAnyClass      #-}
{-# language DeriveDataTypeable  #-}
{-# language DeriveGeneric       #-}
{-# language FlexibleContexts    #-}
{-# language FlexibleInstances   #-}
{-# language GADTs               #-}
{-# language LambdaCase          #-}
{-# language MultiWayIf          #-}
{-# language OverloadedStrings   #-}
{-# language PatternSynonyms     #-}
{-# language Rank2Types          #-}
{-# language RecordWildCards     #-}
{-# language ScopedTypeVariables #-}
{-# language StandaloneDeriving  #-}
{-# language TemplateHaskell     #-}
{-# language TypeApplications    #-}
{-# language ViewPatterns        #-}
{-# language TupleSections       #-}
>>>>>>> ff3ce405

module Pact.Analyze.Types
  ( runCompiler
  , runCompilerDebug
  , runCompilerTest
  , runTest
  , analyzeFunction
  , AnalyzeState(..)
  , inferFun
  , Check(..)
  , DomainProperty(..)
  , Property(..)
  ) where

import Control.Concurrent.MVar
import Control.Monad
import Control.Monad.Except (ExceptT(..), Except, runExcept, throwError)
import Control.Monad.IO.Class (liftIO)
import Control.Monad.Reader
import Control.Monad.State.Strict (runStateT)
<<<<<<< HEAD
import Control.Monad.Trans.RWS.Strict
import Control.Lens hiding (op, (.>), (...))
=======
import Control.Monad.Trans.RWS.Strict (RWST(..))
import Control.Lens hiding (op, (.>))
>>>>>>> ff3ce405
import Data.Data
import qualified Data.Decimal as Decimal
import Data.Text (Text)
import Data.Thyme
import Data.String (IsString(..))
import Pact.Typechecker hiding (debug)
import Pact.Types.Lang hiding (Term, TableName)
import qualified Pact.Types.Lang as Lang
import Pact.Types.Runtime hiding (Term, WriteType(..), TableName)
import Pact.Types.Typecheck hiding (Var)
import qualified Pact.Types.Typecheck as TC
import Pact.Types.Version (pactVersion)
import Pact.Repl
import Data.Set (Set)
import qualified Data.Set as Set
import Data.Map.Strict (Map)
import qualified Data.Map.Strict as Map
import qualified Data.HashMap.Strict as HM
import Data.Default (def)
import Data.Traversable (for)
import GHC.Generics
import Data.SBV hiding (Satisfiable, Unsatisfiable, Unknown, ProofError, name)
import qualified Data.SBV as SBV
import qualified Data.SBV.Internals as SBVI
import qualified Data.Text as T

import Debug.Trace

-- | Low-level, untyped variable.
data AVar = AVar SBVI.SVal
  deriving (Eq, Show)

unsafeCastAVar :: AVar -> SBV a
unsafeCastAVar (AVar sval) = SBVI.SBV sval

mkAVar :: SBV a -> AVar
mkAVar (SBVI.SBV sval) = AVar sval

data AnalyzeEnv = AnalyzeEnv
  { _scope     :: Map Text AVar      -- used with 'local' in a stack fashion
  , _nameAuths :: SArray String Bool -- read-only
  } deriving Show
makeLenses ''AnalyzeEnv

newtype AnalyzeLog
  = AnalyzeLog ()

instance Monoid AnalyzeLog where
  mempty = AnalyzeLog ()
  mappend _ _ = AnalyzeLog ()

instance Mergeable AnalyzeLog where
  --
  -- NOTE: If we change the underlying representation of AnalyzeLog to a list,
  -- the default Mergeable instance for this will have the wrong semantics, as
  -- it requires that lists have the same length. We more likely want to use
  -- monoidal semantics for anything we log:
  --
  symbolicMerge _f _t = mappend

newtype TableName
  = TableName Text
  deriving (Eq, Ord, Read, Data, Show)

deriving instance HasKind TableName
deriving instance SymWord TableName

instance IsString TableName where
  fromString = TableName . T.pack

-- Checking state that is split before, and merged after, conditionals.
data LatticeAnalyzeState
  = LatticeAnalyzeState
    { _lasSucceeds     :: SBool
    , _lasTableRead    :: SFunArray TableName Bool
    , _lasTableWritten :: SFunArray TableName Bool
    }
  deriving (Show, Generic, Mergeable)
makeLenses ''LatticeAnalyzeState

-- Checking state that is transferred through every computation, in-order.
newtype GlobalAnalyzeState
  = GlobalAnalyzeState ()
  deriving (Show, Eq)
makeLenses ''GlobalAnalyzeState

data AnalyzeState
  = AnalyzeState
    { _latticeState :: LatticeAnalyzeState
    , _globalState  :: GlobalAnalyzeState
    }
  deriving (Show)
makeLenses ''AnalyzeState

instance Mergeable AnalyzeState where
  -- NOTE: We discard the left global state because this is out-of-date and was
  -- already fed to the right computation -- we use the updated right global
  -- state.
  symbolicMerge force test (AnalyzeState lls _) (AnalyzeState rls rgs) =
    AnalyzeState (symbolicMerge force test lls rls) rgs

initialAnalyzeState :: AnalyzeState
initialAnalyzeState = AnalyzeState
  { _latticeState = LatticeAnalyzeState
      { _lasSucceeds     = true
      , _lasTableRead    = mkSFunArray $ const false
      , _lasTableWritten = mkSFunArray $ const false
      }
  , _globalState  = GlobalAnalyzeState ()
  }

succeeds :: Lens' AnalyzeState SBool
succeeds = latticeState.lasSucceeds

symArrayAt
  :: forall array k v
   . (SymWord k, SymWord v, SymArray array)
  => SBV k -> Lens' (array k v) (SBV v)
symArrayAt symKey = lens getter setter
  where
    getter :: array k v -> SBV v
    getter arr = readArray arr symKey

    setter :: array k v -> SBV v -> array k v
    setter arr = writeArray arr symKey

tableRead :: TableName -> Lens' AnalyzeState SBool
tableRead tn = latticeState.lasTableRead.symArrayAt (literal tn)

tableWritten :: TableName -> Lens' AnalyzeState SBool
tableWritten tn = latticeState.lasTableWritten.symArrayAt (literal tn)

data AnalyzeFailure
  = MalformedArithOpExec ArithOp [Term Integer]
  | UnsupportedArithOp ArithOp
  | MalformedComparison Text [AST Node]
  | MalformedLogicalOp Text [AST Node]
  | MalformedArithOp Text [AST Node]
  -- | Some translator received a node it didn't expect
  | UnexpectedNode String (AST Node)
  -- | 'translateBody' expects at least one node in a function body.
  | EmptyBody
  -- | A node we have a good reason not to handle
  | UnhandledTerm String (Term Int64)
  deriving Show

type AnalyzeM = RWST AnalyzeEnv AnalyzeLog AnalyzeState (Except AnalyzeFailure)

instance (Mergeable a) => Mergeable (AnalyzeM a) where
  symbolicMerge force test left right = RWST $ \r s -> ExceptT $ Identity $
    --
    -- We explicitly propagate only the "global" portion of the state from the
    -- left to the right computation. And then the only lattice state, and not
    -- global state, is merged (per AnalyzeState's Mergeable instance.)
    --
    -- If either side fails, the entire merged computation fails.
    --
    let run act = runExcept . runRWST act r
    in do
      lTup <- run left s
      let gs = lTup ^. _2.globalState
      rTup <- run right $ s & globalState .~ gs
      return $ symbolicMerge force test lTup rTup

comparisonOperators, logicalOperators, arithOperators :: Set Text
comparisonOperators = Set.fromList [">", "<", ">=", "<=", "=", "!="]
logicalOperators    = Set.fromList ["and", "or", "not"]
arithOperators      = Set.fromList
  ["+", "-", "*", "/", "abs", "^", "sqrt", "mod", "log", "ln", "exp", "abs",
  "round", "ceiling", "floor"]

isComparison, isLogical, isArith :: Text -> Bool
isComparison s = Set.member s comparisonOperators
isLogical    s = Set.member s logicalOperators
isArith      s = Set.member s arithOperators

ofBasicOperators :: Text -> Either Text Text
ofBasicOperators s = if isBasic then Right s else Left s
  where
    isBasic = Set.member s
      (comparisonOperators <> logicalOperators <> arithOperators)

-- helper patterns
pattern NativeFunc :: forall a. Text -> Fun a
pattern NativeFunc f <- (FNative _ f _ _)

-- compileNode's Patterns

pattern AST_Let :: forall a. a -> [(Named a, AST a)] -> [AST a] -> AST a
pattern AST_Let node bindings body = Binding node bindings body BindLet

pattern AST_Bind :: forall a. a -> [(Named a, AST a)] -> a -> [AST a] -> AST a
pattern AST_Bind node bindings schema body <- Binding node bindings body (BindSchema schema)

pattern AST_Var :: forall a. a -> AST a
pattern AST_Var var <- (TC.Var var)

pattern AST_Lit :: forall a. Literal -> AST a
pattern AST_Lit lit <- (Prim _ (PrimLit lit))

pattern AST_NegativeVar :: forall a. a -> AST a
pattern AST_NegativeVar var <- (App _ (NativeFunc "-") [AST_Var var])

pattern AST_NegativeLit :: forall a. Literal -> AST a
pattern AST_NegativeLit lit <- (App _ (NativeFunc "-") [AST_Lit lit])

pattern AST_NFun :: forall a. a -> Text -> [AST a] -> AST a
pattern AST_NFun node fn args <- (App node (NativeFunc fn) args)

pattern AST_NFun_Basic :: forall a. Text -> [AST a] -> AST a
pattern AST_NFun_Basic fn args <-
  AST_NFun _ (ofBasicOperators -> Right fn) args

pattern AST_If :: forall a. a -> AST a -> AST a -> AST a -> AST a
pattern AST_If node cond then' else' <-
  App node (NativeFunc "if") [cond, then', else']

pattern AST_Enforce :: forall a. a -> AST a -> Text -> AST a
pattern AST_Enforce node cond msg <-
  App node (NativeFunc "enforce") [cond, AST_Lit (LString msg)]

pattern AST_EnforceKeyset :: forall a. AST a -> AST a
pattern AST_EnforceKeyset ks <-
  App _node (NativeFunc "enforce-keyset") [ks] -- can be string or object

-- Unsupported currently

pattern AST_AddTime :: forall a. AST a -> AST a -> AST a
pattern AST_AddTime time seconds <- (App _ (NativeFunc "add-time") [time, seconds])

pattern AST_Days :: forall a. AST a -> AST a
pattern AST_Days days <- (App _ (NativeFunc "days") [days])

data ArithOp
  = Sub -- "-" Integer / Decimal
  | Add -- "+"
  | Mul -- "*"
  | Div -- "/"

  | Pow -- "^"
  | Sqrt -- "sqrt"
  | Mod -- "mod"
  | Log -- "log"
  | Ln -- "ln"

  | Exp -- "exp"
  | Abs -- "abs"
  | Round -- "round"
  | Ceiling -- "ceiling"
  | Floor -- "floor"

  -- Extras not necessarily in pact
  -- @Signum@ because we want (Term Integer) to be a Num instance
  | Signum
  -- @Negate@ because @-@ is overloaded in pact to mean "minus" or "negate"
  | Negate
  deriving (Show, Eq, Ord)

unsupportedArithOps :: Set ArithOp
unsupportedArithOps = Set.fromList
  -- TODO(joel) support Exp with svExp?
  [Pow, Sqrt, Log, Ln, Exp, Round, Ceiling, Floor]

data LogicalOp = AndOp | OrOp | NotOp
  deriving (Show, Eq)

data ComparisonOp = Gt | Lt | Gte | Lte | Eq | Neq
  deriving (Show, Eq)

data Term ret where
<<<<<<< HEAD
  IfThenElse     ::                        Term Bool    -> Term a   -> Term a -> Term a
  Enforce        ::                        Term Bool    ->                       Term Bool
  -- TODO: do we need a noop to handle a sequence of one expression?
  Sequence       :: (Show b, SymWord b) => Term b       -> Term a   ->           Term a
  Literal        ::                        SBV a        ->                       Term a
  --
  -- TODO: change read/write to use strings -> objects
  --
  Read           ::                        Term Integer ->                     Term a
  Write          :: (Show a)            => Term Integer -> Term a ->           Term ()
  Let            :: (Show a)            => String       -> Term a -> Term b -> Term b
  Var            ::                        Text         ->                     Term a
  Arith          ::                        ArithOp      -> [Term Integer]   -> Term Integer
  Comparison     :: (Show a, SymWord a) => ComparisonOp -> Term a -> Term a -> Term Bool
  Logical        :: LogicalOp -> [Term a] -> Term a
  AddTimeInt     ::                        Term Time    -> Term Integer     -> Term Time
  AddTimeDec     ::                        Term Time    -> Term Decimal     -> Term Time
  NameAuthorized ::                        Term String  ->                     Term Bool

  Concat         ::                        Term String  -> Term String      -> Term String
  PactVersion    ::                                                            Term String
=======
  IfThenElse     ::                        Term Bool    -> Term a         -> Term a -> Term a
  Enforce        ::                        Term Bool    ->                             Term Bool
  Sequence       :: (Show b, SymWord b) => Term b       -> Term a         ->           Term a
  Literal        ::                        SBV a        ->                             Term a
  -- TODO: Read should return an object, probably parameterized by a schema:
  Read           ::                        TableName    -> Term String    ->           Term ()
  -- TODO: Write should take an obj after tn and row term but still return Term String like pact:
  --         the object should likewise probably be parameterized by a schema.
  Write          ::                        TableName    -> Term String    ->           Term String
  Let            :: (Show a, SymWord a) => Text         -> Term a         -> Term b -> Term b
  -- TODO: not sure if we need a separate `Bind` ctor for object binding. try
  --       just using Let+At first.
  Var            ::                        Text         ->                             Term a
  Arith          ::                        ArithOp      -> [Term Integer] ->           Term Integer
  Comparison     :: (Show a, SymWord a) => ComparisonOp -> Term a         -> Term a -> Term Bool
  Logical        ::                        LogicalOp    -> [Term a]       ->           Term a
  AddTimeInt     ::                        Term Time    -> Term Integer   ->           Term Time
  AddTimeDec     ::                        Term Time    -> Term Decimal   ->           Term Time
  NameAuthorized ::                        Term String  ->                             Term Bool
  Concat         ::                        Term String  -> Term String    ->           Term String
  PactVersion    ::                                                                    Term String
>>>>>>> ff3ce405

  WithRead       :: (Show a) => Text -> Term String -> [Text] -> Term a -> Term a

  --
  -- TODO: figure out the object representation we use here:
  --
  -- ObjAuthorized  ::                     Term Obj     ->                     Term Bool
  --
  -- TODO: we will also want to handle cases where load a keyset object by its
  -- name, and then use the object: e.g.:
  --
  --   (defconst ADMIN_KEYSET (read-keyset "accounts-admin-keyset"))
  --
  --  and then ADMIN_KEYSET is used in the code
  --

deriving instance Show a => (Show (Term a))

instance Num (Term Integer) where
  fromInteger = Literal . fromInteger
  x + y = Arith Add [x, y]
  x * y = Arith Mul [x, y]
  abs x = Arith Abs [x]
  signum x = Arith Signum [x]
  negate x = Arith Negate [x]

data DomainProperty where
  TableWrite       :: TableName  ->             DomainProperty -- anything in table is written
  TableRead        :: TableName  ->             DomainProperty -- anything in table is read
  ColumnWrite      :: TableName  -> ColumnId -> DomainProperty -- particular column is written
  --
  CellIncrease     :: TableName  -> ColumnId -> DomainProperty -- any cell at all in col increases
  ColumnConserves  :: TableName  -> ColumnId -> DomainProperty -- sum of all changes in col is 0
  --
  KsNameAuthorized :: KeySetName ->             DomainProperty -- keyset authorized by name
  Abort            ::                           DomainProperty
  Success          ::                           DomainProperty
  --
  -- TODO: row-level keyset enforcement seems like it needs some form of
  --       unification, so that using a variable we can connect >1 domain
  --       property?
  --
  --       e.g.: forall row. RowWrite("balances", r) `Implies` RowKsEnforced(r)
  --
  --       RowKsEnforced  :: RowUid    ->            DomainProperty
  --       RowWrite       :: TableName -> RowUid  -> DomainProperty
  --
  -- TODO: Add DomainProperty/ies for constraining function arguments
  --       - e.g.: x > 10 `Implies` table_write(t0)
  --
  -- TODO: possibly allow use of input as parameter to domain properties
  --       - e.g.: column_increases_by(t0, x)     [where x is function input]
  --

data Property where
  Implies :: Property       -> Property -> Property
  Not     :: Property       ->             Property
  And     :: Property       -> Property -> Property
  Or      :: Property       -> Property -> Property
  Occurs  :: DomainProperty ->             Property

data Check where
  Satisfiable :: Property -> Check
  Valid       :: Property -> Check

<<<<<<< HEAD
type TranslateM = ReaderT (Map Node Text) (Except AnalyzeFailure)

data K a = K
  !(Term Bool    -> a)
  !(Term Decimal -> a)
  !(Term Integer -> a)
  !(Term String  -> a)
  !(Term Time    -> a)

instance Functor K where
  fmap f (K b d i s t) = K (f . b) (f . d) (f . i) (f . s) (f . t)

preMap :: (forall a. Term a -> Term a) -> K b -> K b
preMap f (K fb fd fi fs ft) = K (fb . f) (fd . f) (fi . f) (fs . f) (ft . f)

uniformK :: (forall a. (Show a, SymWord a) => Term a -> b) -> K b
uniformK f = K f f f f f

kExpectInt :: K (Either String (Term Integer))
kExpectInt = K
  (const (Left "expecting int"))
  (const (Left "expecting int"))
  pure
  (const (Left "expecting int"))
  (const (Left "expecting int"))

kApplyInt :: K a -> Term Integer -> a
kApplyInt (K _ _ fi _ _) i = fi i

kExpectBool :: K (Either String (Term Bool))
kExpectBool = K
  pure
  (const (Left "expecting bool"))
  (const (Left "expecting bool"))
  (const (Left "expecting bool"))
  (const (Left "expecting bool"))

kApplyBool :: K a -> Term Bool -> a
kApplyBool (K fb _ _ _ _) b = fb b

kExpectStr :: K (Either String (Term String))
kExpectStr = K
  (const (Left "expecting string"))
  (const (Left "expecting string"))
  (const (Left "expecting string"))
  pure
  (const (Left "expecting string"))

kApplyStr :: K a -> Term String -> a
kApplyStr (K _ _ _ fs _) s = fs s

kExpectDecimal :: K (Either String (Term Decimal))
kExpectDecimal = K
  (const (Left "expecting decimal"))
  pure
  (const (Left "expecting decimal"))
  (const (Left "expecting decimal"))
  (const (Left "expecting decimal"))

kApplyDecimal :: K a -> Term Decimal -> a
kApplyDecimal (K _ fd _ _ _) d = fd d
=======
newtype AstNodeOf a
  = AstNodeOf
    { unAstNodeOf :: AST Node }

--
-- TODO: this should probably have its own TranslateFailure type?
--
type TranslateM = ReaderT (Map Node Text) (Except AnalyzeFailure)

translateNodeInt :: AstNodeOf Integer -> TranslateM (Term Integer)
translateNodeInt = unAstNodeOf >>> \case
  AST_NegativeLit (LInteger i) ->
    Arith Negate . pure <$> pure (Literal (literal i))

  AST_Lit (LInteger i) -> pure (Literal (literal i))

  AST_NegativeVar n -> do
    name <- view (ix n)
    pure $ Arith Negate [Var name]

  -- AST_Let _ [] body ->
  --   translateBody translateNodeInt $ AstNodeOf <$> body
  --
  -- AST_Let n ((Named _ varNode _, rhs):bindingsRest) body -> do
  --   val <- _translateBasedOnType varNode rhs
  --   let varName = tcName varNode
  --   local (at varNode ?~ varName) $ do
  --     --
  --     -- TODO: do we only want to allow subsequent bindings to reference
  --     --       earlier ones if we know it's let* rather than let? or has this
  --     --       been enforced by earlier stages for us?
  --     --
  --     rest <- translateNodeInt $ AstNodeOf $ AST_Let n bindingsRest body
  --     return $ Let varName val rest

  AST_Var n -> Var <$> view (ix n)

  AST_Days days -> do
    days' <- translateNodeInt (AstNodeOf days)
    pure $ Arith Mul [60 * 60 * 24, days']

  AST_AddTime time seconds
    | seconds ^. aNode . aTy == TyPrim TyInteger -> undefined

  -- TODO(joel): do this for decimal (etc) as well
  AST_NFun_Basic fn args -> case (fn, args) of
    ("-", [a, b]) -> do
      a' <- translateNodeInt (AstNodeOf a)
      b' <- translateNodeInt (AstNodeOf b)
      pure $ Arith Sub [a', b']
    ("-", [a]) -> Arith Negate . pure <$> translateNodeInt (AstNodeOf a)
    ("+", [a, b]) -> do
      a' <- translateNodeInt (AstNodeOf a)
      b' <- translateNodeInt (AstNodeOf b)
      pure $ Arith Add [a', b']
    ("*", [a, b]) -> do
      a' <- translateNodeInt (AstNodeOf a)
      b' <- translateNodeInt (AstNodeOf b)
      pure $ Arith Mul [a', b']
    ("/", [a, b]) -> do
      a' <- translateNodeInt (AstNodeOf a)
      b' <- translateNodeInt (AstNodeOf b)
      pure $ Arith Div [a', b']
    ("^", [a, b]) -> do
      a' <- translateNodeInt (AstNodeOf a)
      b' <- translateNodeInt (AstNodeOf b)
      pure $ Arith Pow [a', b']
    ("sqrt", [a]) -> Arith Sqrt . pure <$> translateNodeInt (AstNodeOf a)
    ("mod", [a, b]) -> do
      a' <- translateNodeInt (AstNodeOf a)
      b' <- translateNodeInt (AstNodeOf b)
      pure $ Arith Mod [a', b']
    ("log", [a, b]) -> do
      a' <- translateNodeInt (AstNodeOf a)
      b' <- translateNodeInt (AstNodeOf b)
      pure $ Arith Log [a', b']
    ("ln", [a]) -> Arith Ln . pure <$> translateNodeInt (AstNodeOf a)
    ("exp", [a]) -> Arith Pow . pure <$> translateNodeInt (AstNodeOf a)
    ("abs", [a]) -> Arith Abs . pure <$> translateNodeInt (AstNodeOf a)

    ("round", [a]) -> Arith Round . pure <$> translateNodeInt (AstNodeOf a)
    ("ceiling", [a]) -> Arith Ceiling . pure <$> translateNodeInt (AstNodeOf a)
    ("floor", [a]) -> Arith Floor . pure <$> translateNodeInt (AstNodeOf a)

  ast -> throwError $ UnexpectedNode "translateNodeInt" ast

translateNodeBool :: AstNodeOf Bool -> TranslateM (Term Bool)
translateNodeBool = unAstNodeOf >>> \case
  AST_Lit (LBool b) -> pure (Literal (literal b))

  AST_Var n -> Var <$> view (ix n)

  AST_Enforce _ cond _msg -> do
    condTerm <- translateNodeBool (AstNodeOf cond)
    return $ Enforce condTerm

  AST_EnforceKeyset ks
    | ks ^? aNode.aTy == Just (TyPrim TyString)
    -> do
      ksNameTerm <- translateNodeStr (AstNodeOf ks)
      return $ Enforce $ NameAuthorized ksNameTerm

  AST_NFun_Basic fn args -> do
    let mkComparison
          :: (Show a, SymWord a)
          => (AstNodeOf a -> TranslateM (Term a))
          -> TranslateM (Term Bool)
        mkComparison translate = case (fn, args) of
          -- TODO: this could compare integer, decimal, string, or time. use the node
          -- to decide which to dispatch to
          (">", [a, b]) -> Comparison Gt
            <$> translate (AstNodeOf a)
            <*> translate (AstNodeOf b)
          ("<", [a, b]) -> Comparison Lt
            <$> translate (AstNodeOf a)
            <*> translate (AstNodeOf b)
          ("<=", [a, b]) -> Comparison Lte
            <$> translate (AstNodeOf a)
            <*> translate (AstNodeOf b)
          (">=", [a, b]) -> Comparison Gte
            <$> translate (AstNodeOf a)
            <*> translate (AstNodeOf b)
          ("=", [a, b]) -> Comparison Eq
            <$> translate (AstNodeOf a)
            <*> translate (AstNodeOf b)
          ("!=", [a, b]) -> Comparison Neq
            <$> translate (AstNodeOf a)
            <*> translate (AstNodeOf b)
          _ -> throwError $ MalformedComparison fn args

        mkLogical :: TranslateM (Term Bool)
        mkLogical = case (fn, args) of
          ("and", [a, b]) -> do
            a' <- translateNodeBool (AstNodeOf a)
            b' <- translateNodeBool (AstNodeOf b)
            pure $ Logical AndOp [a', b']
          ("or", [a, b]) -> do
            a' <- translateNodeBool (AstNodeOf a)
            b' <- translateNodeBool (AstNodeOf b)
            pure $ Logical OrOp [a', b']
          ("not", [a]) -> do
            a' <- translateNodeBool (AstNodeOf a)
            pure $ Logical NotOp [a']
          _ -> throwError $ MalformedLogicalOp fn args

    if
      -- integer, decimal, string, and time are all comparable. Use the type of
      -- the first argument to decide which to use.
      | isComparison fn -> case args ^? ix 0 . aNode . aTy of
        Just (TyPrim TyInteger) -> mkComparison translateNodeInt
        Just (TyPrim TyDecimal) -> mkComparison translateNodeDecimal
        Just (TyPrim TyString) -> mkComparison translateNodeStr
        Just (TyPrim TyTime) -> mkComparison translateNodeTime
        _ -> throwError $ MalformedComparison fn args
      | isLogical fn -> mkLogical

  AST_If _ cond tBranch fBranch -> IfThenElse
    <$> translateNodeBool (AstNodeOf cond)
    <*> translateNodeBool (AstNodeOf tBranch)
    <*> translateNodeBool (AstNodeOf fBranch)
>>>>>>> ff3ce405

mkTime :: UTCTime -> Time
mkTime utct = utct ^. _utctDayTime . microseconds

<<<<<<< HEAD
kExpectTime :: K (Either String (Term Time))
kExpectTime = K
  (const (Left "expecting time"))
  (const (Left "expecting time"))
  (const (Left "expecting time"))
  (const (Left "expecting time"))
  pure

kApplyTime :: K a -> Term Time -> a
kApplyTime (K _ _ _ _ ft) t = ft t

infixr 9 ...
(...) :: (c -> d) -> (a -> b -> c) -> a -> b -> d
(...) = ((.) . (.))

pattern AST_WithRead :: Node
                     -> Text
                     -> AST Node
                     -> [(Named Node, AST Node)]
                     -> [AST Node]
                     -> AST Node
pattern AST_WithRead node table key bindings body <-
  (App node
       (NativeFuncSpecial "with-read" (AST_Binding _ bindings body))
       [RawTableName table, key])

pattern AST_Binding :: forall a. a -> [(Named a, AST a)] -> [AST a] -> AST a
pattern AST_Binding node' bindings' bdy' <- (Binding node' bindings' bdy' _)

pattern RawTableName :: Text -> AST Node
pattern RawTableName t <- (Table (Node (TcId _ t _) _))

pattern NativeFuncSpecial :: forall a. Text -> AST a -> Fun a
pattern NativeFuncSpecial f bdy <- (FNative _ f _ (Just (_,SBinding bdy)))

type Time = Int64
=======
translateNodeStr :: AstNodeOf String -> TranslateM (Term String)
translateNodeStr = unAstNodeOf >>> \case
  AST_Lit (LString t) -> pure $ Literal $ literal $ T.unpack t

  AST_NFun_Basic "+" [a, b] -> Concat
    <$> translateNodeStr (AstNodeOf a)
    <*> translateNodeStr (AstNodeOf b)

  AST_NFun _node "pact-version" [] -> pure PactVersion

  AST_NFun _node name [Table _tnode (Lang.TableName tn), row, _obj]
    | elem name ["insert", "update", "write"]
    -> Write (TableName tn) <$> translateNodeStr (AstNodeOf row)

  AST_If _ cond tBranch fBranch -> IfThenElse
    <$> translateNodeBool (AstNodeOf cond)
    <*> translateNodeStr (AstNodeOf tBranch)
    <*> translateNodeStr (AstNodeOf fBranch)

  ast -> throwError $ UnexpectedNode "translateNodeStr" ast
>>>>>>> ff3ce405

-- Pact uses Data.Decimal which is arbitrary-precision
data Decimal = Decimal
  { decimalPlaces :: !Word8
  , decimalMantissa :: !Integer
  } deriving (Show, Read, Eq, Ord, Data, HasKind, SymWord)

mkDecimal :: Decimal.Decimal -> Decimal
mkDecimal (Decimal.Decimal places mantissa) = Decimal places mantissa

sDecimal :: String -> Symbolic (SBV Decimal)
sDecimal = symbolic

<<<<<<< HEAD
=======
translateNodeDecimal :: AstNodeOf Decimal -> TranslateM (Term Decimal)
translateNodeDecimal = unAstNodeOf >>> \case
  AST_Lit (LDecimal d) -> pure (Literal (literal (mkDecimal d)))
  AST_Var n            -> Var <$> view (ix n)
  n                    -> throwError $ UnexpectedNode "translateNodeDecimal" n

type Time = Int64

mkTime :: UTCTime -> Time
mkTime utct = utct ^. _utctDayTime . microseconds

translateNodeTime :: AstNodeOf Time -> TranslateM (Term Time)
translateNodeTime = unAstNodeOf >>> \case
  -- Tricky: seconds could be either integer or decimal
  AST_AddTime time seconds
    | seconds ^. aNode . aTy == TyPrim TyInteger -> AddTimeInt
      <$> translateNodeTime (AstNodeOf time)
      <*> translateNodeInt (AstNodeOf seconds)
    | seconds ^. aNode . aTy == TyPrim TyDecimal -> AddTimeDec
      <$> translateNodeTime (AstNodeOf time)
      <*> translateNodeDecimal (AstNodeOf seconds)

  AST_Lit (LTime t) -> pure (Literal (literal (mkTime t)))

  AST_Var n -> Var <$> view (ix n)

  n -> throwError $ UnexpectedNode "translateNodeTime" n

>>>>>>> ff3ce405
allocateArgs :: [(Text, Type UserType)] -> Symbolic (Map Text AVar)
allocateArgs argTys = fmap Map.fromList $ for argTys $ \(name, ty) -> do
  let name' = T.unpack name
  var <- case ty of
    TyPrim TyInteger -> mkAVar <$> sInteger name'
    TyPrim TyBool    -> mkAVar <$> sBool name'
    TyPrim TyDecimal -> mkAVar <$> sDecimal name'
    TyPrim TyTime    -> mkAVar <$> sInt64 name'
    TyPrim TyString  -> mkAVar <$> sString name'
  pure (name, var)

namedAuth :: SString -> AnalyzeM SBool
namedAuth str = do
  arr <- view nameAuths
  pure $ readArray arr str

evalTerm :: (Show a, SymWord a) => Term a -> AnalyzeM (SBV a)
evalTerm = \case
  IfThenElse cond then' else' -> do
    testPasses <- evalTerm cond
    ite testPasses (evalTerm then') (evalTerm else')

  Enforce cond -> do
    cond <- evalTerm cond
    succeeds %= (&&& cond)
    pure true

  Sequence a b -> evalTerm a *> evalTerm b

  Literal a -> pure a

  Read tn rowId -> do
    rId <- evalTerm rowId -- TODO: use this
    tableRead tn .= true
    pure $ literal () -- TODO: this should instead return a symbolic object

  --
  -- TODO: we might want to eventually support checking each of the semantics
  -- of Pact.Types.Runtime's WriteType.
  --
  Write tn rowId {- obj -} -> do
    tableWritten tn .= true
    --
    -- TODO: make a constant on the pact side that this uses:
    --
    pure $ literal "Write succeeded"

  Let name rhs body -> do
    val <- evalTerm rhs
    local (scope.at name ?~ mkAVar val) $
      evalTerm body

  Var name -> do
    -- Assume the term is well-scoped after typechecking
    Just val <- view (scope . at name)
    -- Assume the variable is well-typed after typechecking
    pure $ unsafeCastAVar val

  Arith op args ->
    if op `Set.member` unsupportedArithOps
    then throwError $ UnsupportedArithOp op
    else do

            args' <- forM args evalTerm
            case (op, args') of
              (Sub, [x, y]) -> pure $ x - y
              (Add, [x, y]) -> pure $ x + y
              (Mul, [x, y]) -> pure $ x * y
              (Div, [x, y]) -> pure $ x `sDiv` y
              (Mod, [x, y]) -> pure $ x `sMod` y
              (Abs, [x])    -> pure $ abs x
              (Signum, [x]) -> pure $ signum x
              (Negate, [x]) -> pure $ negate x
              _             -> throwError $ MalformedArithOpExec op args

  Comparison op x y -> do
    x' <- evalTerm x
    y' <- evalTerm y
    pure $ case op of
      Gt  -> x' .> y'
      Lt  -> x' .< y'
      Gte -> x' .>= y'
      Lte -> x' .<= y'
      Eq  -> x' .== y'
      Neq -> x' ./= y'

  AddTimeInt time secs -> do
    time' <- evalTerm time
    secs' <- evalTerm secs
    pure $ time' + sFromIntegral secs'

  n@(AddTimeDec _ _) -> throwError $ UnhandledTerm
    "We don't support adding decimals to time yet"
    n

  NameAuthorized str -> namedAuth =<< evalTerm str

  Concat str1 str2 -> (.++) <$> evalTerm str1 <*> evalTerm str2

  PactVersion -> pure $ literal $ T.unpack pactVersion

evalDomainProperty :: DomainProperty -> AnalyzeM SBool
evalDomainProperty Success = use succeeds
evalDomainProperty Abort = bnot <$> evalDomainProperty Success
evalDomainProperty (KsNameAuthorized (KeySetName n)) =
  namedAuth $ literal $ T.unpack n
<<<<<<< HEAD
-- evalDomainProperty (TableRead tn) = _todoRead
-- evalDomainProperty (TableWrite tn) = _todoWrite
-- evalDomainProperty (ColumnConserves tableName colName)
-- evalDomainProperty (CellIncrease tableName colName)
=======
evalDomainProperty (TableRead tn) = use $ tableRead tn
evalDomainProperty (TableWrite tn) = use $ tableWritten tn
>>>>>>> ff3ce405

evalProperty :: Property -> AnalyzeM SBool
evalProperty (p1 `Implies` p2) = do
  b1 <- evalProperty p1
  b2 <- evalProperty p2
  pure $ b1 ==> b2
evalProperty (p1 `And` p2) = do
  b1 <- evalProperty p1
  b2 <- evalProperty p2
  pure $ b1 &&& b2
evalProperty (p1 `Or` p2) = do
  b1 <- evalProperty p1
  b2 <- evalProperty p2
  pure $ b1 ||| b2
evalProperty (Not p) = bnot <$> evalProperty p
evalProperty (Occurs dp) = evalDomainProperty dp

tcName :: Node -> Text
tcName = _tiName . _aId

analyzeFunction
  :: TopLevel Node
  -> Check
  -> IO CheckResult
analyzeFunction (TopFun (FDefun _ _ ty@(FunType argTys retTy) args body' _)) check =
  let argNodes :: [Node]
      argNodes = _nnNamed <$> args

      -- extract the typechecker's name for a node, eg "analyze-tests.layup_x".
      nodeNames :: [Text]
      nodeNames = tcName <$> argNodes

      nodeNames' :: Map Node Text
      nodeNames' = Map.fromList $ zip argNodes nodeNames

      argTys :: [(Text, Type UserType)]
      argTys = zip nodeNames (_aTy <$> argNodes)

  in analyzeFunction' check body' argTys nodeNames'

analyzeFunction _ _ = pure $ Left $ CodeCompilationFailed "Top-Level Function analysis can only work on User defined functions (i.e. FDefun)"

checkProperty :: Check -> Property
checkProperty (Satisfiable p) = p
checkProperty (Valid p) = p

data CheckFailure
  = Invalid SBVI.SMTModel
  | Unsatisfiable
  | Unknown String -- reason
  | SatExtensionField SBVI.SMTModel
  | ProofError [String]
  | TypecheckFailure (Set TC.Failure)
  | AnalyzeFailure AnalyzeFailure
  --
  -- TODO: maybe remove this constructor from from CheckFailure.
  --
  | CodeCompilationFailed String
  deriving (Show)

data CheckSuccess
  = SatisfiedProperty SBVI.SMTModel
  | ProvedTheorem
  deriving (Show)

type CheckResult
  = Either CheckFailure CheckSuccess

-- This does not use the underlying property -- this merely dispatches to
-- sat/prove appropriately, and accordingly translates sat/unsat to
-- semantically-meaningful results.
runCheck :: Provable a => Check -> a -> IO CheckResult
runCheck (Satisfiable _prop) provable = do
  (SatResult smtRes) <- sat provable
  pure $ case smtRes of
    SBV.Unsatisfiable _config -> Left Unsatisfiable
    SBV.Satisfiable _config model -> Right $ SatisfiedProperty model
    SBV.SatExtField _config model -> Left $ SatExtensionField model
    SBV.Unknown _config reason -> Left $ Unknown reason
    SBV.ProofError _config strs -> Left $ ProofError strs
runCheck (Valid _prop) provable = do
  (ThmResult smtRes) <- prove provable
  pure $ case smtRes of
    SBV.Unsatisfiable _config -> Right ProvedTheorem
    SBV.Satisfiable _config model -> Left $ Invalid model
    SBV.SatExtField _config model -> Left $ SatExtensionField model
    SBV.Unknown _config reason -> Left $ Unknown reason
    SBV.ProofError _config strs -> Left $ ProofError strs

translateBody
  :: forall a. (Show a, SymWord a)
  => K (Either String (Term a))
  -> [AST Node]
  -> TranslateM (Term a)
translateBody _k [] = throwError EmptyBody
translateBody k [ast] = translateNode' k ast
translateBody k (ast:asts) = join $ flip translateNode ast $ uniformK
  (\a -> translateBody (preMap (Sequence a) k) asts)

-- TODO: can we get rid of translateNode'?
translateNode' :: forall a. K (Either String a) -> AST Node -> TranslateM a
translateNode' k node = do
  x <- translateNode k node
  case x of
    Left e   -> throwError (UnexpectedNode e node)
    Right x' -> pure x'

translateNode :: forall a. K a -> AST Node -> TranslateM a
translateNode k = \case

  -- Int
  AST_NegativeLit (LInteger i)  -> kApplyInt k . Arith Negate . pure <$>
    pure (Literal (literal i))
  AST_Lit         (LInteger i)  -> pure (kApplyInt k (Literal (literal i)))
  AST_NegativeVar n -> do
    name <- view (ix n)
    pure $ kApplyInt k $ Arith Negate [Var name]
  AST_Var         n -> kApplyInt k . Var <$> view (ix n)
  AST_Days days -> do
    days' <- translateNode' kExpectInt days
    pure $ kApplyInt k $ Arith Mul [60 * 60 * 24, days']

  -- Bool
  AST_Lit (LBool b)     -> pure (kApplyBool k (Literal (literal b)))
  AST_Var n -> kApplyBool k . Var <$> view (ix n)

  AST_Enforce _ cond _msg -> do
    condTerm <- translateNode' kExpectBool cond
    return $ kApplyBool k $ Enforce condTerm

  AST_EnforceKeyset ks
    | ks ^? aNode.aTy == Just (TyPrim TyString)
    -> do
      ksNameTerm <- translateNode' kExpectStr ks
      return $ kApplyBool k $ Enforce $ NameAuthorized ksNameTerm

  AST_NFun_Basic fn args -> do
    let mkComparison
          :: (Show b, SymWord b)
          => (AST Node -> TranslateM (Term b))
          -> TranslateM a
        mkComparison translate = fmap (kApplyBool k) $ case (fn, args) of
          -- TODO: this could compare integer, decimal, string, or time. use the node
          -- to decide which to dispatch to
          (">", [a, b]) -> Comparison Gt
            <$> translate a
            <*> translate b
          ("<", [a, b]) -> Comparison Lt
            <$> translate a
            <*> translate b
          ("<=", [a, b]) -> Comparison Lte
            <$> translate a
            <*> translate b
          (">=", [a, b]) -> Comparison Gte
            <$> translate a
            <*> translate b
          ("=", [a, b]) -> Comparison Eq
            <$> translate a
            <*> translate b
          ("!=", [a, b]) -> Comparison Neq
            <$> translate a
            <*> translate b
          _ -> throwError $ MalformedComparison fn args

        mkLogical :: TranslateM a
        mkLogical = fmap (kApplyBool k) $ case (fn, args) of
          ("and", [a, b]) -> do
            a' <- translateNode' kExpectBool a
            b' <- translateNode' kExpectBool b
            pure $ Logical AndOp [a', b']
          ("or", [a, b]) -> do
            a' <- translateNode' kExpectBool a
            b' <- translateNode' kExpectBool b
            pure $ Logical OrOp [a', b']
          ("not", [a]) -> do
            a' <- translateNode' kExpectBool a
            pure $ Logical NotOp [a']
          _ -> throwError $ MalformedLogicalOp fn args

        -- TODO(joel): do this for decimal (etc) as well
        mkArith :: TranslateM a
        mkArith = fmap (kApplyInt k) $ case (fn, args) of
          ("-", [a, b]) -> do
            a' <- translateNode' kExpectInt a
            b' <- translateNode' kExpectInt b
            pure $ Arith Sub [a', b']
          ("-", [a]) -> Arith Negate . pure <$> translateNode' kExpectInt a
          ("+", [a, b]) -> do
            a' <- translateNode' kExpectInt a
            b' <- translateNode' kExpectInt b
            pure $ Arith Add [a', b']
          ("*", [a, b]) -> do
            a' <- translateNode' kExpectInt a
            b' <- translateNode' kExpectInt b
            pure $ Arith Mul [a', b']
          ("/", [a, b]) -> do
            a' <- translateNode' kExpectInt a
            b' <- translateNode' kExpectInt b
            pure $ Arith Div [a', b']
          ("^", [a, b]) -> do
            a' <- translateNode' kExpectInt a
            b' <- translateNode' kExpectInt b
            pure $ Arith Pow [a', b']
          ("sqrt", [a]) -> Arith Sqrt . pure <$> translateNode' kExpectInt a
          ("mod", [a, b]) -> do
            a' <- translateNode' kExpectInt a
            b' <- translateNode' kExpectInt b
            pure $ Arith Mod [a', b']
          ("log", [a, b]) -> do
            a' <- translateNode' kExpectInt a
            b' <- translateNode' kExpectInt b
            pure $ Arith Log [a', b']
          ("ln", [a]) -> Arith Ln . pure <$> translateNode' kExpectInt a
          ("exp", [a]) -> Arith Pow . pure <$> translateNode' kExpectInt a
          ("abs", [a]) -> Arith Abs . pure <$> translateNode' kExpectInt a

          ("round", [a]) -> Arith Round . pure <$> translateNode' kExpectInt a
          ("ceiling", [a]) -> Arith Ceiling . pure <$> translateNode' kExpectInt a
          ("floor", [a]) -> Arith Floor . pure <$> translateNode' kExpectInt a
          _ -> throwError $ MalformedArithOp fn args

    if
      -- integer, decimal, string, and time are all comparable. Use the type of
      -- the first argument to decide which to use.
      | isComparison fn -> case args ^? ix 0 . aNode . aTy of
        Just (TyPrim TyInteger) -> mkComparison (translateNode' kExpectInt)
        Just (TyPrim TyDecimal) -> mkComparison (translateNode' kExpectDecimal)
        Just (TyPrim TyString)  -> mkComparison (translateNode' kExpectStr)
        Just (TyPrim TyTime)    -> mkComparison (translateNode' kExpectTime)
        _ -> throwError $ MalformedComparison fn args
      | isLogical fn -> mkLogical
      | isArith   fn -> mkArith

  AST_If _ cond tBranch fBranch -> do
    ite <- IfThenElse
      <$> translateNode' kExpectBool cond
      <*> translateNode' kExpectBool tBranch
      <*> translateNode' kExpectBool fBranch
    pure $ kApplyBool k ite

  -- String
  AST_Lit (LString t) -> pure $ kApplyStr k $ Literal $ literal $ T.unpack t
  AST_NFun_Basic "+" [a, b] -> kApplyStr k ... Concat
    <$> translateNode' kExpectStr a
    <*> translateNode' kExpectStr b

  AST_NFun_Basic "pact-version" [] -> pure $ kApplyStr k PactVersion

  AST_WithRead _node table key bindings body -> do
    traceShowM bindings
    let bindings' = flip map bindings $ \(Named name _ _, _var) -> name
    -- TODO: this should not be specialized to just String
    body' <- translateBody kExpectStr body
    key' <- translateNode' kExpectStr key
    let withRead = WithRead table key' bindings' body'
    pure $ kApplyStr k withRead

  -- Decimal
  AST_Lit (LDecimal d) -> pure (kApplyDecimal k (Literal (literal (mkDecimal d))))

  -- Time
  -- Tricky: seconds could be either integer or decimal
  AST_AddTime time seconds
    | seconds ^. aNode . aTy == TyPrim TyInteger -> kApplyTime k ... AddTimeInt
      <$> translateNode' kExpectTime time
      <*> translateNode' kExpectInt seconds
    | seconds ^. aNode . aTy == TyPrim TyDecimal -> kApplyTime k ... AddTimeDec
      <$> translateNode' kExpectTime time
      <*> translateNode' kExpectDecimal seconds

  AST_Lit (LTime t) -> pure (kApplyTime k (Literal (literal (mkTime t))))
  AST_Var n -> kApplyTime k . Var <$> view (ix n)
  AST_Var n            -> kApplyDecimal k . Var <$> view (ix n)

  --
  -- TODO: more cases.
  --

  ast -> throwError (UnexpectedNode "translateNode" ast)

analyzeFunction'
  :: Check
  -> [AST Node]
  -> [(Text, Type UserType)]
  -> Map Node Text
  -> IO CheckResult
analyzeFunction' check body argTys nodeNames =
  case runExcept
           (runReaderT
             -- XXX generalize to any type
             (translateBody kExpectInt body)
             nodeNames) of
    Left reason -> pure $ Left $ AnalyzeFailure reason
    Right body'' -> do

      compileFailureVar <- newEmptyMVar
      checkResult <- runCheck check $ do
        scope0 <- allocateArgs argTys
        nameAuths <- newArray "nameAuthorizations"

        let prop   = checkProperty check
            env0   = AnalyzeEnv scope0 nameAuths
            state0 = initialAnalyzeState
            action = evalTerm body''
                  *> evalProperty prop

        case runExcept $ runRWST action env0 state0 of
          Left cf -> do
            liftIO $ putMVar compileFailureVar cf
            pure false
          Right (propResult, _env, _log) ->
            pure propResult

      mVarVal <- tryTakeMVar compileFailureVar
      pure $ case mVarVal of
        Nothing -> checkResult
        Just cf -> Left (AnalyzeFailure cf)

rsModuleData :: ModuleName -> Lens' ReplState (Maybe ModuleData)
rsModuleData mn = rEnv . eeRefStore . rsModules . at mn

loadModule :: FilePath -> ModuleName -> IO ModuleData
loadModule fp mn = do
  -- XXX(joel): I don't think we should execScript' here
  (r,s) <- execScript' (Script False fp) fp
  either (die def) (const (return ())) r
  case view (rsModuleData mn) s of
    Just m -> return m
    Nothing -> die def $ "Module not found: " ++ show (fp,mn)

loadFun :: FilePath -> ModuleName -> Text -> IO Ref
loadFun fp mn fn = loadModule fp mn >>= \(_,m) -> case HM.lookup fn m of
  Nothing -> die def $ "Function not found: " ++ show (fp,mn,fn)
  Just f -> return f

inferFun :: Bool -> FilePath -> ModuleName -> Text -> IO (TopLevel Node, TcState)
inferFun dbg fp mn fn = loadFun fp mn fn >>= \r -> runTC 0 dbg (typecheckTopLevel r)

runCompiler :: String -> Text -> Text -> Check -> IO ()
runCompiler = runCompilerDebug False

runCompilerDebug :: Bool -> String -> Text -> Text -> Check -> IO ()
runCompilerDebug dbg replPath' modName' funcName' check = do
  (fun, tcState) <- inferFun dbg replPath' (ModuleName modName') funcName'
  let failures = tcState ^. tcFailures
  if Set.null failures
  then do
    r <- analyzeFunction fun check
    putStrLn $ case r of
      Left err  -> show err
      Right res -> show res
  else putStrLn $ "typechecking failed: " ++ show failures

failedTcOrAnalyze :: TcState -> TopLevel Node -> Check -> IO CheckResult
failedTcOrAnalyze tcState fun check =
    if Set.null failures
    then analyzeFunction fun check
    else pure $ Left $ TypecheckFailure failures
  where
    failures = tcState ^. tcFailures

runCompilerTest :: String -> Text -> Text -> Check -> IO CheckResult
runCompilerTest replPath modName funcName check = do
  (fun, tcState) <- inferFun False replPath (ModuleName modName) funcName
  failedTcOrAnalyze tcState fun check

runTest :: Text -> Check -> IO CheckResult
runTest code check = do
  replState0 <- initReplState StringEval
  (eTerm, replState) <- runStateT (evalRepl' $ T.unpack code) replState0
  case eTerm of
    Left err ->
      pure $ Left $ CodeCompilationFailed err
    Right _t ->
      case view (rsModuleData "test") replState of
        Nothing ->
          pure $ Left $ CodeCompilationFailed "expected module 'test'"
        Just (_mod, modRefs) ->
          case HM.lookup "test" modRefs of
            Nothing ->
              pure $ Left $ CodeCompilationFailed "expected function 'test'"
            Just ref -> do
              (fun, tcState) <- runTC 0 False $ typecheckTopLevel ref
              failedTcOrAnalyze tcState fun check
<|MERGE_RESOLUTION|>--- conflicted
+++ resolved
@@ -1,23 +1,3 @@
-<<<<<<< HEAD
-{-# language DeriveAnyClass     #-}
-{-# language DeriveDataTypeable #-}
-{-# language DeriveGeneric      #-}
-{-# language FlexibleContexts   #-}
-{-# language FlexibleInstances  #-}
-{-# language GADTs              #-}
-{-# language LambdaCase         #-}
-{-# language MultiWayIf         #-}
-{-# language OverloadedStrings  #-}
-{-# language PatternSynonyms    #-}
-{-# language Rank2Types         #-}
-{-# language RecordWildCards    #-}
-{-# language ScopedTypeVariables #-}
-{-# language StandaloneDeriving #-}
-{-# language TemplateHaskell    #-}
-{-# language TypeApplications   #-}
-{-# language ViewPatterns       #-}
-{-# language TupleSections      #-}
-=======
 {-# language DeriveAnyClass      #-}
 {-# language DeriveDataTypeable  #-}
 {-# language DeriveGeneric       #-}
@@ -36,7 +16,6 @@
 {-# language TypeApplications    #-}
 {-# language ViewPatterns        #-}
 {-# language TupleSections       #-}
->>>>>>> ff3ce405
 
 module Pact.Analyze.Types
   ( runCompiler
@@ -57,13 +36,8 @@
 import Control.Monad.IO.Class (liftIO)
 import Control.Monad.Reader
 import Control.Monad.State.Strict (runStateT)
-<<<<<<< HEAD
-import Control.Monad.Trans.RWS.Strict
+import Control.Monad.Trans.RWS.Strict (RWST(..))
 import Control.Lens hiding (op, (.>), (...))
-=======
-import Control.Monad.Trans.RWS.Strict (RWST(..))
-import Control.Lens hiding (op, (.>))
->>>>>>> ff3ce405
 import Data.Data
 import qualified Data.Decimal as Decimal
 import Data.Text (Text)
@@ -334,31 +308,9 @@
   deriving (Show, Eq)
 
 data Term ret where
-<<<<<<< HEAD
-  IfThenElse     ::                        Term Bool    -> Term a   -> Term a -> Term a
-  Enforce        ::                        Term Bool    ->                       Term Bool
-  -- TODO: do we need a noop to handle a sequence of one expression?
-  Sequence       :: (Show b, SymWord b) => Term b       -> Term a   ->           Term a
-  Literal        ::                        SBV a        ->                       Term a
-  --
-  -- TODO: change read/write to use strings -> objects
-  --
-  Read           ::                        Term Integer ->                     Term a
-  Write          :: (Show a)            => Term Integer -> Term a ->           Term ()
-  Let            :: (Show a)            => String       -> Term a -> Term b -> Term b
-  Var            ::                        Text         ->                     Term a
-  Arith          ::                        ArithOp      -> [Term Integer]   -> Term Integer
-  Comparison     :: (Show a, SymWord a) => ComparisonOp -> Term a -> Term a -> Term Bool
-  Logical        :: LogicalOp -> [Term a] -> Term a
-  AddTimeInt     ::                        Term Time    -> Term Integer     -> Term Time
-  AddTimeDec     ::                        Term Time    -> Term Decimal     -> Term Time
-  NameAuthorized ::                        Term String  ->                     Term Bool
-
-  Concat         ::                        Term String  -> Term String      -> Term String
-  PactVersion    ::                                                            Term String
-=======
   IfThenElse     ::                        Term Bool    -> Term a         -> Term a -> Term a
   Enforce        ::                        Term Bool    ->                             Term Bool
+  -- TODO: do we need a noop to handle a sequence of one expression?
   Sequence       :: (Show b, SymWord b) => Term b       -> Term a         ->           Term a
   Literal        ::                        SBV a        ->                             Term a
   -- TODO: Read should return an object, probably parameterized by a schema:
@@ -378,7 +330,6 @@
   NameAuthorized ::                        Term String  ->                             Term Bool
   Concat         ::                        Term String  -> Term String    ->           Term String
   PactVersion    ::                                                                    Term String
->>>>>>> ff3ce405
 
   WithRead       :: (Show a) => Text -> Term String -> [Text] -> Term a -> Term a
 
@@ -444,7 +395,9 @@
   Satisfiable :: Property -> Check
   Valid       :: Property -> Check
 
-<<<<<<< HEAD
+--
+-- TODO: this should probably have its own TranslateFailure type?
+--
 type TranslateM = ReaderT (Map Node Text) (Except AnalyzeFailure)
 
 data K a = K
@@ -506,173 +459,10 @@
 
 kApplyDecimal :: K a -> Term Decimal -> a
 kApplyDecimal (K _ fd _ _ _) d = fd d
-=======
-newtype AstNodeOf a
-  = AstNodeOf
-    { unAstNodeOf :: AST Node }
-
---
--- TODO: this should probably have its own TranslateFailure type?
---
-type TranslateM = ReaderT (Map Node Text) (Except AnalyzeFailure)
-
-translateNodeInt :: AstNodeOf Integer -> TranslateM (Term Integer)
-translateNodeInt = unAstNodeOf >>> \case
-  AST_NegativeLit (LInteger i) ->
-    Arith Negate . pure <$> pure (Literal (literal i))
-
-  AST_Lit (LInteger i) -> pure (Literal (literal i))
-
-  AST_NegativeVar n -> do
-    name <- view (ix n)
-    pure $ Arith Negate [Var name]
-
-  -- AST_Let _ [] body ->
-  --   translateBody translateNodeInt $ AstNodeOf <$> body
-  --
-  -- AST_Let n ((Named _ varNode _, rhs):bindingsRest) body -> do
-  --   val <- _translateBasedOnType varNode rhs
-  --   let varName = tcName varNode
-  --   local (at varNode ?~ varName) $ do
-  --     --
-  --     -- TODO: do we only want to allow subsequent bindings to reference
-  --     --       earlier ones if we know it's let* rather than let? or has this
-  --     --       been enforced by earlier stages for us?
-  --     --
-  --     rest <- translateNodeInt $ AstNodeOf $ AST_Let n bindingsRest body
-  --     return $ Let varName val rest
-
-  AST_Var n -> Var <$> view (ix n)
-
-  AST_Days days -> do
-    days' <- translateNodeInt (AstNodeOf days)
-    pure $ Arith Mul [60 * 60 * 24, days']
-
-  AST_AddTime time seconds
-    | seconds ^. aNode . aTy == TyPrim TyInteger -> undefined
-
-  -- TODO(joel): do this for decimal (etc) as well
-  AST_NFun_Basic fn args -> case (fn, args) of
-    ("-", [a, b]) -> do
-      a' <- translateNodeInt (AstNodeOf a)
-      b' <- translateNodeInt (AstNodeOf b)
-      pure $ Arith Sub [a', b']
-    ("-", [a]) -> Arith Negate . pure <$> translateNodeInt (AstNodeOf a)
-    ("+", [a, b]) -> do
-      a' <- translateNodeInt (AstNodeOf a)
-      b' <- translateNodeInt (AstNodeOf b)
-      pure $ Arith Add [a', b']
-    ("*", [a, b]) -> do
-      a' <- translateNodeInt (AstNodeOf a)
-      b' <- translateNodeInt (AstNodeOf b)
-      pure $ Arith Mul [a', b']
-    ("/", [a, b]) -> do
-      a' <- translateNodeInt (AstNodeOf a)
-      b' <- translateNodeInt (AstNodeOf b)
-      pure $ Arith Div [a', b']
-    ("^", [a, b]) -> do
-      a' <- translateNodeInt (AstNodeOf a)
-      b' <- translateNodeInt (AstNodeOf b)
-      pure $ Arith Pow [a', b']
-    ("sqrt", [a]) -> Arith Sqrt . pure <$> translateNodeInt (AstNodeOf a)
-    ("mod", [a, b]) -> do
-      a' <- translateNodeInt (AstNodeOf a)
-      b' <- translateNodeInt (AstNodeOf b)
-      pure $ Arith Mod [a', b']
-    ("log", [a, b]) -> do
-      a' <- translateNodeInt (AstNodeOf a)
-      b' <- translateNodeInt (AstNodeOf b)
-      pure $ Arith Log [a', b']
-    ("ln", [a]) -> Arith Ln . pure <$> translateNodeInt (AstNodeOf a)
-    ("exp", [a]) -> Arith Pow . pure <$> translateNodeInt (AstNodeOf a)
-    ("abs", [a]) -> Arith Abs . pure <$> translateNodeInt (AstNodeOf a)
-
-    ("round", [a]) -> Arith Round . pure <$> translateNodeInt (AstNodeOf a)
-    ("ceiling", [a]) -> Arith Ceiling . pure <$> translateNodeInt (AstNodeOf a)
-    ("floor", [a]) -> Arith Floor . pure <$> translateNodeInt (AstNodeOf a)
-
-  ast -> throwError $ UnexpectedNode "translateNodeInt" ast
-
-translateNodeBool :: AstNodeOf Bool -> TranslateM (Term Bool)
-translateNodeBool = unAstNodeOf >>> \case
-  AST_Lit (LBool b) -> pure (Literal (literal b))
-
-  AST_Var n -> Var <$> view (ix n)
-
-  AST_Enforce _ cond _msg -> do
-    condTerm <- translateNodeBool (AstNodeOf cond)
-    return $ Enforce condTerm
-
-  AST_EnforceKeyset ks
-    | ks ^? aNode.aTy == Just (TyPrim TyString)
-    -> do
-      ksNameTerm <- translateNodeStr (AstNodeOf ks)
-      return $ Enforce $ NameAuthorized ksNameTerm
-
-  AST_NFun_Basic fn args -> do
-    let mkComparison
-          :: (Show a, SymWord a)
-          => (AstNodeOf a -> TranslateM (Term a))
-          -> TranslateM (Term Bool)
-        mkComparison translate = case (fn, args) of
-          -- TODO: this could compare integer, decimal, string, or time. use the node
-          -- to decide which to dispatch to
-          (">", [a, b]) -> Comparison Gt
-            <$> translate (AstNodeOf a)
-            <*> translate (AstNodeOf b)
-          ("<", [a, b]) -> Comparison Lt
-            <$> translate (AstNodeOf a)
-            <*> translate (AstNodeOf b)
-          ("<=", [a, b]) -> Comparison Lte
-            <$> translate (AstNodeOf a)
-            <*> translate (AstNodeOf b)
-          (">=", [a, b]) -> Comparison Gte
-            <$> translate (AstNodeOf a)
-            <*> translate (AstNodeOf b)
-          ("=", [a, b]) -> Comparison Eq
-            <$> translate (AstNodeOf a)
-            <*> translate (AstNodeOf b)
-          ("!=", [a, b]) -> Comparison Neq
-            <$> translate (AstNodeOf a)
-            <*> translate (AstNodeOf b)
-          _ -> throwError $ MalformedComparison fn args
-
-        mkLogical :: TranslateM (Term Bool)
-        mkLogical = case (fn, args) of
-          ("and", [a, b]) -> do
-            a' <- translateNodeBool (AstNodeOf a)
-            b' <- translateNodeBool (AstNodeOf b)
-            pure $ Logical AndOp [a', b']
-          ("or", [a, b]) -> do
-            a' <- translateNodeBool (AstNodeOf a)
-            b' <- translateNodeBool (AstNodeOf b)
-            pure $ Logical OrOp [a', b']
-          ("not", [a]) -> do
-            a' <- translateNodeBool (AstNodeOf a)
-            pure $ Logical NotOp [a']
-          _ -> throwError $ MalformedLogicalOp fn args
-
-    if
-      -- integer, decimal, string, and time are all comparable. Use the type of
-      -- the first argument to decide which to use.
-      | isComparison fn -> case args ^? ix 0 . aNode . aTy of
-        Just (TyPrim TyInteger) -> mkComparison translateNodeInt
-        Just (TyPrim TyDecimal) -> mkComparison translateNodeDecimal
-        Just (TyPrim TyString) -> mkComparison translateNodeStr
-        Just (TyPrim TyTime) -> mkComparison translateNodeTime
-        _ -> throwError $ MalformedComparison fn args
-      | isLogical fn -> mkLogical
-
-  AST_If _ cond tBranch fBranch -> IfThenElse
-    <$> translateNodeBool (AstNodeOf cond)
-    <*> translateNodeBool (AstNodeOf tBranch)
-    <*> translateNodeBool (AstNodeOf fBranch)
->>>>>>> ff3ce405
 
 mkTime :: UTCTime -> Time
 mkTime utct = utct ^. _utctDayTime . microseconds
 
-<<<<<<< HEAD
 kExpectTime :: K (Either String (Term Time))
 kExpectTime = K
   (const (Left "expecting time"))
@@ -703,34 +493,12 @@
 pattern AST_Binding node' bindings' bdy' <- (Binding node' bindings' bdy' _)
 
 pattern RawTableName :: Text -> AST Node
-pattern RawTableName t <- (Table (Node (TcId _ t _) _))
+pattern RawTableName t <- (Table (Node (TcId _ t _) _) _)
 
 pattern NativeFuncSpecial :: forall a. Text -> AST a -> Fun a
 pattern NativeFuncSpecial f bdy <- (FNative _ f _ (Just (_,SBinding bdy)))
 
 type Time = Int64
-=======
-translateNodeStr :: AstNodeOf String -> TranslateM (Term String)
-translateNodeStr = unAstNodeOf >>> \case
-  AST_Lit (LString t) -> pure $ Literal $ literal $ T.unpack t
-
-  AST_NFun_Basic "+" [a, b] -> Concat
-    <$> translateNodeStr (AstNodeOf a)
-    <*> translateNodeStr (AstNodeOf b)
-
-  AST_NFun _node "pact-version" [] -> pure PactVersion
-
-  AST_NFun _node name [Table _tnode (Lang.TableName tn), row, _obj]
-    | elem name ["insert", "update", "write"]
-    -> Write (TableName tn) <$> translateNodeStr (AstNodeOf row)
-
-  AST_If _ cond tBranch fBranch -> IfThenElse
-    <$> translateNodeBool (AstNodeOf cond)
-    <*> translateNodeStr (AstNodeOf tBranch)
-    <*> translateNodeStr (AstNodeOf fBranch)
-
-  ast -> throwError $ UnexpectedNode "translateNodeStr" ast
->>>>>>> ff3ce405
 
 -- Pact uses Data.Decimal which is arbitrary-precision
 data Decimal = Decimal
@@ -744,37 +512,6 @@
 sDecimal :: String -> Symbolic (SBV Decimal)
 sDecimal = symbolic
 
-<<<<<<< HEAD
-=======
-translateNodeDecimal :: AstNodeOf Decimal -> TranslateM (Term Decimal)
-translateNodeDecimal = unAstNodeOf >>> \case
-  AST_Lit (LDecimal d) -> pure (Literal (literal (mkDecimal d)))
-  AST_Var n            -> Var <$> view (ix n)
-  n                    -> throwError $ UnexpectedNode "translateNodeDecimal" n
-
-type Time = Int64
-
-mkTime :: UTCTime -> Time
-mkTime utct = utct ^. _utctDayTime . microseconds
-
-translateNodeTime :: AstNodeOf Time -> TranslateM (Term Time)
-translateNodeTime = unAstNodeOf >>> \case
-  -- Tricky: seconds could be either integer or decimal
-  AST_AddTime time seconds
-    | seconds ^. aNode . aTy == TyPrim TyInteger -> AddTimeInt
-      <$> translateNodeTime (AstNodeOf time)
-      <*> translateNodeInt (AstNodeOf seconds)
-    | seconds ^. aNode . aTy == TyPrim TyDecimal -> AddTimeDec
-      <$> translateNodeTime (AstNodeOf time)
-      <*> translateNodeDecimal (AstNodeOf seconds)
-
-  AST_Lit (LTime t) -> pure (Literal (literal (mkTime t)))
-
-  AST_Var n -> Var <$> view (ix n)
-
-  n -> throwError $ UnexpectedNode "translateNodeTime" n
-
->>>>>>> ff3ce405
 allocateArgs :: [(Text, Type UserType)] -> Symbolic (Map Text AVar)
 allocateArgs argTys = fmap Map.fromList $ for argTys $ \(name, ty) -> do
   let name' = T.unpack name
@@ -881,15 +618,10 @@
 evalDomainProperty Abort = bnot <$> evalDomainProperty Success
 evalDomainProperty (KsNameAuthorized (KeySetName n)) =
   namedAuth $ literal $ T.unpack n
-<<<<<<< HEAD
--- evalDomainProperty (TableRead tn) = _todoRead
--- evalDomainProperty (TableWrite tn) = _todoWrite
+evalDomainProperty (TableRead tn) = use $ tableRead tn
+evalDomainProperty (TableWrite tn) = use $ tableWritten tn
 -- evalDomainProperty (ColumnConserves tableName colName)
 -- evalDomainProperty (CellIncrease tableName colName)
-=======
-evalDomainProperty (TableRead tn) = use $ tableRead tn
-evalDomainProperty (TableWrite tn) = use $ tableWritten tn
->>>>>>> ff3ce405
 
 evalProperty :: Property -> AnalyzeM SBool
 evalProperty (p1 `Implies` p2) = do
@@ -999,6 +731,20 @@
 
 translateNode :: forall a. K a -> AST Node -> TranslateM a
 translateNode k = \case
+  -- AST_Let _ [] body ->
+  --   translateBody translateNodeInt $ AstNodeOf <$> body
+  --
+  -- AST_Let n ((Named _ varNode _, rhs):bindingsRest) body -> do
+  --   val <- _translateBasedOnType varNode rhs
+  --   let varName = tcName varNode
+  --   local (at varNode ?~ varName) $ do
+  --     --
+  --     -- TODO: do we only want to allow subsequent bindings to reference
+  --     --       earlier ones if we know it's let* rather than let? or has this
+  --     --       been enforced by earlier stages for us?
+  --     --
+  --     rest <- translateNodeInt $ AstNodeOf $ AST_Let n bindingsRest body
+  --     return $ Let varName val rest
 
   -- Int
   AST_NegativeLit (LInteger i)  -> kApplyInt k . Arith Negate . pure <$>
@@ -1007,6 +753,7 @@
   AST_NegativeVar n -> do
     name <- view (ix n)
     pure $ kApplyInt k $ Arith Negate [Var name]
+  -- XXX fix duplicated Var situation
   AST_Var         n -> kApplyInt k . Var <$> view (ix n)
   AST_Days days -> do
     days' <- translateNode' kExpectInt days
@@ -1123,6 +870,10 @@
       | isLogical fn -> mkLogical
       | isArith   fn -> mkArith
 
+  AST_NFun _node name [Table _tnode (Lang.TableName tn), row, _obj]
+    | elem name ["insert", "update", "write"]
+    -> Write (TableName tn) <$> translateNodeStr (AstNodeOf row)
+
   AST_If _ cond tBranch fBranch -> do
     ite <- IfThenElse
       <$> translateNode' kExpectBool cond
