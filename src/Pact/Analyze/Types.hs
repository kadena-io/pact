--- conflicted
+++ resolved
@@ -140,61 +140,6 @@
 deriving instance HasKind UserType
 deriving instance SymWord UserType
 
-<<<<<<< HEAD
-=======
-symArrayAt
-  :: forall array k v
-   . (SymWord k, SymWord v, SymArray array)
-  => SBV k -> Lens' (array k v) (SBV v)
-symArrayAt symKey = lens getter setter
-  where
-    getter :: array k v -> SBV v
-    getter arr = readArray arr symKey
-
-    setter :: array k v -> SBV v -> array k v
-    setter arr = writeArray arr symKey
-
---
--- TODO: split in to TranslateFailure / AnalyzeFailure
---
-data AnalyzeFailure
-  = UnsupportedDecArithOp ArithOp
-  | UnsupportedIntArithOp ArithOp
-  | UnsupportedUnaryOp UnaryArithOp
-  | UnsupportedRoundingLikeOp1 RoundingLikeOp
-  | UnsupportedRoundingLikeOp2 RoundingLikeOp
-  | MalformedComparison Text [AST Node]
-  | MalformedLogicalOp Text [AST Node]
-  | MalformedLogicalOpExec LogicalOp [Term Bool]
-  | MalformedArithOp Text [AST Node]
-  -- | Some translator received a node it didn't expect
-  | UnexpectedNode String (AST Node)
-  -- | 'translateBody' expects at least one node in a function body.
-  | EmptyBody
-  -- | A node we have a good reason not to handle
-  | UnhandledTerm String ETerm
-  | UnhandledObject (Term Object)
-  | TypesDontMatch EType EType
-  | BranchesDifferentTypes EType EType
-  | KeyNotPresent String Object
-  | NotConvertibleToSchema (Pact.Type Pact.UserType)
-  | AtHasNoRelevantFields EType Schema
-  | ObjFieldOfWrongType String EType
-  | AValUnexpectedlySVal SBVI.SVal
-  | AValUnexpectedlyObj Object
-  | AlternativeFailures [AnalyzeFailure]
-  | MonadFailure String
-  deriving Show
-
-instance Monoid AnalyzeFailure where
-  mempty = AlternativeFailures []
-  mappend (AlternativeFailures xs) (AlternativeFailures ys) = AlternativeFailures (xs `mappend` ys)
-  mappend (AlternativeFailures xs) x = AlternativeFailures (x:xs)
-  mappend x (AlternativeFailures xs) = AlternativeFailures (x:xs)
-  mappend x y = AlternativeFailures [x, y]
-
-type AnalyzeM = RWST AnalyzeEnv AnalyzeLog AnalyzeState (Except AnalyzeFailure)
-
 -- Operations that apply to a pair of either integer or decimal, resulting in
 -- the same:
 -- integer -> integer -> integer
@@ -203,7 +148,6 @@
 -- Or:
 -- integer -> decimal -> integer
 -- decimal -> integer -> integer
->>>>>>> 533d1035
 data ArithOp
   = Add
   | Sub
@@ -411,97 +355,7 @@
 type Decimal = AlgReal
 
 mkDecimal :: Decimal.Decimal -> Decimal
-<<<<<<< HEAD
-mkDecimal (Decimal.Decimal places mantissa) = Decimal places mantissa
-=======
 mkDecimal (Decimal.Decimal places mantissa) = fromRational $
   mantissa % 10 ^ places
 
-type SDecimal = (SWord8, SInteger)
-
-data CheckFailure
-  = Invalid SBVI.SMTModel
-  | Unsatisfiable
-  | Unknown String -- reason
-  | SatExtensionField SBVI.SMTModel
-  | ProofError [String]
-  | TypecheckFailure (Set TC.Failure)
-  | AnalyzeFailure AnalyzeFailure
-  --
-  -- TODO: maybe remove this constructor from from CheckFailure.
-  --
-  | CodeCompilationFailed String
-  deriving (Show)
-
-data CheckSuccess
-  = SatisfiedProperty SBVI.SMTModel
-  | ProvedTheorem
-  deriving (Show)
-
-type CheckResult
-  = Either CheckFailure CheckSuccess
-
-makeLenses ''TableMap
-makeLenses ''AnalyzeEnv
-makeLenses ''AnalyzeState
-makeLenses ''GlobalAnalyzeState
-makeLenses ''LatticeAnalyzeState
-makeLenses ''SymbolicCells
-
-type instance Index (TableMap a) = TableName
-type instance IxValue (TableMap a) = a
-instance Ixed (TableMap a) where ix k = tableMap.ix k
-instance At (TableMap a) where at k = tableMap.at k
-
-succeeds :: Lens' AnalyzeState SBool
-succeeds = latticeState.lasSucceeds
-
-tableRead :: TableName -> Lens' AnalyzeState SBool
-tableRead tn = latticeState.lasTablesRead.symArrayAt (literal tn)
-
-tableWritten :: TableName -> Lens' AnalyzeState SBool
-tableWritten tn = latticeState.lasTablesWritten.symArrayAt (literal tn)
-
-columnDelta :: TableName -> SBV ColumnName -> Lens' AnalyzeState SInteger
-columnDelta tn sCn = latticeState.lasColumnDeltas.singular (ix tn).symArrayAt sCn
-
-intCell
-  :: TableName
-  -> SBV ColumnName
-  -> SBV RowKey
-  -> Lens' AnalyzeState SInteger
-intCell tn sCn sRk =
-  latticeState.lasTableCells.singular (ix tn).scIntValues.symArrayAt (sCellId sCn sRk)
-
-boolCell
-  :: TableName
-  -> SBV ColumnName
-  -> SBV RowKey
-  -> Lens' AnalyzeState SBool
-boolCell tn sCn sRk =
-  latticeState.lasTableCells.singular (ix tn).scBoolValues.symArrayAt (sCellId sCn sRk)
-
-stringCell
-  :: TableName
-  -> SBV ColumnName
-  -> SBV RowKey
-  -> Lens' AnalyzeState SString
-stringCell tn sCn sRk =
-  latticeState.lasTableCells.singular (ix tn).scStringValues.symArrayAt (sCellId sCn sRk)
-
-instance (Mergeable a) => Mergeable (AnalyzeM a) where
-  symbolicMerge force test left right = RWST $ \r s -> ExceptT $ Identity $
-    --
-    -- We explicitly propagate only the "global" portion of the state from the
-    -- left to the right computation. And then the only lattice state, and not
-    -- global state, is merged (per AnalyzeState's Mergeable instance.)
-    --
-    -- If either side fails, the entire merged computation fails.
-    --
-    let run act = runExcept . runRWST act r
-    in do
-      lTup <- run left s
-      let gs = lTup ^. _2.globalState
-      rTup <- run right $ s & globalState .~ gs
-      return $ symbolicMerge force test lTup rTup
->>>>>>> 533d1035
+type SDecimal = (SWord8, SInteger)