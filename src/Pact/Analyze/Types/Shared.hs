{-# LANGUAGE ConstraintKinds            #-}
{-# LANGUAGE DataKinds                  #-}
{-# LANGUAGE DeriveDataTypeable         #-}
{-# LANGUAGE DeriveTraversable          #-}
{-# LANGUAGE FlexibleContexts           #-}
{-# LANGUAGE FlexibleInstances          #-}
{-# LANGUAGE GADTs                      #-}
{-# LANGUAGE GeneralizedNewtypeDeriving #-}
{-# LANGUAGE LambdaCase                 #-}
{-# LANGUAGE MultiParamTypeClasses      #-}
{-# LANGUAGE NamedFieldPuns             #-}
{-# LANGUAGE OverloadedStrings          #-}
{-# LANGUAGE PatternSynonyms            #-}
{-# LANGUAGE PolyKinds                  #-}
{-# LANGUAGE Rank2Types                 #-}
{-# LANGUAGE ScopedTypeVariables        #-}
{-# LANGUAGE StandaloneDeriving         #-}
{-# LANGUAGE StrictData                 #-}
{-# LANGUAGE TemplateHaskell            #-}
{-# LANGUAGE TypeApplications           #-}
{-# LANGUAGE TypeFamilies               #-}
{-# LANGUAGE TypeOperators              #-}
{-# LANGUAGE UndecidableInstances       #-}

{-# OPTIONS_GHC -fno-warn-redundant-constraints #-}

-- | Type definitions and constructors that cross-cut symbolic analysis.
module Pact.Analyze.Types.Shared where

import           Control.Lens                 (At (at), Index, Iso, IxValue,
                                               Ixed (ix), Lens', Prism', both,
                                               from, iso, lens, makeLenses,
                                               makePrisms, over, view, (%~),
                                               (&), (<&>))
import           Data.Aeson                   (FromJSON, ToJSON)
import           Data.AffineSpace             ((.+^), (.-.))
import           Data.Coerce                  (Coercible, coerce)
import           Data.Constraint              (Dict (Dict), withDict)
import           Data.Data                    (Data, Proxy, Typeable)
import           Data.Kind                    (Type)
<<<<<<< HEAD
import           Data.List                    (sort)
=======
import           Data.List                    (sort, sortBy)
>>>>>>> b1ab6675
import           Data.Map.Strict              (Map)
import qualified Data.Map.Strict              as Map
import           Data.Maybe                   (isJust)
import           Data.Monoid                  (First (..))
import           Data.SBV                     (EqSymbolic, HasKind, Int64,
                                               Mergeable (symbolicMerge),
                                               OrdSymbolic, SBV,
                                               SDivisible (sDivMod, sQuotRem),
                                               SymVal (..), Symbolic, fromCV,
                                               isConcrete, ite, kindOf, literal,
                                               oneIf, sFromIntegral, unliteral,
                                               (.<), (.==))
import qualified Data.SBV                     as SBV
import           Data.SBV.Control             (SMTValue (..))
import           Data.SBV.Internals           (CV (..), CVal (..), Kind (..),
                                               SVal (SVal), genMkSymVar)
import qualified Data.SBV.Internals           as SBVI
import qualified Data.SBV.String              as SBV
import           Data.SBV.Trans               (MProvable (..), mkSymVal)
import           Data.SBV.Tuple               (_1, _2)
import qualified Data.Set                     as Set
import           Data.String                  (IsString (..))
import           Data.Text                    (Text)
import qualified Data.Text                    as T
import           Data.Thyme                   (UTCTime, microseconds)
import           Data.Type.Equality           ((:~:) (Refl))
import           GHC.TypeLits
import           Prelude                      hiding (Float)

import           Pact.Types.Pretty            hiding (list)
import qualified Pact.Types.Pretty            as Pretty
import qualified Pact.Types.Lang              as Pact
import           Pact.Types.Util              (AsString)

import           Pact.Analyze.LegacySFunArray (SFunArray)
import           Pact.Analyze.Feature         hiding (Constraint, Doc, Type,
                                               dec, ks, obj, str, time)
import           Pact.Analyze.Types.Numerical
import           Pact.Analyze.Types.ObjUtil
import           Pact.Analyze.Types.Types
import           Pact.Analyze.Util            (Boolean (..), vacuousMatch)

class IsTerm tm where
  singEqTm     :: SingTy ty -> tm ty -> tm ty -> Bool
  singShowsTm  :: SingTy ty -> Int   -> tm ty -> ShowS
  singPrettyTm :: SingTy ty ->          tm ty -> Doc

eqTm :: (SingI ty, IsTerm tm) => tm ty -> tm ty -> Bool
eqTm = singEqTm sing

showsTm :: (SingI ty, IsTerm tm) => Int -> tm ty -> ShowS
showsTm = singShowsTm sing

showTm :: (SingI ty, IsTerm tm) => tm ty -> String
showTm tm = showsTm 0 tm ""

prettyTm :: (SingI ty, IsTerm tm) => tm ty -> Doc
prettyTm = singPrettyTm sing

data Located a
  = Located
    { _location :: Pact.Info
    , _located  :: a
    }
  deriving (Eq, Functor, Foldable, Traversable)

deriving instance Show a => Show (Located a)

instance Mergeable a => Mergeable (Located a) where
  symbolicMerge f t (Located i a) (Located i' a') =
    Located (symbolicMerge f t i i') (symbolicMerge f t a a')

data Existential (tm :: Ty -> Type) where
  Some :: SingTy a -> tm a -> Existential tm

instance IsTerm tm => Eq (Existential tm) where
  Some tya a == Some tyb b = case singEq tya tyb of
    Nothing   -> False
    Just Refl -> singEqTm tya a b

instance IsTerm tm => Show (Existential tm) where
  showsPrec p (Some ty tm)
    = showParen (p > 10)
    $ showString "Some "
    . showsPrec 11 ty
    . showChar ' '
    . singShowsTm ty 11 tm

instance IsTerm tm => Pretty (Existential tm) where
  pretty (Some ty tm) = singPrettyTm ty tm

transformExistential
  :: (forall a. tm1 a -> tm2 a) -> Existential tm1 -> Existential tm2
transformExistential f (Some ty term') = Some ty (f term')

mapExistential :: (forall a. tm a -> tm a) -> Existential tm -> Existential tm
mapExistential = transformExistential

existentialType :: Existential tm -> EType
existentialType (Some ety _) = EType ety

-- TODO: could implement this stuff generically or add newtype-awareness

wrappedStringFromCV :: (String -> a) -> SBVI.CV -> a
wrappedStringFromCV construct (SBVI.CV _ (SBVI.CString s)) = construct s
wrappedStringFromCV _ c = error $ "SymVal: Unexpected non-string value: " ++ show c

wrappedIntegerFromCV :: (Integer -> a) -> SBVI.CV -> a
wrappedIntegerFromCV construct (SBVI.CV _ (SBVI.CInteger i)) = construct i
wrappedIntegerFromCV _ c = error $ "SymVal: Unexpected non-integer value: " ++ show c

mkConcreteString :: String -> SBV a
mkConcreteString = SBVI.SBV
                 . SVal KString
                 . Left
                 . CV KString
                 . SBVI.CString

mkConcreteInteger :: Integer -> SBV a
mkConcreteInteger = SBVI.SBV
                  . SVal KUnbounded
                  . Left
                  . CV KUnbounded
                  . CInteger

newtype RegistryName
  = RegistryName Text
  deriving (Eq,Ord,IsString,AsString,ToJSON,FromJSON)

instance Show RegistryName where show (RegistryName s) = show s

instance SymVal RegistryName where
  mkSymVal = SBVI.genMkSymVar KString
  literal (RegistryName t) = mkConcreteString $ T.unpack t
  fromCV = wrappedStringFromCV $ RegistryName . T.pack

instance HasKind RegistryName where
  kindOf _ = KString

instance SMTValue RegistryName where
  sexprToVal = fmap (RegistryName . T.pack) . sexprToVal

instance Pretty RegistryName where
  pretty (RegistryName name) = "'" <> pretty name

newtype TableName
  = TableName String
  deriving (Eq, Ord, Show)

instance SymVal TableName where
  mkSymVal = SBVI.genMkSymVar KString
  literal (TableName s) = mkConcreteString s
  fromCV = wrappedStringFromCV TableName

instance HasKind TableName where
  kindOf _ = KString

instance IsString TableName where
  fromString = TableName

instance Pretty TableName where
  pretty (TableName tn) = dquotes $ prettyString tn

newtype ColumnName
  = ColumnName String
  deriving (Eq, Ord, Show)

instance SymVal ColumnName where
  mkSymVal = SBVI.genMkSymVar KString
  literal (ColumnName s) = mkConcreteString s
  fromCV = wrappedStringFromCV ColumnName

instance HasKind ColumnName where
  kindOf _ = KString

instance IsString ColumnName where
  fromString = ColumnName

newtype CapName
  = CapName String
  deriving (Eq, Ord, Show)

instance IsString CapName where
  fromString = CapName

newtype Str = Str { unStr :: String }
  deriving (Eq, Ord, Show, SMTValue, HasKind, Typeable, IsString)

strToText :: Str -> Text
strToText (Str str) = T.pack str

instance SymVal Str where
  mkSymVal = SBVI.genMkSymVar KString
  literal (Str s) = mkConcreteString s
  fromCV = wrappedStringFromCV Str

instance Pretty Str where
  pretty (Str str) = dquotes $ prettyString str

type RowKey = Str

type Time = Int64

timeIso :: PactIso UTCTime Time
timeIso = PactIso $ iso mkTime unMkTime
  where
    mkTime :: UTCTime -> Time
    mkTime utct = view microseconds (utct .-. toEnum 0)

    unMkTime :: Time -> UTCTime
    unMkTime time = toEnum 0 .+^ view (from microseconds) time

isGuardTy :: Pact.Type v -> Bool
isGuardTy (Pact.TyPrim (Pact.TyGuard _)) = True
isGuardTy _                              = False

data LogicalOp
  = AndOp -- ^ Conjunction
  | OrOp  -- ^ Disjunction
  | NotOp -- ^ Negation
  deriving (Show, Eq, Ord)

logicalOpP :: Prism' Text LogicalOp
logicalOpP = mkOpNamePrism
  [ (SLogicalConjunction, AndOp)
  , (SLogicalDisjunction, OrOp)
  , (SLogicalNegation,    NotOp)
  -- NOTE: that we don't include logical implication here, which only exists in
  -- the invariant and property languages (not term), and is desugared to a
  -- combination of negation and disjunction during parsing.
  ]

instance Pretty LogicalOp where
  pretty = toDoc logicalOpP

data EqNeq
  = Eq'  -- ^ Equal
  | Neq' -- ^ Not equal
  deriving (Show, Eq, Ord)

eqNeqP :: Prism' Text EqNeq
eqNeqP = mkOpNamePrism
  [ (SEquality,   Eq')
  , (SInequality, Neq')
  ]

instance Pretty EqNeq where
  pretty = toDoc eqNeqP

data ComparisonOp
  = Gt  -- ^ Greater than
  | Lt  -- ^ Less than
  | Gte -- ^ Greater than or equal to
  | Lte -- ^ Less than or equal to
  | Eq  -- ^ Equal
  | Neq -- ^ Not equal
  deriving (Show, Eq, Ord)

comparisonOpP :: Prism' Text ComparisonOp
comparisonOpP = mkOpNamePrism
  [ (SGreaterThan,        Gt)
  , (SLessThan,           Lt)
  , (SGreaterThanOrEqual, Gte)
  , (SLessThanOrEqual,    Lte)
  , (SEquality,           Eq)
  , (SInequality,         Neq)
  ]

instance Pretty ComparisonOp where
  pretty = toDoc comparisonOpP

-- | Metadata about a database cell from which a symbolic value originates.
-- This is a separate datatype from 'Provenance' so that we avoid partial field
-- accessors.
data OriginatingCell
  = OriginatingCell
    { _ocTableName  :: TableName
    , _ocColumnName :: ColumnName
    , _ocRowKey     :: S RowKey
    , _ocDirty      :: S Bool
    }
  deriving (Eq, Show)

data Provenance
  = FromCell     OriginatingCell
  | FromRow      (Map ColumnName OriginatingCell)
  | FromRegistry (S RegistryName)
  | FromInput    Unmunged
  | FromMetadata (S Str)
  | FromGovernanceCap
  --
  -- TODO: in the future, probably have FromYield?
  --
  deriving (Eq, Show)

-- Symbolic value carrying provenance, for tracking if values have come from a
-- particular source of data (db, tx metadata, keyset registry, arg, etc).
data S (a :: Type)
  = S
    { _sProv :: Maybe Provenance
    , _sSbv  :: SBV a }
  deriving (Eq, Show)

sansProv :: SBV a -> S a
sansProv = S Nothing

withProv :: Provenance -> SBV a -> S a
withProv prov sym = S (Just prov) sym

instance (SymVal a) => Mergeable (S a) where
  symbolicMerge f t (S mProv1 x) (S mProv2 y)
    | mProv1 == mProv2 = S mProv1 $ symbolicMerge f t x y
    | otherwise        = sansProv $ symbolicMerge f t x y

-- We provide instances for EqSymbolic, OrdSymboic, Boolean because we need
-- these operators for `S a` now that we work with that instead of `SBV a`
-- everywhere:

instance EqSymbolic (S a) where
  S _ x .== S _ y = x .== y

instance (Ord a, SymVal a) => OrdSymbolic (S a) where
  S _ x .< S _ y = x .< y

instance Boolean (S Bool) where
  sTrue           = sansProv SBV.sTrue
  sFalse          = sansProv SBV.sFalse
  sNot (S prov x) = S prov $ SBV.sNot x
  S _ x .&& S _ y = sansProv $ x SBV..&& y
  S _ x .|| S _ y = sansProv $ x SBV..|| y

instance IsString (S String) where
  fromString = sansProv . fromString

instance IsString (S Str) where
  fromString = coerceS @String @Str . fromString

instance SymbolicDecimal (S Decimal) where
  type IntegerOf (S Decimal) = S Integer
  fromInteger' (S _ a)       = sansProv (fromInteger' a)
  lShiftD  i       (S _ d)   = sansProv (lShiftD  i d)
  lShiftD' (S _ i) (S _ d)   = sansProv (lShiftD' i d)
  rShiftD  i       (S _ d)   = sansProv (rShiftD  i d)
  rShiftD' (S _ i) (S _ d)   = sansProv (rShiftD' i d)
  floorD (S _ d)             = sansProv (floorD d)

-- Caution [OverlappingInstances]: Though it looks like this instance is
-- exactly the same as the one below, do not be deceived, it is not. In this
-- instance `*` resolves to `*` from `instance Num (SBV Decimal)`, which has an
-- `rShift255D`. In the instance below, `*` resolves to `*` from `*` from
-- `instance (Ord a, Num a, SymVal a) => Num (SBV a)`, included in sbv, which
-- does to include the shift. *This instance must be selected for decimals*.
instance {-# OVERLAPPING #-} Num (S Decimal) where
  S _ x + S _ y  = sansProv $ x + y
  S _ x * S _ y  = sansProv $ x * y
  abs (S _ x)    = sansProv $ abs x
  signum (S _ x) = sansProv $ signum x
  fromInteger i  = sansProv $ fromInteger i
  negate (S _ x) = sansProv $ negate x

instance (Num a, Ord a, SymVal a) => Num (S a) where
  S _ x + S _ y  = sansProv $ x + y
  S _ x * S _ y  = sansProv $ x * y
  abs (S _ x)    = sansProv $ abs x
  signum (S _ x) = sansProv $ signum x
  fromInteger i  = sansProv $ fromInteger i
  negate (S _ x) = sansProv $ negate x

-- Caution: see note [OverlappingInstances] *This instance must be selected for
-- decimals*.
instance {-# OVERLAPPING #-} Fractional (S Decimal) where
  fromRational  = literalS . fromRational
  S _ x / S _ y = sansProv $ x / y

instance (Fractional a, Ord a, SymVal a) => Fractional (S a) where
  fromRational = literalS . fromRational
  S _ x / S _ y = sansProv $ x / y

instance SDivisible (S Integer) where
  S _ a `sQuotRem` S _ b = a `sQuotRem` b & both %~ sansProv
  S _ a `sDivMod`  S _ b = a `sDivMod`  b & both %~ sansProv

type PredicateS = Symbolic (S Bool)

instance MProvable IO PredicateS where
  forAll_   = fmap _sSbv
  forAll _  = fmap _sSbv
  forSome_  = fmap _sSbv
  forSome _ = fmap _sSbv

-- Until SBV adds a typeclass for strConcat/(.++):
(.++) :: S Str -> S Str -> S Str
S _ a .++ S _ b = sansProv $ coerceSBV $ SBV.concat (coerceSBV a) (coerceSBV b)

-- Beware: not a law-abiding Iso. Drops provenance info.
sbv2S :: Iso (SBV a) (SBV b) (S a) (S b)
sbv2S = iso sansProv _sSbv

fromCell :: TableName -> ColumnName -> S RowKey -> S Bool -> Provenance
fromCell tn cn sRk sDirty = FromCell $ OriginatingCell tn cn sRk sDirty

fromRegistry :: S RegistryName -> Provenance
fromRegistry = FromRegistry

fromMetadata :: S Str -> Provenance
fromMetadata = FromMetadata

fromGovCap :: Provenance
fromGovCap = FromGovernanceCap

symRowKey :: S Str -> S RowKey
symRowKey = coerceS

-- | Typed symbolic value.
type TVal = (EType, AVal)

data Column tm a where
  Column :: IsTerm tm => SingTy a -> tm a -> Column tm a

instance (Eq (SingTy a), Eq (tm a)) => Eq (Column tm a) where
  Column _ a == Column _ b = a == b
instance (Ord (SingTy a), Ord (tm a)) => Ord (Column tm a) where
  Column _ a `compare` Column _ b = a `compare` b

data Object (tm :: Ty -> *) (m :: [(Symbol, Ty)])
  = Object (HList (Column tm) m)

pattern ObjectNil :: () => schema ~ '[] => Object tm schema
pattern ObjectNil = Object SNil

-- pattern ObjectCons
--   :: ()
--   => (schema ~ '(k, ty) ': schema', SingI ty, Typeable ty, KnownSymbol k)
--   => Object tm schema
-- pattern ObjectCons k v obj = Object (SCons k (Column

objectLookup :: Object tm m -> String -> Maybe (Existential (Column tm))
objectLookup (Object cols) name = objectLookup' cols where
  objectLookup' = getFirst . foldHList
    (\k c@(Column ty _) -> First $
      if symbolVal k == name then Just $ Some ty c else Nothing)

data EObject tm where
  EObject :: SingList m -> Object tm m -> EObject tm

instance Pretty (tm ('TyObject m)) => Pretty (Object tm m) where
  pretty (Object vals) = commaBraces (prettyVals vals) where
    prettyVals = foldHList $ \k (Column ty v) ->
      [prettyString (symbolVal k) <> " := " <> singPrettyTm ty v]

instance Show (tm ('TyObject m)) => Show (Object tm m) where
  showsPrec p (Object vals) = showParen (p > 10) $
    showString "Object " . showsVals vals (11 :: Int) where
      showsVals = foldrHList
        (\_p -> showString "SNil")
        (\k (Column singv v) showRest p' -> showParen (p' > 10) $
           showString "SCons "
         . showString (symbolVal k)
         . showChar ' '
         . singShowsTm singv 11 v
         . showChar ' '
         . showRest 11)

instance Eq (tm ('TyObject m)) => Eq (Object tm m) where
  Object vals1 == Object vals2 = eq vals1 vals2 where
    eq :: HList (Column tm) m' -> HList (Column tm) m' -> Bool
    eq SNil SNil = True
    eq (SCons k1 (Column singv v1) m1')
       (SCons k2 (Column _     v2) m2')
      = eqSymB k1 k2 && singEqTm singv v1 v2 && eq m1' m2'

data ESchema where
  ESchema :: SingList schema -> ESchema

instance Eq ESchema where
  -- Since this is a singleton, checking the types match is good enough
  ESchema ty1 == ESchema ty2 = isJust $ singListEq ty1 ty2

instance Show ESchema where
  showsPrec p (ESchema ty) = showParen (p > 10) $
      showString "ESchema "
    . showsPrec 11 ty

mkESchema :: [(Text, EType)] -> ESchema
mkESchema tys = case go tys of
                  ESchema unsorted -> ESchema $ normalizeSchema unsorted
  where
    go :: [(Text, EType)] -> ESchema
    go [] = ESchema SNil'
    go ((name, (EType ty)):rest) =
      case go rest of
        ESchema restSchema ->
          case someSymbolVal (T.unpack name) of
            SomeSymbol (_ :: Proxy k) ->
              withSing ty $ withTypeable ty $
                ESchema $ SCons' (SSymbol @k) ty restSchema

-- | When given a column mapping, this function gives a canonical way to assign
-- var ids to each column. Also see 'mkInvariantEnv'.
varIdColumns :: SingList m -> Map Text VarId
varIdColumns
  = Map.fromList
  . flip zip [0..]
  . sort
  . foldSingList (\name _ -> [T.pack (symbolVal name)])

-- | Untyped object
newtype UObject = UObject (Map.Map Text TVal)
  deriving (Eq, Show, Semigroup, Monoid)

instance Pretty UObject where
  pretty (UObject m) = Pretty.list $ Map.toList m <&> \(k, v) ->
    pretty k <> " := " <> pretty v

objFields :: Lens' UObject (Map.Map Text TVal)
objFields = lens getter setter
  where
    getter (UObject fs)    = fs
    setter (UObject _) fs' = UObject fs'

-- | Untyped symbolic value.
data AVal
  = AVal (Maybe Provenance) SBVI.SVal
  | OpaqueVal
  deriving (Eq, Show)

instance Pretty AVal where
  pretty = \case
    AVal _ sVal -> viaShow sVal
    OpaqueVal   -> "[opaque]"

instance EqSymbolic UObject where
  UObject fields .== UObject fields' =
    let ks  = Map.keysSet fields
        ks' = Map.keysSet fields'
    in if ks == ks'
       then Set.foldl'
              (\acc key -> acc .&&
                ((fields Map.! key) .== (fields' Map.! key)))
              sTrue
              ks
       else sFalse

instance EqSymbolic AVal where
  AVal mProv sv .== AVal mProv' sv' = mkS mProv sv .== mkS mProv' sv'

  -- Not perfect; this would be better if we could easily produce an
  -- uninterpreted bool here. We can't though, because 'uninterpret' takes a
  -- String that must be unique for each allocation.
  OpaqueVal .== OpaqueVal = sFalse

  _ .== _ = sFalse

mkS :: Maybe Provenance -> SVal -> S a
mkS mProv sval = S mProv (SBVI.SBV sval)

literalS :: SymVal a => a -> S a
literalS = sansProv . literal

unliteralS :: SymVal a => S a -> Maybe a
unliteralS = unliteral . _sSbv

uninterpretS :: HasKind a => String -> S a
uninterpretS = sansProv . SBV.uninterpret

sbv2SFrom :: Provenance -> Iso (SBV a) (SBV b) (S a) (S b)
sbv2SFrom prov = iso (withProv prov) _sSbv

s2Sbv :: Iso (S a) (S b) (SBV a) (SBV b)
s2Sbv = from sbv2S

mkAVal :: S a -> AVal
mkAVal (S mProv (SBVI.SBV sval)) = AVal mProv sval

mkAVal' :: SBV a -> AVal
mkAVal' (SBVI.SBV sval) = AVal Nothing sval

coerceS :: forall a b. Coercible a b => S a -> S b
coerceS (S mProv a) = S mProv $ coerceSBV a

unsafeCoerceS :: S a -> S b
unsafeCoerceS (S mProv a) = S mProv $ unsafeCoerceSBV a

iteS :: Mergeable a => S Bool -> a -> a -> a
iteS sbool = ite (_sSbv sbool)

fromIntegralS
  :: forall a b. (Integral a, SymVal a, Num b, SymVal b)
  => S a
  -> S b
fromIntegralS = over s2Sbv sFromIntegral

oneIfS :: (Num a, Ord a, SymVal a) => S Bool -> S a
oneIfS = over s2Sbv oneIf

isConcreteS :: SymVal a => S a -> Bool
isConcreteS = isConcrete . _sSbv

data QKind = QType | QAny

data Quantifiable :: QKind -> Type where
  EType     :: SingTy a  -> Quantifiable q
  QTable    ::              Quantifiable 'QAny
  QColumnOf :: TableName -> Quantifiable 'QAny

deriving instance Show (Quantifiable q)

instance Eq (Quantifiable q) where
  EType a == EType b = case singEq a b of
    Just Refl -> True
    Nothing   -> False
  QTable      == QTable      = True
  QColumnOf a == QColumnOf b = a == b
  _           == _           = False

instance EqSymbolic (Quantifiable q) where
  ety .== ety' = fromBool $ ety == ety'

type EType = Quantifiable 'QType
type QType = Quantifiable 'QAny

coerceQType :: EType -> QType
coerceQType (EType ty) = EType ty

downcastQType :: QType -> Maybe EType
downcastQType = \case
  EType ty -> Just $ EType ty
  _        -> Nothing

-- | Unique variable IDs
--
-- 'VarId's are used to represent variables in both the term and property
-- languages. (They should also be used for the schema invariant language).
--
-- These IDs were first introduced to cope with the prenex normalization
-- transform, where we lift quantifiers all the way to the outside of a
-- property, which can easily lead to name confusion (see commit 1f6201).
--
-- But they also serve as a principled connection between the term and property
-- languages, since properties can refer to term variables.
--
-- In translation, unique IDs are generated in three places:
--
-- 1) @checkTopFunction@ generates a unique id for each function argument
-- 2) @genUid@ generates an id for a let-binding
-- 3) @translateBinding@ generates a fresh variable for its synthetic "binding"
--    var
newtype VarId
  = VarId Int
  deriving (Show, Eq, Enum, Num, Ord)

-- | Identifier name that is guaranteed to be unique because it contains a
-- unique identifier. These names are generated upstream in the typechecker
-- (using 'freshId').
newtype Munged
  = Munged { _mungedName :: Text }
  deriving (Eq, Show)

instance Pretty Munged where
  pretty (Munged nm) = pretty nm

-- | A user-supplied (i.e. non-unique) identifer name.
newtype Unmunged
  = Unmunged Text
  deriving (Eq, Show)

data Binding
  = Binding
    { _bVid   :: VarId
    , _buName :: Unmunged
    , _bmName :: Munged
    , _bType  :: EType
    }
  deriving (Eq, Show)

-- | The type of a pact data type we can't reason about -- see 'TAny'.
data Any = Any
  deriving (Show, Read, Eq, Ord, Data)

instance Pretty Any where
  pretty Any = "*"

instance HasKind Any
instance SymVal Any
instance SMTValue Any

newtype Guard
  = Guard Integer
  deriving (Eq, Ord, Enum, Data, Show, Read, Pretty)

instance SymVal Guard where
  mkSymVal = SBVI.genMkSymVar KUnbounded
  literal (Guard s) = mkConcreteInteger s
  fromCV = wrappedIntegerFromCV Guard

instance HasKind Guard where
  kindOf _ = KUnbounded

instance SMTValue Guard where
  sexprToVal = fmap Guard . sexprToVal

type family Concrete (a :: Ty) where
  Concrete 'TyInteger     = Integer
  Concrete 'TyBool        = Bool
  Concrete 'TyStr         = Str
  Concrete 'TyTime        = Time
  Concrete 'TyDecimal     = Decimal
  Concrete 'TyGuard       = Guard
  Concrete 'TyAny         = Any
  Concrete ('TyList a)    = [Concrete a]
  Concrete ('TyObject ty) = ConcreteObj ty

type family ConcreteObj (a :: [(Symbol, Ty)]) where
  ConcreteObj '[]               = ()
  ConcreteObj ('(k', v) ': kvs) = (Concrete v, ConcreteObj kvs)

-- | Eliminator for objects
foldrObject
  :: (SBV (ConcreteObj schema) :< SingList schema)
  -> a
  -> (forall k b.
       KnownSymbol k
    => SingSymbol k -> SBV (Concrete b) -> SingTy b -> a -> a)
  -> a
foldrObject (_   :< SNil')              base _f = base
foldrObject (obj :< SCons' k ty schema) base f
  = withSymVal ty $ withSymVal (SObjectUnsafe schema) $
  f k (_1 obj) ty (foldrObject (_2 obj :< schema) base f)

foldObject
  :: Monoid a
  => (SBV (ConcreteObj schema) :< SingList schema)
  -> (forall k b.
       KnownSymbol k
    => SingSymbol k -> SBV (Concrete b) -> SingTy b -> a)
  -> a
foldObject objSchema f
  = foldrObject objSchema mempty (\sym val ty accum -> f sym val ty <> accum)

newtype AConcrete ty = AConcrete (Concrete ty)

instance (Eq (Concrete ty)) => Eq (AConcrete ty) where
  AConcrete a == AConcrete b = a == b

instance (Show (Concrete ty)) => Show (AConcrete ty) where
  showsPrec p (AConcrete a) = showParen (p > 10) $
    showString "AConcrete " . showsPrec 11 a

instance (Pretty (Concrete ty)) => Pretty (AConcrete ty) where
  pretty (AConcrete a) = pretty a

instance SMTValue (Concrete ty) => SMTValue (AConcrete ty) where
  sexprToVal = fmap AConcrete . sexprToVal

instance IsTerm AConcrete where
  singEqTm ty (AConcrete a) (AConcrete b) = withEq ty $ a == b
  singShowsTm ty p tm                     = withShow ty $ showsPrec p tm
  singPrettyTm ty tm                      = withPretty ty $ pretty tm

instance Ord (Concrete ty) => Ord (AConcrete ty) where
  compare (AConcrete a) (AConcrete b) = compare a b

instance HasKind (Concrete ty) => HasKind (AConcrete ty) where
  kindOf (AConcrete a) = kindOf a

instance
  ( Typeable ty
  , SymVal (Concrete ty)
  , SingI ty
  ) => SymVal (AConcrete ty) where
  mkSymVal q name = coerce @(SBV (Concrete ty)) @(SBV (AConcrete ty))
    <$> withSymVal (sing :: SingTy ty) (mkSymVal q name)
  literal (AConcrete a) = coerce $ literal a
  fromCV    = AConcrete . fromCV

newtype AnSBV ty = AnSBV (SBV (Concrete ty))

type family ConcreteList (a :: [Ty]) where
  ConcreteList '[]         = '[]
  ConcreteList (ty ': tys) = Concrete ty ': ConcreteList tys

-- | 'withSing' is emblematic of a tradeoff we deal with repeatedly in
-- evaluation. We must _always_ maintain evidence that _all_ of the types we
-- deal with are in the closed universe we know how to deal with. Sometimes
-- it's easiest to pass this information explicitly, as @SingTy a@. Other times
-- it's easiest to pass it implicitly, as (constraint) @SingI a@. It's easy to
-- go from a constraint to an explicit singleton type, just use 'sing'.
-- 'withSing' allows us to go the other way as well.
--
--     explicit -- withSing -> implicit
--
--     SingTy a <--- sing ---- SingI a
withSing :: SingTy a -> (SingI a => b) -> b
withSing = withDict . singMkSing where

    singMkSing :: SingTy a -> Dict (SingI a)
    singMkSing = \case
      SInteger               -> Dict
      SBool                  -> Dict
      SStr                   -> Dict
      STime                  -> Dict
      SDecimal               -> Dict
      SGuard                 -> Dict
      SAny                   -> Dict
      SList ty'              -> withSing ty' Dict
      SObjectUnsafe (SingList tys) -> withHListDict tys Dict

    withHListDict :: HList Sing tys -> (SingI tys => b) -> b
    withHListDict SNil f               = f
    withHListDict (SCons _k _ty tys) f = withHListDict tys f

withEq :: SingTy a -> (Eq (Concrete a) => b) -> b
withEq = withDict . singMkEq
  where

    singMkEq :: SingTy a -> Dict (Eq (Concrete a))
    singMkEq = \case
      SInteger     -> Dict
      SBool        -> Dict
      SStr         -> Dict
      STime        -> Dict
      SDecimal     -> Dict
      SGuard       -> Dict
      SAny         -> Dict
      SList ty'    -> withEq ty' Dict
      SObjectUnsafe SNil'   -> Dict
      SObjectUnsafe (SCons' _ ty' tys)
        -> withEq ty' $ withDict (singMkEq (SObjectUnsafe tys)) Dict

withOrd :: SingTy a -> (Ord (Concrete a) => b) -> b
withOrd = withDict . singMkOrd
  where

    singMkOrd :: SingTy a -> Dict (Ord (Concrete a))
    singMkOrd = \case
      SInteger     -> Dict
      SBool        -> Dict
      SStr         -> Dict
      STime        -> Dict
      SDecimal     -> Dict
      SGuard       -> Dict
      SAny         -> Dict
      SList ty'    -> withOrd ty' Dict
      SObjectUnsafe SNil'   -> Dict
      SObjectUnsafe (SCons' _ ty' tys)
        -> withOrd ty' $ withDict (singMkOrd (SObjectUnsafe tys)) Dict

withShow :: SingTy a -> (Show (Concrete a) => b) -> b
withShow = withDict . singMkShow
  where

    singMkShow :: SingTy a -> Dict (Show (Concrete a))
    singMkShow = \case
      SInteger     -> Dict
      SBool        -> Dict
      SStr         -> Dict
      STime        -> Dict
      SDecimal     -> Dict
      SGuard       -> Dict
      SAny         -> Dict
      SList ty'    -> withShow ty' Dict
      SObjectUnsafe SNil'   -> Dict
      SObjectUnsafe (SCons' _ ty' tys)
        -> withShow ty' $ withDict (singMkShow (SObjectUnsafe tys)) Dict

withPretty :: SingTy a -> (Pretty (Concrete a) => b) -> b
withPretty = withDict . singMkPretty
  where

    singMkPretty :: SingTy a -> Dict (Pretty (Concrete a))
    singMkPretty = \case
      SInteger     -> Dict
      SBool        -> Dict
      SStr         -> Dict
      STime        -> Dict
      SDecimal     -> Dict
      SGuard       -> Dict
      SAny         -> Dict
      SList ty'    -> withPretty ty' Dict
      SObjectUnsafe SNil'   -> Dict
      SObjectUnsafe (SCons' _ ty' tys)
        -> withPretty ty' $
           withDict (singMkPretty (SObjectUnsafe tys)) Dict

withTypeable :: SingTy a -> ((Typeable a, Typeable (Concrete a)) => b) -> b
withTypeable = withDict . singMkTypeable
  where

    singMkTypeable :: SingTy a -> Dict (Typeable a, Typeable (Concrete a))
    singMkTypeable = \case
      SInteger     -> Dict
      SBool        -> Dict
      SStr         -> Dict
      STime        -> Dict
      SDecimal     -> Dict
      SGuard       -> Dict
      SAny         -> Dict
      SList   ty'  -> withTypeable ty' Dict
      SObjectUnsafe (SingList tys)
        -> withTypeableListDict tys $ Dict

    withTypeableListDict
      :: HList Sing tys
      -> ((Typeable tys, Typeable (ConcreteObj tys)) => b)
      -> b
    withTypeableListDict SNil f
      = f
    withTypeableListDict (SCons _k ty tys) f
      = withTypeableListDict tys $ withTypeable ty f

withSMTValue :: SingTy a -> (SMTValue (Concrete a) => b) -> b
withSMTValue = withDict . singMkSMTValue
  where

    singMkSMTValue :: SingTy a -> Dict (SMTValue (Concrete a))
    singMkSMTValue = \case
      SInteger   -> Dict
      SBool      -> Dict
      SStr       -> Dict
      STime      -> Dict
      SDecimal   -> Dict
      SGuard     -> Dict
      SAny       -> Dict
      SList ty'  -> withSMTValue ty' $ withTypeable ty' Dict
      SObjectUnsafe SNil' -> Dict
      SObjectUnsafe (SCons' _ ty' tys)
        -> withSMTValue ty' $
           withDict (singMkSMTValue (SObjectUnsafe tys)) Dict

withHasKind :: SingTy a -> (HasKind (Concrete a) => b) -> b
withHasKind = withDict . singMkHasKind
  where

    singMkHasKind :: SingTy a -> Dict (HasKind (Concrete a))
    singMkHasKind = \case
      SInteger   -> Dict
      SBool      -> Dict
      SStr       -> Dict
      STime      -> Dict
      SDecimal   -> Dict
      SGuard     -> Dict
      SAny       -> Dict
      SList ty'  -> withHasKind ty' $ withTypeable ty' Dict
      SObjectUnsafe SNil' -> Dict
      SObjectUnsafe (SCons' _ ty' tys)
        -> withHasKind ty' $
           withDict (singMkHasKind (SObjectUnsafe tys)) Dict

instance SMTValue (Object AConcrete '[]) where
  sexprToVal _ = Just $ Object SNil

instance
  ( SMTValue (Concrete ty)
  , SMTValue (Object AConcrete tys)
  , KnownSymbol k
  , SingI ty
  , Typeable ty
  ) => SMTValue (Object AConcrete ('(k, ty) ': tys)) where
  sexprToVal sexpr = case sexprToVal sexpr of
    Nothing             -> Nothing
    Just (a, Object as) -> Just $ Object $ SCons SSymbol (Column sing a) as

withSymVal :: SingTy a -> (SymVal (Concrete a) => b) -> b
withSymVal = withDict . singMkSymVal
  where

    singMkSymVal :: SingTy a -> Dict (SymVal (Concrete a))
    singMkSymVal = \case
      SInteger    -> Dict
      SBool       -> Dict
      SStr        -> Dict
      STime       -> Dict
      SDecimal    -> Dict
      SGuard      -> Dict
      SAny        -> Dict
      SList ty'   -> withSymVal ty' Dict
      SObjectUnsafe SNil' -> Dict
      SObjectUnsafe (SCons' _ ty' tys)
        -> withSymVal ty' $
           withDict (singMkSymVal (SObjectUnsafe tys)) Dict

instance Eq (tm ('TyObject '[])) => Ord (Object tm '[]) where
  compare _ _ = EQ

instance HasKind (Object tm '[]) where
  kindOf _ = KTuple []

instance (Eq (tm ('TyObject '[])), Typeable tm) => SymVal (Object tm '[]) where
  mkSymVal = genMkSymVar $ KTuple []

  literal (Object SNil) =
    let k = KTuple []
    in SBVI.SBV . SVal k . Left . CV k $ CTuple []

  fromCV (CV _ (CTuple [])) = Object SNil
  fromCV c                  = error $ "invalid (Object '[]): " ++ show c

instance
  ( Ord (tm ty)
  , Ord (Object tm tys)
  , Eq (tm ('TyObject ('(k, ty) : tys)))
  ) => Ord (Object tm ('(k, ty) ': tys)) where
  compare (Object (SCons _ a tys1)) (Object (SCons _ b tys2))
    = compare a b <> compare (Object tys1) (Object tys2)

instance
  ( HasKind (tm ty)
  , HasKind (Object tm tys)
  ) => HasKind (Object tm ('(k, ty) ': tys)) where
  kindOf _ = KTuple
    [ kindOf (undefined :: tm ty)
    , kindOf (undefined :: Object tm tys)
    ]

instance
  ( SingI ty
  , Typeable ty
  , Typeable tys
  , SymVal (tm ty)
  , SymVal (Object tm tys)
  , KnownSymbol k
  , Eq (tm ('TyObject ('(k, ty) : tys)))
  , Typeable tm
  , IsTerm tm
  ) => SymVal (Object tm ('(k, ty) ': tys)) where

  mkSymVal = genMkSymVar (kindOf (undefined :: Object tm ('(k, ty) ': tys)))

  literal (Object (SCons _k (Column _ x) xs)) = case literal x of
    SBVI.SBV (SVal kx (Left (CV _ xval))) -> case literal (Object xs) of
      SBVI.SBV (SVal kxs (Left (CV _ xsval))) ->
        let k = KTuple [kx, kxs]
        in SBVI.SBV $ SVal k $ Left $ CV k $ CTuple [xval, xsval]
      _ -> error "SymVal.literal (Object tm ('(k, ty) ': tys)): Cannot construct a literal value!"
    _ -> error "SymVal.literal (Object tm ('(k, ty) ': tys)): Cannot construct a literal value!"

  fromCV (CV (KTuple (k:ks)) (CTuple [x, xs])) =
    case fromCV (CV (KTuple ks) xs) of
      Object vals
        -> Object $ SCons SSymbol (Column sing (fromCV (CV k x))) vals
  fromCV c = error $ "invalid (Object tm ('(k, ty) ': tys)): " ++ show c

newtype ColumnMap a
  = ColumnMap { _columnMap :: Map.Map ColumnName a }
  deriving (Show, Functor, Foldable, Traversable, Semigroup, Monoid)

instance Mergeable a => Mergeable (ColumnMap a) where
  symbolicMerge force test (ColumnMap left) (ColumnMap right) = ColumnMap $
    -- intersection is fine here; we know each map has all tables:
    Map.intersectionWith (symbolicMerge force test) left right

columnMapToSchema :: ColumnMap EType -> EType
columnMapToSchema (ColumnMap colMap) = go (Map.toList colMap) where
  go [] = EType SObjectNil
  go ((ColumnName colName, EType ty) : tys) = case someSymbolVal colName of
    SomeSymbol (_ :: Proxy k) -> withSing ty $ withTypeable ty $ case go tys of
      EType (SObject tys') -> EType $ mkSObject $ SCons' (SSymbol @k) ty tys'
      _ -> vacuousMatch "columnMapToSchema always returns (EType SObject)"
  go _ = vacuousMatch "both list constructors already covered"

schemaToColumns :: SingTy ('TyObject schema) -> [(String, EType)]
schemaToColumns (SObjectUnsafe schema) = case schema of
  SNil'
    -> []
  SCons' k v vs
    -> (symbolVal k, EType v) : schemaToColumns (SObjectUnsafe vs)

objTypeFilter :: (String -> Bool) -> SingTy ('TyObject schema) -> EType
objTypeFilter f objTy
  = columnMapToSchema
  $ ColumnMap
  $ Map.fromList
  $ fmap   (\(k,  v) -> (ColumnName k, v))
  $ filter (\(k, _v) -> f k)
  $ schemaToColumns objTy

objTypeDrop :: [String] -> SingTy ('TyObject schema) -> EType
objTypeDrop dropFields = objTypeFilter (`notElem` dropFields)

objTypeTake :: [String] -> SingTy ('TyObject schema) -> EType
objTypeTake keepFields = objTypeFilter (`elem` keepFields)

newtype TableMap a
  = TableMap { _tableMap :: Map.Map TableName a }
  deriving (Eq, Show, Functor, Foldable, Traversable)

instance Mergeable a => Mergeable (TableMap a) where
  symbolicMerge force test (TableMap left) (TableMap right) = TableMap $
    -- intersection is fine here; we know each map has all tables:
    Map.intersectionWith (symbolicMerge force test) left right


instance Pretty (Quantifiable q) where
  pretty = \case
    EType ty     -> pretty ty
    QTable       -> "table"
    QColumnOf tn -> "(column-of " <> pretty tn <> ")"

instance Pretty ColumnName where
  pretty (ColumnName cn) = dquotes $ prettyString cn

data DefinedProperty a = DefinedProperty
  { propertyArgs :: [(Text, QType)]
  , propertyBody :: a
  } deriving Show

-- | SFunArray with existential value type
data EValSFunArray k where
  EValSFunArray :: HasKind k => SingTy v -> SFunArray k (Concrete v) -> EValSFunArray k

instance Show (EValSFunArray k) where
  showsPrec p (EValSFunArray ty sfunarr) = showParen (p > 10) $
      showString "EValSFunArray "
    . showsPrec 11 ty
    . showChar ' '
    . withHasKind ty (showsPrec 11 sfunarr)

eVArrayAt
  :: forall k v
   . SingTy v
  -> S k
  -> Lens' (EValSFunArray k) (SBV (Concrete v))
eVArrayAt ty (S _ symKey) = lens getter setter where

  getter :: EValSFunArray k -> SBV (Concrete v)
  getter (EValSFunArray ty' arr) = case singEq ty ty' of
    Just Refl -> SBV.readArray arr symKey
    Nothing   -> error $
      "eVArrayAt: bad getter access: " ++ show ty ++ " vs " ++ show ty'

  setter :: EValSFunArray k -> SBV (Concrete v) -> EValSFunArray k
  setter (EValSFunArray ty' arr) val = case singEq ty ty' of
    Just Refl -> withSymVal ty $ EValSFunArray ty $ SBV.writeArray arr symKey val
    Nothing   -> error $
      "eVArrayAt: bad setter access: " ++ show ty ++ " vs " ++ show ty'

instance Mergeable (EValSFunArray k) where
  symbolicMerge force test (EValSFunArray ty1 arr1) (EValSFunArray ty2 arr2)
    = case singEq ty1 ty2 of
      Nothing   -> error "mismatched types when merging two EValSFunArrays"
      Just Refl -> withSymVal ty1 $
        EValSFunArray ty1 $ symbolicMerge force test arr1 arr2

-- | SFunArray with existential key type
data EKeySFunArray v where
  EKeySFunArray :: SingTy k -> SFunArray (Concrete k) v -> EKeySFunArray v

instance SymVal v => Show (EKeySFunArray v) where
  showsPrec p (EKeySFunArray ty sfunarr) = showParen (p > 10) $
      showString "EKeySFunArray "
    . showsPrec 11 ty
    . showChar ' '
    . withHasKind ty (showsPrec 11 sfunarr)

eKArrayAt
  :: forall k v
   . SymVal v
  => SingTy k
  -> S (Concrete k)
  -> Lens' (EKeySFunArray v) (SBV v)
eKArrayAt ty (S _ symKey) = lens getter setter
  where
    getter :: EKeySFunArray v -> SBV v
    getter (EKeySFunArray ty' arr) = case singEq ty ty' of
      Just Refl -> SBV.readArray arr symKey
      Nothing   -> error $
        "eKArrayAt: bad getter access: " ++ show ty ++ " vs " ++ show ty'

    setter :: EKeySFunArray v -> SBV v -> EKeySFunArray v
    setter (EKeySFunArray ty' arr) val = case singEq ty ty' of
      Just Refl -> EKeySFunArray ty $ SBV.writeArray arr symKey val
      Nothing   -> error $
        "eKArrayAt: bad setter access: " ++ show ty ++ " vs " ++ show ty'

instance SymVal v => Mergeable (EKeySFunArray v) where
  symbolicMerge f t (EKeySFunArray ty1 arr1) (EKeySFunArray ty2 arr2) =
    case singEq ty1 ty2 of
      Nothing   -> error "mismatched types when merging two EKeySFunArrays"
      Just Refl -> EKeySFunArray ty1 $ symbolicMerge f t arr1 arr2

makeLenses ''Located
makePrisms ''AVal
makeLenses ''ColumnMap
makeLenses ''Object
makeLenses ''OriginatingCell
makePrisms ''Provenance
makeLenses ''S
makeLenses ''Binding
makeLenses ''TableMap

type instance Index (ColumnMap a) = ColumnName
type instance IxValue (ColumnMap a) = a
instance Ixed (ColumnMap a) where ix k = columnMap.ix k
instance At (ColumnMap a) where at k = columnMap.at k

type instance Index (TableMap a) = TableName
type instance IxValue (TableMap a) = a
instance Ixed (TableMap a) where ix k = tableMap.ix k
instance At (TableMap a) where at k = tableMap.at k

data Governance
  = KsGovernance RegistryName
  | CapGovernance CapName
  deriving (Eq, Ord, Show)

-- | A restriction to permitted database activity for while evaluating certain
-- subexpressions.
data DbRestriction
  = DisallowWrites
  | DisallowDb
  deriving (Eq, Show)

instance Semigroup DbRestriction where
  DisallowWrites <> DisallowWrites = DisallowWrites
  DisallowDb     <> _              = DisallowDb
  _              <> DisallowDb     = DisallowDb<|MERGE_RESOLUTION|>--- conflicted
+++ resolved
@@ -38,11 +38,7 @@
 import           Data.Constraint              (Dict (Dict), withDict)
 import           Data.Data                    (Data, Proxy, Typeable)
 import           Data.Kind                    (Type)
-<<<<<<< HEAD
 import           Data.List                    (sort)
-=======
-import           Data.List                    (sort, sortBy)
->>>>>>> b1ab6675
 import           Data.Map.Strict              (Map)
 import qualified Data.Map.Strict              as Map
 import           Data.Maybe                   (isJust)
