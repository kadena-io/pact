--- conflicted
+++ resolved
@@ -40,13 +40,7 @@
 import           GHC.Stack                    (HasCallStack)
 
 import           Pact.Types.Lang              (Info)
-<<<<<<< HEAD
 import           Pact.Types.Runtime           (Type (TyPrim))
-=======
-import           Pact.Types.Runtime           (PrimType (TyBool, TyDecimal, TyInteger, TyGuard, TyString, TyTime),
-                                               GuardType (GTyKeySet),
-                                               Type (TyPrim))
->>>>>>> 78b8db27
 import qualified Pact.Types.Runtime           as Pact
 import qualified Pact.Types.Typecheck         as Pact
 
@@ -339,13 +333,8 @@
     intColumnDeltas = mkTableColumnMap (== TyPrim Pact.TyInteger) 0
     decColumnDeltas = mkTableColumnMap (== TyPrim Pact.TyDecimal) (fromInteger 0)
     cellsEnforced
-<<<<<<< HEAD
-      = mkTableColumnMap (== TyPrim Pact.TyKeySet) (mkSFunArray (const sFalse))
+      = mkTableColumnMap (== TyPrim (Pact.TyGuard $ Just Pact.GTyKeySet)) (mkSFunArray (const sFalse))
     cellsWritten = mkTableColumnMap (const True) (mkSFunArray (const sFalse))
-=======
-      = mkTableColumnMap (== TyPrim (TyGuard $ Just GTyKeySet)) (mkSFunArray (const false))
-    cellsWritten = mkTableColumnMap (const True) (mkSFunArray (const false))
->>>>>>> 78b8db27
 
     mkTableColumnMap
       :: (Pact.Type Pact.UserType -> Bool) -- ^ Include this column in the mapping?
@@ -391,18 +380,8 @@
             mkArray sTy = withHasKind sTy $ ESFunArray sTy $ mkFreeArray $
               "cells__" <> tableName <> "__" <> colName
 
-<<<<<<< HEAD
         in cells & case maybeTranslateType ty of
              Just (EType sTy) -> scValues . at col ?~ mkArray sTy
-=======
-        in cells & case ty of
-             TyPrim TyInteger -> scIntValues.at col     ?~ mkArray
-             TyPrim TyBool    -> scBoolValues.at col    ?~ mkArray
-             TyPrim TyDecimal -> scDecimalValues.at col ?~ mkArray
-             TyPrim TyTime    -> scTimeValues.at col    ?~ mkArray
-             TyPrim TyString  -> scStringValues.at col  ?~ mkArray
-             TyPrim (TyGuard (Just GTyKeySet))  -> scKsValues.at col      ?~ mkArray
->>>>>>> 78b8db27
              --
              -- TODO: we should Left here. this means that mkSymbolicCells and
              --       mkInitialAnalyzeState should both return Either.
