--- conflicted
+++ resolved
@@ -475,13 +475,11 @@
   currentPactId :: Lens' a (S Integer)
   currentPactId = analyzeEnv.aePactMetadata.pmPactId
 
-<<<<<<< HEAD
   currentEntity :: Lens' a (S Str)
   currentEntity = analyzeEnv.aePactMetadata.pmEntity
-=======
+
   activeGrants :: Lens' a TokenGrants
   activeGrants = analyzeEnv.aeActiveGrants
->>>>>>> 641542c1
 
 instance HasAnalyzeEnv AnalyzeEnv where analyzeEnv = id
 instance HasAnalyzeEnv QueryEnv   where analyzeEnv = qeAnalyzeEnv
