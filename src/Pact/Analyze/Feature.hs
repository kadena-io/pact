{-# LANGUAGE CPP                        #-}
{-# LANGUAGE GeneralizedNewtypeDeriving #-}
{-# LANGUAGE OverloadedStrings          #-}
{-# LANGUAGE PatternSynonyms            #-}
{-# LANGUAGE Rank2Types                 #-}
{-# LANGUAGE ViewPatterns               #-}

-- | Features, availability, and documentation
module Pact.Analyze.Feature where

import           Control.Lens           (Prism', prism', preview, review)
import           Data.Foldable          (foldl')
import qualified Data.Map               as Map
import           Data.Map.Strict        (Map)
import qualified Data.Set               as Set
import           Data.Set               (Set)
import           Data.String            (IsString)
import           Data.Text              (Text)
import           Data.Tuple             (swap)

import qualified Pact.Types.Persistence as Pact

--
-- NOTE: that in the current factoring, there can be multiple features that
-- share the same symbol -- this is one form of overloading. The "other form"
-- is the more boring instance where e.g. rounding functions have >1 signature
-- and so >1 "Usage". This must be taken into account when we render
-- user-facing docs from this information.
--

data FeatureClass
  = CNumerical
  | CLogical
  | CObject
  | CList
  | CString
  | CTemporal
  | CQuantification
  | CTransactional
  | CDatabase
  | CAuthorization
  deriving (Eq, Ord, Show)

classTitle :: FeatureClass -> Text
classTitle CNumerical = "Numerical"
classTitle CLogical = "Logical"
classTitle CObject = "Object"
classTitle CString = "String"
classTitle CTemporal = "Temporal"
classTitle CQuantification = "Quantification"
classTitle CTransactional = "Transactional"
classTitle CDatabase = "Database"
classTitle CAuthorization = "Authorization"
classTitle CList = "List"

data Feature
  -- Numerical operators
  = FAddition
  | FSubtraction
  | FMultiplication
  | FDivision
  | FExponentiation
  | FLogarithm
  | FNumericNegation
  | FSquareRoot
  | FNaturalLogarithm
  | FExponential
  | FAbsoluteValue
  | FBankersRound
  | FCeilingRound
  | FFloorRound
  | FModulus
  -- Logical operators
  | FGreaterThan
  | FLessThan
  | FGreaterThanOrEqual
  | FLessThanOrEqual
  | FEquality
  | FInequality
  | FLogicalConjunction
  | FLogicalDisjunction
  | FLogicalNegation
  | FLogicalImplication
  -- Object operators
  | FObjectProjection
  | FObjectMerge
  -- List operators
  | FListProjection
  | FListLength
  | FContains
  | FDrop
  | FReverse
  | FSort
  | FTake
  -- String operators
  | FStringLength
  | FStringConcatenation
  | FStringToInteger
  -- Temporal operators
  | FTemporalAddition
  -- Quantification forms
  | FUniversalQuantification
  | FExistentialQuantification
  | FColumnOf
  -- Transactional operators
  | FTransactionAborts
  | FTransactionSucceeds
  | FFunctionResult
  -- Database operators
  | FTableWritten
  | FTableRead
  | FCellDelta
  | FColumnDelta
  | FColumnWritten
  | FColumnRead
  | FRowRead
  | FRowWritten
  | FRowReadCount
  | FRowWriteCount
  | FRowExists
  | FPropRead
  -- Authorization operators
  | FAuthorizedBy
  | FRowEnforced
  deriving (Eq, Ord, Show, Bounded, Enum)

data Availability
  = PropOnly
  | InvAndProp
  deriving (Eq, Ord, Show)

data Constraint
  = OneOf [ConcreteType]
  | AnyType
  deriving (Eq, Ord, Show)

data FormType
  = Fun (Maybe Bindings) [(Var, Type)] Type
  | Sym Type
  deriving (Eq, Ord, Show)

data Usage
  = Usage { _usageTemplate    :: Text
          , _usageConstraints :: Map TypeVar Constraint
          , _usageFormType    :: FormType
          }
  deriving (Eq, Ord, Show)

--
-- NOTE: if we so chose, this information could provide a good basis for
-- interactive client-side docs. e.g. a react app, where the user can filter by
-- availability, class, symbol name, etc.
--
data Doc
  = Doc { _docSymbol       :: Text
        , _docClass        :: FeatureClass
        , _docAvailability :: Availability
        , _docDescription  :: Text
        , _docUsages       :: [Usage]
        }
  deriving (Eq, Ord, Show)

pattern Feature
  :: Text
  -> FeatureClass
  -> Availability
  -> Text
  -> [Usage]
  -> Feature
pattern Feature s c a d us <- (doc -> Doc s c a d us)

symbol :: Feature -> Text
symbol = _docSymbol . doc

availability :: Feature -> Availability
availability = _docAvailability . doc

featureClass :: Feature -> FeatureClass
featureClass = _docClass . doc

newtype Var
  = Var Text
  deriving (Eq, Ord, Show, IsString)

newtype ConcreteType
  = ConcreteType Text
  deriving (Eq, Ord, Show, IsString)

newtype TypeVar
  = TypeVar Text
  deriving (Eq, Ord, Show, IsString)

data Type
  = TyCon ConcreteType
  | TyVar TypeVar
  | TyList' Type
  | TyEnum [Text]
  deriving (Eq, Ord, Show)

data Bindings
  = BindVar Var Type
  | BindObject
  deriving (Eq, Ord, Show)

<<<<<<< HEAD
int, dec, str, time, bool, obj, ks, tbl, col, list :: ConcreteType
int  = "integer"
dec  = "decimal"
str  = "string"
time = "time"
bool = "bool"
obj  = "object"
ks   = "keyset"
tbl  = "table"
col  = "column"
list = "list"
=======
int, dec, str, time, bool, obj, ks, tbl, col, type' :: ConcreteType
int   = "integer"
dec   = "decimal"
str   = "string"
time  = "time"
bool  = "bool"
obj   = "object"
ks    = "keyset"
tbl   = "table"
col   = "column"
type' = "type"
>>>>>>> ac0f72ed

doc :: Feature -> Doc

-- Numeric operators

doc FAddition = Doc
  "+"
  CNumerical
  InvAndProp
  "Addition of integers and decimals."
  [ let a = TyVar $ TypeVar "a"
    in Usage
      "(+ x y)"
      (Map.fromList [("a", OneOf [int, dec])])
      $ Fun
        Nothing
        [ ("x", a)
        , ("y", a)
        ]
        a
  ]
doc FSubtraction = Doc
  "-"
  CNumerical
  InvAndProp
  "Subtraction of integers and decimals."
  [ let a = TyVar $ TypeVar "a"
    in Usage
      "(- x y)"
      (Map.fromList [("a", OneOf [int, dec])])
      $ Fun
        Nothing
        [ ("x", a)
        , ("y", a)
        ]
        a
  ]
doc FMultiplication = Doc
  "*"
  CNumerical
  InvAndProp
  "Multiplication of integers and decimals."
  [ let a = TyVar $ TypeVar "a"
    in Usage
      "(* x y)"
      (Map.fromList [("a", OneOf [int, dec])])
      $ Fun
        Nothing
        [ ("x", a)
        , ("y", a)
        ]
        a
  ]
doc FDivision = Doc
  "/"
  CNumerical
  InvAndProp
  "Division of integers and decimals."
  [ let a = TyVar $ TypeVar "a"
    in Usage
      "(/ x y)"
      (Map.fromList [("a", OneOf [int, dec])])
      $ Fun
        Nothing
        [ ("x", a)
        , ("y", a)
        ]
        a
  ]
doc FExponentiation = Doc
  "^"
  CNumerical
  InvAndProp
  "Exponentiation of integers and decimals."
  [ let a = TyVar $ TypeVar "a"
    in Usage
      "(^ x y)"
      (Map.fromList [("a", OneOf [int, dec])])
      $ Fun
        Nothing
        [ ("x", a)
        , ("y", a)
        ]
      a
  ]
doc FLogarithm = Doc
  "log"
  CNumerical
  InvAndProp
  "Logarithm of `x` base `b`."
  [ let a = TyVar $ TypeVar "a"
    in Usage
      "(log b x)"
      (Map.fromList [("a", OneOf [int, dec])])
      $ Fun
        Nothing
        [ ("b", a)
        , ("x", a)
        ]
        a
  ]
doc FNumericNegation = Doc
  "-"
  CNumerical
  InvAndProp
  "Negation of integers and decimals."
  [ let a = TyVar $ TypeVar "a"
    in Usage
      "(- x)"
      (Map.fromList [("a", OneOf [int, dec])])
      $ Fun
        Nothing
        [ ("x", a)
        ]
        a
  ]
doc FSquareRoot = Doc
  "sqrt"
  CNumerical
  InvAndProp
  "Square root of integers and decimals."
  [ let a = TyVar $ TypeVar "a"
    in Usage
      "(sqrt x)"
      (Map.fromList [("a", OneOf [int, dec])])
      $ Fun
        Nothing
        [ ("x", a)
        ]
        a
  ]
doc FNaturalLogarithm = Doc
  "ln"
  CNumerical
  InvAndProp
  "Logarithm of integers and decimals base e."
  [ let a = TyVar $ TypeVar "a"
    in Usage
      "(ln x)"
      (Map.fromList [("a", OneOf [int, dec])])
      $ Fun
        Nothing
        [ ("x", a)
        ]
        a
  ]
doc FExponential = Doc
  "exp"
  CNumerical
  InvAndProp
  "Exponential of integers and decimals. e raised to the integer or decimal `x`."
  [ let a = TyVar $ TypeVar "a"
    in Usage
      "(exp x)"
      (Map.fromList [("a", OneOf [int, dec])])
      $ Fun
        Nothing
        [ ("x", a)
        ]
        a
  ]
doc FAbsoluteValue = Doc
  "abs"
  CNumerical
  InvAndProp
  "Absolute value of integers and decimals."
  [ let a = TyVar $ TypeVar "a"
    in Usage
      "(abs x)"
      (Map.fromList [("a", OneOf [int, dec])])
      $ Fun
        Nothing
        [ ("x", a)
        ]
        a
  ]
doc FBankersRound = Doc
  "round"
  CNumerical
  InvAndProp
  "Banker's rounding value of decimal `x` as integer, or to `prec` precision as decimal."
  [ Usage
      "(round x)"
      Map.empty
      $ Fun
        Nothing
        [ ("x", TyCon dec)
        ]
        (TyCon int)
  , Usage
      "(round x prec)"
      Map.empty
      $ Fun
        Nothing
        [ ("x",    TyCon dec)
        , ("prec", TyCon int)
        ]
        (TyCon int)
  ]
doc FCeilingRound = Doc
  "ceiling"
  CNumerical
  InvAndProp
  "Rounds the decimal `x` up to the next integer, or to `prec` precision as decimal."
  [ Usage
      "(ceiling x)"
      Map.empty
      $ Fun
        Nothing
        [ ("x", TyCon dec)]
        (TyCon int)
  , Usage
      "(ceiling x prec)"
      Map.empty
      $ Fun
        Nothing
        [ ("x",    TyCon dec)
        , ("prec", TyCon int)
        ]
        (TyCon int)
  ]
doc FFloorRound = Doc
  "floor"
  CNumerical
  InvAndProp
  "Rounds the decimal `x` down to the previous integer, or to `prec` precision as decimal."
  [ Usage
      "(floor x)"
      Map.empty
      $ Fun
        Nothing
        [ ("x", TyCon dec)]
        (TyCon int)
  , Usage
      "(floor x prec)"
      Map.empty
      $ Fun
        Nothing
        [ ("x",    TyCon dec)
        , ("prec", TyCon int)
        ]
        (TyCon int)
  ]
doc FModulus = Doc
  "mod"
  CNumerical
  InvAndProp
  "Integer modulus"
  [ Usage
      "(mod x y)"
      Map.empty
      $ Fun
        Nothing
        [ ("x", TyCon int)
        , ("y", TyCon int)
        ]
        (TyCon int)
  ]

-- Logical operators

doc FGreaterThan = Doc
  ">"
  CLogical
  InvAndProp
  "True if `x` > `y`"
  [ let a = TyVar $ TypeVar "a"
    in Usage
      "(> x y)"
      (Map.fromList [("a", OneOf [int, dec])])
      $ Fun
        Nothing
        [ ("x", a)
        , ("y", a)
        ]
        (TyCon bool)
  ]
doc FLessThan = Doc
  "<"
  CLogical
  InvAndProp
  "True if `x` < `y`"
  [ let a = TyVar $ TypeVar "a"
    in Usage
      "(< x y)"
      (Map.fromList [("a", OneOf [int, dec])])
      $ Fun
        Nothing
        [ ("x", a)
        , ("y", a)
        ]
        (TyCon bool)
  ]
doc FGreaterThanOrEqual = Doc
  ">="
  CLogical
  InvAndProp
  "True if `x` >= `y`"
  [ let a = TyVar $ TypeVar "a"
    in Usage
      "(>= x y)"
      (Map.fromList [("a", OneOf [int, dec])])
      $ Fun
        Nothing
        [ ("x", a)
        , ("y", a)
        ]
        (TyCon bool)
  ]
doc FLessThanOrEqual = Doc
  "<="
  CLogical
  InvAndProp
  "True if `x` <= `y`"
  [ let a = TyVar $ TypeVar "a"
    in Usage
      "(<= x y)"
      (Map.fromList [("a", OneOf [int, dec])])
      $ Fun
        Nothing
        [ ("x", a)
        , ("y", a)
        ]
        (TyCon bool)
  ]
doc FEquality = Doc
  "="
  CLogical
  InvAndProp
  "True if `x` = `y`"
  [ let a = TyVar $ TypeVar "a"
    in Usage
      "(= x y)"
      (Map.fromList [("a", OneOf [int, dec, str, time, bool, obj, ks])])
      $ Fun
        Nothing
        [ ("x", a)
        , ("y", a)
        ]
        (TyCon bool)
  ]
doc FInequality = Doc
  "!="
  CLogical
  InvAndProp
  "True if `x` != `y`"
  [ let a = TyVar $ TypeVar "a"
    in Usage
      "(!= x y)"
      (Map.fromList [("a", OneOf [int, dec, str, time, bool, obj, ks])])
      $ Fun
        Nothing
        [ ("x", a)
        , ("y", a)
        ]
        (TyCon bool)
  ]
doc FLogicalConjunction = Doc
  "and"
  CLogical
  InvAndProp
  "Short-circuiting logical conjunction"
  [ Usage
      "(and x y)"
      Map.empty
      $ Fun
        Nothing
        [ ("x", TyCon bool)
        , ("y", TyCon bool)
        ]
        (TyCon bool)
  ]
doc FLogicalDisjunction = Doc
  "or"
  CLogical
  InvAndProp
  "Short-circuiting logical disjunction"
  [ Usage
      "(or x y)"
      Map.empty
      $ Fun
        Nothing
        [ ("x", TyCon bool)
        , ("y", TyCon bool)
        ]
        (TyCon bool)
  ]
doc FLogicalNegation = Doc
  "not"
  CLogical
  InvAndProp
  "Logical negation"
  [ Usage
      "(not x)"
      Map.empty
      $ Fun
        Nothing
        [ ("x", TyCon bool)
        ]
        (TyCon bool)
  ]
doc FLogicalImplication = Doc
  "when"
  CLogical
  InvAndProp
  "Logical implication. Equivalent to `(or (not x) y)`."
  [ Usage
      "(when x y)"
      Map.empty
      $ Fun
        Nothing
        [ ("x", TyCon bool)
        , ("y", TyCon bool)
        ]
        (TyCon bool)
  ]

-- Object features

doc FObjectProjection = Doc
  "at"
  CObject
  InvAndProp
  "projection"
  [ let a = TyVar $ TypeVar "a"
    in Usage
      "(at k o)"
      Map.empty
      $ Fun
        Nothing
        [ ("k", TyCon str)
        , ("o", TyCon obj)
        ]
        a
  , Usage
      "(at i l)"
      Map.empty
      $ Fun
        Nothing
        [ ("i", TyCon int)
        , ("o", TyCon list)
        ]
        (TyCon bool)
  ]

doc FObjectMerge = Doc
  "+"
  CObject
  InvAndProp
  "Object merge"
  [ Usage
      "(+ x y)"
      Map.empty
      $ Fun
        Nothing
        [ ("x", TyCon obj)
        , ("y", TyCon obj)
        ]
        (TyCon obj)
  ]

-- List features

doc FListProjection = Doc
  "at"
  CList
  InvAndProp
  "projection"
  [ let a = TyVar $ TypeVar "a"
    in Usage
      "(at k l)"
      Map.empty
      $ Fun
        Nothing
        [ ("k", TyCon str)
        , ("l", TyList' a)
        ]
        a
  , Usage
      "(at i l)"
      Map.empty
      $ Fun
        Nothing
        [ ("i", TyCon int)
        , ("o", TyCon list)
        ]
        (TyCon bool)
  ]

doc FListLength = Doc
  "length"
  CList
  InvAndProp -- TODO: double-check that this is true
  "List length"
  [ let a = TyVar $ TypeVar "a"
    in Usage
      "(length s)"
      Map.empty
      $ Fun
        Nothing
        [ ("s", TyList' a)
        ]
        (TyCon int)
  ]

doc FContains = Doc
  "contains"
  CList
  InvAndProp
  "List contains"
  [ let a = TyVar $ TypeVar "a"
    in Usage
      "(contains x xs)"
      Map.empty
      $ Fun
        Nothing
        [ ("x", a)
        , ("xs", TyList' a)
        ]
        (TyCon bool)
  ]


doc FDrop = Doc
  "drop"
  CList
  InvAndProp
  "drop n values from a list"
  [ let a = TyVar $ TypeVar "a"
    in Usage
      "(drop n xs)"
      Map.empty
      $ Fun
        Nothing
        [ ("n", TyCon int)
        , ("xs", TyList' a)
        ]
      (TyList' a)
  ]

doc FReverse = Doc
  "reverse"
  CList
  InvAndProp
  ""
  [ let a = TyVar $ TypeVar "a"
    in Usage
      "(reverse xs)"
      Map.empty
      $ Fun
        Nothing
        [ ("xs", TyList' a)
        ]
      (TyList' a)
  ]

doc FSort = Doc
  "sort"
  CList
  InvAndProp
  "(sort xs)"
  [ let a = TyVar $ TypeVar "a"
    in Usage
      ""
      Map.empty
      $ Fun
        Nothing
        [ ("xs", TyList' a)
        ]
      (TyList' a)
  ]

doc FTake = Doc
  "take"
  CList
  InvAndProp
  ""
  [ let a = TyVar $ TypeVar "a"
    in Usage
      "(take n xs)"
      Map.empty
      $ Fun
        Nothing
        [ ("n", TyCon int)
        , ("xs", TyList' a)
        ]
      (TyList' a)
  ]


-- String features

doc FStringLength = Doc
  "length"
  CString
  InvAndProp -- TODO: double-check that this is true
  "String length"
  [ Usage
      "(length s)"
      Map.empty
      $ Fun
        Nothing
        [ ("s", TyCon str)
        ]
        (TyCon int)
  ]

doc FStringConcatenation = Doc
  "+"
  CString
  InvAndProp
  "String concatenation"
  [ Usage
      "(+ s t)"
      Map.empty
      $ Fun
        Nothing
        [ ("s", TyCon str)
        , ("t", TyCon str)
        ]
        (TyCon str)
  ]
doc FStringToInteger = Doc
  "str-to-int"
  CString
  InvAndProp
  "String to integer conversion"
  [ Usage
      "(str-to-int s)"
      Map.empty
      $ Fun
        Nothing
        [ ("s", TyCon str)
        ]
        (TyCon int)
  , Usage
      "(str-to-int b s)"
      Map.empty
      $ Fun
        Nothing
        [ ("b", TyCon int)
        , ("s", TyCon str)
        ]
        (TyCon int)
  ]

-- Temporal features

doc FTemporalAddition = Doc
  "add-time"
  CTemporal
  InvAndProp
  "Add seconds to a time"
  [ let a = TyVar $ TypeVar "a"
    in Usage
      "(add-time t s)"
      (Map.fromList [("a", OneOf [int, dec])])
      $ Fun
        Nothing
        [ ("t", TyCon time)
        , ("s", a)
        ]
        (TyCon time)
  ]

--
-- Property-specific features
--

-- Quantification features

doc FUniversalQuantification = Doc
  "forall"
  CQuantification
  PropOnly
  "Bind a universally-quantified variable"
  [ let a = TyVar $ TypeVar "a"
        r = TyVar $ TypeVar "r"
    in Usage
      "(forall (x:string) y)"
      (Map.fromList [("a", AnyType), ("r", AnyType)])
      $ Fun
        (Just $ BindVar "x" a)
        [ ("y", r)
        ]
        r
  ]
doc FExistentialQuantification = Doc
  "exists"
  CQuantification
  PropOnly
  "Bind an existentially-quantified variable"
  [ let a = TyVar $ TypeVar "a"
        r = TyVar $ TypeVar "r"
    in Usage
      "(exists (x:string) y)"
      (Map.fromList [("a", AnyType), ("r", AnyType)])
      $ Fun
        (Just $ BindVar "x" a)
        [ ("y", r)
        ]
        r
  ]

doc FColumnOf = Doc
  "column-of"
  CQuantification
  PropOnly
  "The *type* of `column`s for a given `table`. Commonly used in conjunction with quantification; e.g.: `(exists (col:(column-of accounts)) (column-written accounts col))`."
  [ Usage
      "(column-of t)"
      Map.empty
      $ Fun
        Nothing
        [ ("t", TyCon tbl)
        ]
        (TyCon type')
  ]

-- Transactional features

doc FTransactionAborts = Doc
  "abort"
  CTransactional
  PropOnly
  "Whether the transaction aborts. This function is only useful when expressing propositions that do not assume transaction success. Propositions defined via `property` implicitly assume transaction success. We will be adding a new mode in which to use this feature in the future -- please let us know if you need this functionality."
  [ Usage
      "abort"
      Map.empty
      (Sym (TyCon bool))
  ]
doc FTransactionSucceeds = Doc
  "success"
  CTransactional
  PropOnly
  "Whether the transaction succeeds. This function is only useful when expressing propositions that do not assume transaction success. Propositions defined via `property` implicitly assume transaction success. We will be adding a new mode in which to use this feature in the future -- please let us know if you need this functionality."
  [ Usage
      "success"
      Map.empty
      (Sym (TyCon bool))
  ]
doc FFunctionResult = Doc
  "result"
  CTransactional
  PropOnly
  "The return value of the function under test"
  [ let r = TyVar $ TypeVar "r"
    in Usage
      "result"
      (Map.fromList [("r", AnyType)])
      (Sym r)
  ]

-- Database features

doc FTableWritten = Doc
  "table-written"
  CDatabase
  PropOnly
  "Whether a table is written in the function under analysis"
  [ let a = TyVar $ TypeVar "a"
    in Usage
      "(table-written t)"
      (Map.fromList [("a", OneOf [tbl, str])])
      $ Fun
        Nothing
        [ ("t", a)
        ]
        (TyCon bool)
  ]
doc FTableRead = Doc
  "table-read"
  CDatabase
  PropOnly
  "Whether a table is read in the function under analysis"
  [ let a = TyVar $ TypeVar "a"
    in Usage
      "(table-read t)"
      (Map.fromList [("a", OneOf [tbl, str])])
      $ Fun
        Nothing
        [ ("t", a)
        ]
        (TyCon bool)
  ]
doc FCellDelta = Doc
  "cell-delta"
  CDatabase
  PropOnly
  "The difference in a cell's value before and after the transaction"
  [ let a = TyVar $ TypeVar "a"
        b = TyVar $ TypeVar "b"
        c = TyVar $ TypeVar "c"
    in Usage
      "(cell-delta t c r)"
      (Map.fromList
        [ ("a", OneOf [tbl, str])
        , ("b", OneOf [col, str])
        , ("c", OneOf [int, dec])
        ])
      $ Fun
        Nothing
        [ ("t", a)
        , ("c", b)
        , ("r", TyCon str)
        ]
        c
  ]
doc FColumnDelta = Doc
  "column-delta"
  CDatabase
  PropOnly
  "The difference in a column's total summed value before and after the transaction"
  [ let a = TyVar $ TypeVar "a"
        b = TyVar $ TypeVar "b"
        c = TyVar $ TypeVar "c"
    in Usage
      "(column-delta t c)"
      (Map.fromList
        [ ("a", OneOf [tbl, str])
        , ("b", OneOf [col, str])
        , ("c", OneOf [int, dec])
        ])
      $ Fun
        Nothing
        [ ("t", a)
        , ("c", b)
        ]
        c
  ]
doc FColumnWritten = Doc
  "column-written"
  CDatabase
  PropOnly
  "Whether a column is written to in a transaction"
  [ let a = TyVar $ TypeVar "a"
        b = TyVar $ TypeVar "b"
    in Usage
      "(column-written t c)"
      (Map.fromList
        [ ("a", OneOf [tbl, str])
        , ("b", OneOf [col, str])
        ])
      $ Fun
        Nothing
        [ ("t", a)
        , ("c", b)
        ]
        (TyCon bool)
  ]
doc FColumnRead = Doc
  "column-read"
  CDatabase
  PropOnly
  "Whether a column is read from in a transaction"
  [ let a = TyVar $ TypeVar "a"
        b = TyVar $ TypeVar "b"
    in Usage
      "(column-read t c)"
      (Map.fromList
        [ ("a", OneOf [tbl, str])
        , ("b", OneOf [col, str])
        ])
      $ Fun
        Nothing
        [ ("t", a)
        , ("c", b)
        ]
        (TyCon bool)
  ]
doc FRowRead = Doc
  "row-read"
  CDatabase
  PropOnly
  "Whether a row is read in the function under analysis"
  [ let a = TyVar $ TypeVar "a"
    in Usage
      "(row-read t r)"
      (Map.fromList [("a", OneOf [tbl, str])])
      $ Fun
        Nothing
        [ ("t", a)
        , ("r", TyCon str)
        ]
        (TyCon bool)
  ]
doc FRowWritten = Doc
  "row-written"
  CDatabase
  PropOnly
  "Whether a row is written in the function under analysis"
  [ let a = TyVar $ TypeVar "a"
    in Usage
      "(row-written t r)"
      (Map.fromList [("a", OneOf [tbl, str])])
      $ Fun
        Nothing
        [ ("t", a)
        , ("r", TyCon str)
        ]
        (TyCon bool)
  ]
doc FRowReadCount = Doc
  "row-read-count"
  CDatabase
  PropOnly
  "The number of times a row is read during a transaction"
  [ let a = TyVar $ TypeVar "a"
    in Usage
      "(row-read-count t r)"
      (Map.fromList [("a", OneOf [tbl, str])])
      $ Fun
        Nothing
        [ ("t", a)
        , ("r", TyCon str)
        ]
        (TyCon int)
  ]
doc FRowWriteCount = Doc
  "row-write-count"
  CDatabase
  PropOnly
  "The number of times a row is written during a transaction"
  [ let a = TyVar $ TypeVar "a"
    in Usage
      "(row-write-count t r)"
      (Map.fromList [("a", OneOf [tbl, str])])
      $ Fun
        Nothing
        [ ("t", a)
        , ("r", TyCon str)
        ]
        (TyCon int)
  ]
doc FRowExists = Doc
  "row-exists"
  CDatabase
  PropOnly
  "Whether a row exists before or after a transaction"
  [ let a = TyVar $ TypeVar "a"
    in Usage
      "(row-exists t r time)"
      (Map.fromList [("a", OneOf [tbl, str])])
      $ Fun
        Nothing
        [ ("t", a)
        , ("r", TyCon str)
        , ("time", TyEnum ["before", "after"])
        ]
        (TyCon bool)
  ]
doc FPropRead = Doc
  "read"
  CDatabase
  PropOnly
  "The value of a read before or after a transaction"
  [ let a = TyVar $ TypeVar "a"
    in Usage
      "(read t r)"
      (Map.fromList [("a", OneOf [tbl, str])])
      $ Fun
        Nothing
        [ ("t", a)
        , ("r", TyCon str)
        , ("time", TyEnum ["before", "after"])
        ]
        (TyCon obj)
  ]

-- Authorization features

doc FAuthorizedBy = Doc
  "authorized-by"
  CAuthorization
  PropOnly
  "Whether the named keyset is enforced by the function under analysis"
  [ Usage
      "(authorized-by k)"
      Map.empty
      $ Fun
        Nothing
        [ ("k", TyCon str)
        ]
        (TyCon bool)
  ]
doc FRowEnforced = Doc
  "row-enforced"
  CAuthorization
  PropOnly
  "Whether the keyset in the row is enforced by the function under analysis"
  [ let a = TyVar $ TypeVar "a"
        b = TyVar $ TypeVar "b"
    in Usage
      "(row-enforced t c r)"
      (Map.fromList
        [ ("a", OneOf [tbl, str])
        , ("b", OneOf [col, str])
        ])
      $ Fun
        Nothing
        [ ("t", a)
        , ("c", b)
        , ("r", TyCon str)
        ]
        (TyCon bool)
  ]

allFeatures :: Set Feature
allFeatures = Set.fromList $ enumFrom minBound

by :: (Ord a, Ord k) => Set a -> (a -> k) -> Map k (Set a)
as `by` discrim = foldl'
  (\acc a ->
    Map.insertWith Set.union (discrim a) (Set.singleton a) acc)
  Map.empty
  as

availableFeatures :: Map Availability (Set Feature)
availableFeatures = allFeatures `by` availability

symbolFeatures :: Map Text (Set Feature)
symbolFeatures = allFeatures `by` symbol

classFeatures :: Map FeatureClass (Set Feature)
classFeatures = allFeatures `by` featureClass

-- Pattern synonyms for matching on symbol names

symIs :: Feature -> Text -> Bool
symIs feat sym = symbol feat == sym

--
-- TODO: generate these using TH once we are on GHC 8.2.1+, which is when
-- template-haskell learned pattern synonym support. It seems that we can not
-- upgrade template-haskell without upgrading GHC because template-haskell is
-- bundled with GHC.
--

#define PAT(sym, feat) pattern sym :: Text ; pattern sym <- (symIs feat -> True) where sym = symbol feat

PAT(SAddition, FAddition)
PAT(SSubtraction, FSubtraction)
PAT(SMultiplication, FMultiplication)
PAT(SDivision, FDivision)
PAT(SExponentiation, FExponentiation)
PAT(SLogarithm, FLogarithm)
PAT(SNumericNegation, FNumericNegation)
PAT(SSquareRoot, FSquareRoot)
PAT(SNaturalLogarithm, FNaturalLogarithm)
PAT(SExponential, FExponential)
PAT(SAbsoluteValue, FAbsoluteValue)
PAT(SBankersRound, FBankersRound)
PAT(SCeilingRound, FCeilingRound)
PAT(SFloorRound, FFloorRound)
PAT(SModulus, FModulus)
PAT(SGreaterThan, FGreaterThan)
PAT(SLessThan, FLessThan)
PAT(SGreaterThanOrEqual, FGreaterThanOrEqual)
PAT(SLessThanOrEqual, FLessThanOrEqual)
PAT(SEquality, FEquality)
PAT(SInequality, FInequality)
PAT(SLogicalConjunction, FLogicalConjunction)
PAT(SLogicalDisjunction, FLogicalDisjunction)
PAT(SLogicalNegation, FLogicalNegation)
PAT(SLogicalImplication, FLogicalImplication)
PAT(SObjectProjection, FObjectProjection)
PAT(SListLength, FListLength)
PAT(SContains, FContains)
PAT(SDrop, FDrop)
PAT(SReverse, FReverse)
PAT(SSort, FSort)
PAT(STake, FTake)
PAT(SObjectMerge, FObjectMerge)
PAT(SStringLength, FStringLength)
PAT(SStringConcatenation, FStringConcatenation)
PAT(SStringToInteger, FStringToInteger)
PAT(STemporalAddition, FTemporalAddition)
PAT(SUniversalQuantification, FUniversalQuantification)
PAT(SExistentialQuantification, FExistentialQuantification)
PAT(SColumnOf, FColumnOf)
PAT(STransactionAborts, FTransactionAborts)
PAT(STransactionSucceeds, FTransactionSucceeds)
PAT(SFunctionResult, FFunctionResult)
PAT(STableWritten, FTableWritten)
PAT(STableRead, FTableRead)
PAT(SCellDelta, FCellDelta)
PAT(SColumnDelta, FColumnDelta)
PAT(SColumnWritten, FColumnWritten)
PAT(SColumnRead, FColumnRead)
PAT(SRowRead, FRowRead)
PAT(SRowWritten, FRowWritten)
PAT(SRowReadCount, FRowReadCount)
PAT(SRowWriteCount, FRowWriteCount)
PAT(SRowExists, FRowExists)
PAT(SPropRead, FPropRead)
PAT(SAuthorizedBy, FAuthorizedBy)
PAT(SRowEnforced, FRowEnforced)

-- 'Text'/op prisms

mkOpNamePrism :: Ord op => [(Text, op)] -> Prism' Text op
mkOpNamePrism table =
  let mapForward = Map.fromList table
      lookupForward name = Map.lookup name mapForward

      mapReverse = Map.fromList (fmap swap table)
      lookupReverse op = mapReverse Map.! op
  in prism' lookupReverse lookupForward

toOp :: Prism' Text op -> Text -> Maybe op
toOp = preview

toText :: Prism' Text op -> op -> Text
toText = review

-- NOTE: we don't (yet?) use symbols here because Feature (currently?) only
-- handles properties and invariants.
writeTypeP :: Prism' Text Pact.WriteType
writeTypeP = mkOpNamePrism
  [ ("insert", Pact.Insert)
  , ("update", Pact.Update)
  , ("write",  Pact.Write)
  ]<|MERGE_RESOLUTION|>--- conflicted
+++ resolved
@@ -202,20 +202,7 @@
   | BindObject
   deriving (Eq, Ord, Show)
 
-<<<<<<< HEAD
-int, dec, str, time, bool, obj, ks, tbl, col, list :: ConcreteType
-int  = "integer"
-dec  = "decimal"
-str  = "string"
-time = "time"
-bool = "bool"
-obj  = "object"
-ks   = "keyset"
-tbl  = "table"
-col  = "column"
-list = "list"
-=======
-int, dec, str, time, bool, obj, ks, tbl, col, type' :: ConcreteType
+int, dec, str, time, bool, obj, ks, tbl, col, type', list :: ConcreteType
 int   = "integer"
 dec   = "decimal"
 str   = "string"
@@ -226,7 +213,7 @@
 tbl   = "table"
 col   = "column"
 type' = "type"
->>>>>>> ac0f72ed
+list  = "list"
 
 doc :: Feature -> Doc
 
