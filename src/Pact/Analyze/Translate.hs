{-# LANGUAGE DataKinds                  #-}
{-# LANGUAGE FlexibleContexts           #-}
{-# LANGUAGE GADTs                      #-}
{-# LANGUAGE GeneralizedNewtypeDeriving #-}
{-# LANGUAGE LambdaCase                 #-}
{-# LANGUAGE MonadFailDesugaring        #-}
{-# LANGUAGE MultiParamTypeClasses      #-}
{-# LANGUAGE MultiWayIf                 #-}
{-# LANGUAGE OverloadedStrings          #-}
{-# LANGUAGE PatternSynonyms            #-}
{-# LANGUAGE Rank2Types                 #-}
{-# LANGUAGE ScopedTypeVariables        #-}
{-# LANGUAGE TemplateHaskell            #-}
{-# LANGUAGE TypeApplications           #-}
{-# LANGUAGE TypeFamilies               #-}
{-# LANGUAGE ViewPatterns               #-}

{-# LANGUAGE TupleSections              #-}

-- | Translation from typechecked 'AST' to 'Term', while accumulating an
-- execution graph to be used during symbolic analysis and model reporting.
module Pact.Analyze.Translate where

import qualified Algebra.Graph              as Alga
import           Control.Applicative        (Alternative (empty))
import           Control.Lens               (Lens', at, cons, makeLenses, snoc,
                                             to, toListOf, use, view, zoom,
                                             (%=), (%~), (+~), (.=), (.~),
                                             (<>~), (?=), (^.), (<&>), _1, (^..))
import           Control.Monad              (join, replicateM, (>=>))
import           Control.Monad.Except       (Except, MonadError, throwError)
import           Control.Monad.Fail         (MonadFail (fail))
import           Control.Monad.Reader       (MonadReader (local),
                                             ReaderT (runReaderT))
import           Control.Monad.State.Strict (MonadState, StateT, evalStateT,
                                             modify', runStateT)
import           Data.Foldable              (foldl', for_, foldlM)
import qualified Data.Map                   as Map
import           Data.Map.Strict            (Map)
import           Data.Maybe                 (fromMaybe, isNothing)
import           Data.Proxy                 (Proxy)
import           Data.Set                   (Set)
import qualified Data.Set                   as Set
import           Data.Text                  (Text)
import qualified Data.Text                  as T
import           Data.Thyme                 (parseTime)
import           Data.Traversable           (for)
import           Data.Type.Equality         ((:~:) (Refl))
import           GHC.Natural                (Natural)
import           GHC.TypeLits
import           System.Locale              (defaultTimeLocale)

import           Pact.Types.Lang            (Info, Literal (..), Type
  (TyFun, TyPrim, TySchema, TyUser, TyVar), SchemaPartial(PartialSchema))
import qualified Pact.Types.Lang            as Pact
import           Pact.Types.Persistence     (WriteType)
import           Pact.Types.Typecheck       (AST, Named (Named), Node, aId,
                                             aNode, aTy, tiName, _aTy)
import qualified Pact.Types.Typecheck       as Pact
import           Pact.Types.Util            (tShow)

import           Pact.Analyze.Feature       hiding (TyFun, TyVar, Var, col,
                                             list, obj, str, time)
import           Pact.Analyze.Patterns
import           Pact.Analyze.Types
import           Pact.Analyze.Util

-- * Translation types

data TranslateFailure = TranslateFailure
  { _translateFailureInfo :: !Info
  , _translateFailure     :: !TranslateFailureNoLoc
  } deriving Show

data TranslateFailureNoLoc
  = BranchesDifferentTypes EType EType
  | NonStringLitInBinding (AST Node)
  | EmptyBody
  | MalformedArithOp Text [AST Node]
  | MalformedLogicalOp Text [AST Node]
  | MalformedComparison Text [AST Node]
  | NotConvertibleToSchema (Pact.Type Pact.UserType)
  | TypeMismatch EType EType
  | UnexpectedNode (AST Node)
  | UnexpectedPactNode (AST Node)
  | MissingConcreteType (Pact.Type Pact.UserType)
  | MonadFailure String
  | NonStaticColumns (AST Node)
  | BadNegationType (AST Node)
  | BadTimeType (AST Node)
  | NonConstKey (AST Node)
  | FailedVarLookup Text
  | NoKeys (AST Node)
  | NoReadMsg (AST Node)
  | DeprecatedList Node
  | SimpleTypeRequired
  | TypeError Node
  | FreeVarInvariantViolation Text
  | UnhandledType Node (Pact.Type Pact.UserType)
  | SortLiteralObjError String (Existential (Core Term))
  | CapabilityNotFound CapName
  deriving (Eq, Show)

describeTranslateFailureNoLoc :: TranslateFailureNoLoc -> Text
describeTranslateFailureNoLoc = \case
  BranchesDifferentTypes t1 t2 -> "two branches unexpectedly have different types: (" <> tShow t1 <> ") vs (" <> tShow t2 <> ")"
  NonStringLitInBinding ast -> "We only support analysis of binding forms (bind / with-read) binding string literals. Instead we found " <> tShow ast
  EmptyBody -> "can't translate an empty body"
  MalformedArithOp op args -> "Unsupported arithmetic op " <> op <> " with args " <> tShow args
  MalformedLogicalOp op args -> "Unsupported logical op " <> op <> " with args " <> tShow args
  MalformedComparison op args -> "Unsupported comparison op " <> op <> " with args " <> tShow args
  NotConvertibleToSchema ty -> "Expected a schema, but found " <> tShow ty
  TypeMismatch ty1 ty2 -> "Type mismatch: (" <> tShow ty1 <> ") vs (" <> tShow ty2 <> ")"
  -- Uncomment for debugging
  UnexpectedNode ast -> "Unexpected node in translation: " <> tShow ast
  -- UnexpectedNode _ast -> "Analysis doesn't support this construct yet"
  UnexpectedPactNode ast -> "Unexpected node in translation of a pact: " <> tShow ast
  MissingConcreteType ty -> "The typechecker should always produce a concrete type, but we found " <> tShow ty
  MonadFailure str -> "Translation failure: " <> T.pack str
  NonStaticColumns col -> "When reading only certain columns we require all columns to be concrete in order to do analysis. We found " <> tShow col
  BadNegationType node -> "Invalid: negation of a non-integer / decimal: " <> tShow node
  BadTimeType node -> "Invalid: days / hours / minutes applied to non-integer / decimal: " <> tShow node
  NonConstKey k -> "Pact can currently only analyze constant keys in objects. Found " <> tShow k
  FailedVarLookup varName -> "Failed to look up a variable (" <> varName <> "). This likely means the variable wasn't properly bound."
  NoKeys _node  -> "`keys` is not yet supported"
  NoReadMsg _ -> "`read-msg` is not yet supported"
  DeprecatedList node -> "Analysis doesn't support the deprecated `list` function -- please update to literal list syntax: " <> tShow node
  SimpleTypeRequired -> "Lists are currently limited to holding simply-typed objects"
  TypeError node -> "\"impossible\" post-typechecker type error in node: " <> tShow node
  FreeVarInvariantViolation msg -> msg
  UnhandledType node ty -> "Found a type we don't know how to translate yet: " <> tShow ty <> " at node: " <> tShow node
  SortLiteralObjError msg tm -> T.pack $ msg ++ show tm
  CapabilityNotFound (CapName cn) -> "Found a reference to capability that does not exist: " <> T.pack cn

data TranslateEnv
  = TranslateEnv
    { _teInfo           :: Info
    , _teCapabilities   :: Map CapName Capability
    , _teNodeVars       :: Map Node (Munged, VarId)
    , _teRecoverability :: Recoverability
    , _teScopesEntered  :: Natural

    -- How to generate the next tag and vertex ids. Usually this is via @genId@
    -- (see @mkTranslateEnv@) but in testing these return a constant @0@.
    , _teGenTagId       :: forall m. MonadState TagId  m => m TagId
    , _teGenVertex      :: forall m. MonadState Vertex m => m Vertex
    }

mkTranslateEnv :: Info -> [Capability] -> [Arg] -> TranslateEnv
mkTranslateEnv info caps args
  = TranslateEnv info caps' nodeVars mempty 0 (genId id) (genId id)
  where
    -- NOTE: like in Check's moduleFunChecks, this assumes that toplevel
    -- function arguments are the only variables for which we do not use munged
    -- names:
    nodeVars = foldl'
      (\m (Arg nm vid node _ety) ->
        Map.insert node (coerceUnmungedToMunged nm, vid) m)
      Map.empty
      args

    caps' = Map.fromList $ caps <&> \c@(Capability _ capName) -> (capName, c)

    coerceUnmungedToMunged :: Unmunged -> Munged
    coerceUnmungedToMunged (Unmunged nm) = Munged nm

data TranslateState
  = TranslateState
    { _tsNextTagId     :: TagId
    , _tsNextVarId     :: VarId
    , _tsGraph         :: Alga.Graph Vertex
      -- ^ The execution graph we've built so far. This is expanded upon as we
      -- translate an entire function.
    , _tsPathHead      :: Vertex
      -- ^ The "latest" vertex/current path of the graph. This starts out as
      -- the single initial vertex. it splits into two if we hit a conditional,
      -- and rejoins afterwards.
    , _tsNextVertex    :: Vertex
    , _tsEdgeEvents    :: Map Edge [TraceEvent]
      -- ^ Events added to each new 'Edge' upon creating a new 'Vertex' which
      -- closes/completes the 'Edge'.
    , _tsPendingEvents :: SnocList TraceEvent
      -- ^ Events being accumulated until the creation of the next 'Vertex'.
    , _tsCurrentPath   :: Path
      -- ^ Path to be associated with the 'Edge' formed by the creation of the
      -- next 'Vertex'.
    , _tsPathEdges     :: Map Path [Edge]
      -- ^ Graph edges corresponding to a given execution "path".
      --
      -- 'TraceSubpathStart's are emitted once for each path: at the start of
      -- an execution trace, and at the beginning of either side of a
      -- conditional. After a conditional, we resume the path from before the
      -- conditional. Either side of a conditional will contain a minimum of
      -- two edges: splitting away from the other branch, and then rejoining
      -- back to the other branch at the join point. The following program:
      --
      --     (defun test ()
      --       (if true 1 2))
      --
      -- will result in the following diagram, with six total edges (where /,
      -- \, and - are edges):
      --        .
      --       / \
      --     ->   ->
      --       \./
      --
      -- The initial edge leading into the conditional, two for each branch,
      -- and a final edge after the two branches have rejoined one another. We
      -- must have two edges for each branch so that we can unambiguously talk
      -- about either branch in our graph representation, where we only one
      -- permit one edge in a given direction between two vertices.
      --
      -- Also note that in the presence of nested conditionals, these
      -- "branch-out" and "rejoin" edges will not be contiguous in the graph on
      -- the side of the outer conditional which contains the nested
      -- conditional:
      --       ......
      --     _/  .   \_
      --      \ / \ _/
      --        \./
      --
      -- We track all of the edges for each path so that we can determine the
      -- subset of edges on the graph that form the upper bound for the edges
      -- that are reached during a particular execution trace. We say "upper
      -- bound" here because some traces will not execute entirely to the end
      -- of the program due to the use of e.g. @enforce@ and @enforce-keyset@.
      --
      -- There's one more scenario where we start subpaths: for each of the
      -- "cases" of an @enforce-one@. Here's an example with three cases:
      --
      --     (enforce-one [case-1 case-2 case-3])
      --
      --     \____        <- case-1 runs, always
      --      \___ ._     <- case-2 runs if case-1 fails
      --       \__        <- case-3 runs if case-2 fails
      --
      -- The \ edges correspond to the execution of each case. The _ edges
      -- correspond to successful exit early due to the lack of a failure.
      -- These three "success" edges all join together at the same vertex.
    , _tsFoundVars     :: [(VarId, Text, EType)]

      -- Vars representing nondeterministic choice between two branches. These
      -- are used for continuing on or rolling back in evaluation of pacts.
    , _tsStepChoices   :: ![VarId]
    }

makeLenses ''TranslateFailure
makeLenses ''TranslateEnv
makeLenses ''TranslateState

instance HasVarId TranslateState where
  varId = tsNextVarId

class HasInfo e where
  envInfo :: Lens' e Info

instance HasInfo Info where
  envInfo = id

instance HasInfo TranslateEnv where
  envInfo = teInfo

newtype TranslateM a
  = TranslateM
    { unTranslateM :: ReaderT TranslateEnv
                        (StateT TranslateState
                          (Except TranslateFailure))
                        a
    }
  deriving (Functor, Applicative, Monad, MonadReader TranslateEnv,
    MonadState TranslateState, MonadError TranslateFailure)

instance MonadFail TranslateM where
  fail s = do
    info <- view envInfo
    throwError (TranslateFailure info (MonadFailure s))

-- * Translation

emit :: TraceEvent -> TranslateM ()
emit event = modify' $ tsPendingEvents %~ flip snoc event

-- | Call when entering a node to set the current context
withNodeContext :: Node -> TranslateM a -> TranslateM a
withNodeContext node = local (envInfo .~ nodeToInfo node)

-- | Call when entering an ast node to set the current context
withAstContext :: AST Node -> TranslateM a -> TranslateM a
withAstContext ast = local (envInfo .~ astToInfo ast)

withNestedRecoverability :: Recoverability -> TranslateM a -> TranslateM a
withNestedRecoverability r = local $ teRecoverability <>~ r

withNewScope
  :: ScopeType
  -> [Located Binding]
  -> TranslateM ETerm
  -> TranslateM ETerm
withNewScope scopeType bindings act = local (teScopesEntered +~ 1) $ do
  tid <- genTagId
  depth <- view teScopesEntered
  emit $ TracePushScope depth scopeType bindings
  res <- mapExistential (Return tid) <$> act
  let ty = existentialType res
  emit $ TracePopScope depth scopeType tid ty
  pure res

genTagId :: TranslateM TagId
genTagId = TranslateM $ zoom tsNextTagId $ join $ view teGenTagId

nodeInfo :: Node -> Info
nodeInfo node = node ^. aId . Pact.tiInfo

startSubpath :: Path -> TranslateM ()
startSubpath p = do
  tsCurrentPath .= p
  emit $ TraceSubpathStart p

startNewSubpath :: TranslateM Path
startNewSubpath = do
  p <- Path <$> genTagId
  startSubpath p
  pure p

tagDbAccess
  :: (ESchema -> Located TagId -> TraceEvent)
  -> Node
  -> ESchema
  -> TranslateM TagId
tagDbAccess mkEvent node schema = do
  tid <- genTagId
  emit $ mkEvent schema (Located (nodeInfo node) tid)
  pure tid

tagRead :: Node -> ESchema -> TranslateM TagId
tagRead = tagDbAccess TraceRead

tagWrite :: WriteType -> Node -> ESchema -> TranslateM TagId
tagWrite = tagDbAccess . TraceWrite

tagAssert :: Node -> TranslateM TagId
tagAssert node = do
  tid <- genTagId
  recov <- view teRecoverability
  emit $ TraceAssert recov $ Located (nodeInfo node) tid
  pure tid

tagGuard :: Node -> TranslateM TagId
tagGuard node = do
  tid <- genTagId
  recov <- view teRecoverability
  emit $ TraceGuard recov $ Located (nodeInfo node) tid
  pure tid

-- Note: uses left-biased union to prefer new vars
withNodeVars :: [Named Node] -> [Located Binding] -> TranslateM a -> TranslateM a
withNodeVars namedNodes bindings = local (teNodeVars %~ Map.union nodeVars)
  where
    nodeVars :: Map Node (Munged, VarId)
    nodeVars = Map.fromList
      [ (node, (munged, vid))
      | ((Named _ node _), Located _ (Binding vid _ munged _))
          <- zip namedNodes bindings
      ]

maybeTranslateUserType
  :: Maybe (Set Text)
  -- ^ Set of keys to keep (if this is a partial schema)
  -> Pact.UserType
  -> Maybe QType
maybeTranslateUserType _ (Pact.Schema _ _ [] _) = Just $ EType $ mkSObject SNil'
maybeTranslateUserType restrictKeys (Pact.Schema a b (Pact.Arg name ty _:tys) c) = do
  subTy@(EType (SObject tys'))
    <- maybeTranslateUserType restrictKeys $ Pact.Schema a b tys c
  EType ty' <- maybeTranslateType ty

  let keepThisKey = case restrictKeys of
        Nothing  -> True
        Just set -> name `Set.member` set

  if keepThisKey
  then

    withSing ty' $ withTypeable ty' $
      case someSymbolVal (T.unpack name) of
        SomeSymbol (_ :: Proxy sym) ->
          -- we can use @SObjectUnsafe@ here instead of @mkSObject@ because we
          -- @insert@ the new column.
          Just $ EType $ SObjectUnsafe $ SingList $
            insert (SSymbol @sym) ty' (UnSingList tys')

  else Just subTy

maybeTranslateUserType' :: Pact.UserType -> Maybe EType
maybeTranslateUserType' = maybeTranslateUserType Nothing >=> downcastQType

maybeTranslateType :: Pact.Type Pact.UserType -> Maybe EType
maybeTranslateType = maybeTranslateType' Nothing >=> downcastQType

-- A helper to translate types that doesn't know how to handle user types
-- itself
maybeTranslateType'
  :: Maybe (Set Text)
  -- ^ Set of keys to keep (if this is a partial schema)
  -> Pact.Type Pact.UserType
  -> Maybe QType
maybeTranslateType' restrictKeys = \case
  -- Note: TyUser vs TySchema
  --
  -- A user type holds a schema type (@TyUser TySchema{}@). A schema type can
  -- be @TyTable@, @TyObject@, or @TyBinding@.
  TyUser a -> maybeTranslateUserType restrictKeys a

  TySchema Pact.TyTable _ _ -> pure QTable
  TySchema _ ty' (PartialSchema keys)
    -> maybeTranslateType' (Just keys) ty'
  TySchema _ ty' _          -> maybeTranslateType' Nothing ty'

  TyPrim Pact.TyBool        -> pure $ EType SBool
  TyPrim Pact.TyDecimal     -> pure $ EType SDecimal
  TyPrim Pact.TyInteger     -> pure $ EType SInteger
  TyPrim Pact.TyString      -> pure $ EType SStr
  TyPrim Pact.TyTime        -> pure $ EType STime
  TyPrim (Pact.TyGuard _)   -> pure $ EType SGuard

  -- Pretend any and an unknown var are the same -- we can't analyze either of
  -- them.
  -- TODO(joel): revisit this assumption
  TyVar (Pact.SchemaVar (Pact.TypeVarName "table")) -> pure QTable
  TyVar _                                           -> pure $ EType SAny
  Pact.TyAny                                        -> pure $ EType SAny
  Pact.TyList a -> do
    ty <- maybeTranslateType' Nothing a
    case ty of
      EType ty' -> pure $ EType $ SList ty'
      _         -> empty

  --
  -- TODO: handle these:
  --
  TyPrim Pact.TyValue -> empty
  TyFun _             -> empty

throwError'
  :: (MonadError TranslateFailure m, MonadReader r m, HasInfo r)
  => TranslateFailureNoLoc -> m a
throwError' err = do
  info <- view envInfo
  throwError $ TranslateFailure info err

-- | Generates a new 'Vertex'. Does *not* add this new 'Vertex' to the graph.
genVertex :: TranslateM Vertex
genVertex = TranslateM $ zoom tsNextVertex $ join $ view teGenVertex

-- | Flushes-out events accumulated for the current edge of the execution path.
flushEvents :: TranslateM [TraceEvent]
flushEvents = do
  ConsList pathEvents <- use tsPendingEvents
  tsPendingEvents .= mempty
  pure pathEvents

addPathEdge :: Path -> Edge -> TranslateM ()
addPathEdge path e =
  tsPathEdges.at path %= pure . cons e . fromMaybe []

extendPathTo :: Vertex -> TranslateM ()
extendPathTo toV = do
  path <- use tsCurrentPath
  v    <- use tsPathHead
  tsGraph %= Alga.overlay (Alga.edge v toV)
  edgeTrace <- flushEvents
  let e = (v, toV)
  tsEdgeEvents.at e ?= edgeTrace
  addPathEdge path e
  tsPathHead .= toV

-- | Extends the previous path head to a new 'Vertex', flushing accumulated
-- events to 'tsEdgeEvents'.
extendPath :: TranslateM Vertex
extendPath = do
  v' <- genVertex
  extendPathTo v'
  pure v'

-- | Extends multiple separate paths to a single join point. Assumes that each
-- 'Vertex' was created via 'extendPath' before invocation, and thus
-- 'tsPendingEvents' is currently empty.
joinPaths :: [(Vertex, Path)] -> TranslateM ()
joinPaths branches = do
  let vs = map fst branches
  v' <- genVertex
  tsPathHead .= v'
  tsGraph %= Alga.overlay (Alga.vertices vs `Alga.connect` pure v')
  for_ branches $ \(v, path) -> do
    isNewPath <- use $ tsPathEdges.at path.to isNothing
    let rejoinEdge = (v, v')
    tsEdgeEvents.at rejoinEdge ?= [TraceSubpathStart path | isNewPath]
    addPathEdge path rejoinEdge

translateType
  :: (MonadError TranslateFailure m, MonadReader r m, HasInfo r)
  => Node -> m EType
translateType node = case _aTy node of
  (maybeTranslateType -> Just ety) -> pure ety
  ty                               -> throwError' $ UnhandledType node ty

translateArg
  :: ( MonadState s m
     , HasVarId s
     , MonadReader r m
     , HasInfo r
     , MonadError TranslateFailure m
     )
  => Named Node
  -> m Arg
translateArg (Named nm node _) = do
  vid <- genVarId
  ety <- translateType node
  pure (Arg (Unmunged nm) vid node ety)

translateBinding :: Named Node -> TranslateM (Located Binding)
translateBinding (Named unmunged' node _) = do
  vid <- genVarId
  let munged = node ^. aId.tiName.to Munged
      info   = node ^. aId . Pact.tiInfo
  varType <- translateType node
  pure $ Located info $ Binding vid (Unmunged unmunged') munged varType

translateBody :: [AST Node] -> TranslateM ETerm
translateBody = \case
  []       -> do
    info <- view envInfo
    throwError $ TranslateFailure info EmptyBody
  [ast]    -> translateNode ast
  ast:asts -> do
    someExpr      <- translateNode ast
    Some ty exprs <- translateBody asts
    pure $ Some ty $ Sequence someExpr exprs

-- Pact translation:
--
-- We translate steps in the order they'll be eventually evaluated, meaning we
-- first translate each step, then each rollback. In the diagram we translate
-- s1, s2, s3, r2, r1. Note that the c edges have no computation / translation.
--
--      src          sink
--       +      /---->+
--       |      |     ^
--    s1 |      |     |
--       |      | r1  |
--       v  c2  |     |
--       +----->+     |
--       |      ^     |
--    s2 |      |     |
--       |      | r2  |
--       v  c3  |     |
--       +----->+     |
--       |            |
--    s3 |            |
--       |            |
--       v            |
--       +------------/
--
-- This first diagram is for a pact with the following structure:
--
--     (defpact
--       (step-with-rollback s1 r1)
--       (step-with-rollback s2 r2)
--       (step s3))
--
-- Note the numbering scheme:
-- * steps are numbered how you might expect
-- * rollbacks are numbered to match their corresponding step
-- * cancels are numbered to match the step they're an alternative to
--
-- This means that if there are n step edges, there are:
-- * n-1 cancel edges
-- * from 0 to n-1 (inclusive) rollback edges
--
-- Furthermore, there are:
-- * n vertices following a step (including the sink)
-- * from 0 to n-1 (inclusive) vertices preceding a rollback
--
-- What if we drop the first rollback?
--
--     (defpact
--       (step s1)
--       (step-with-rollback s2 r2)
--       (step s3))
--
-- The corresponding graph ends up looking like:
--
--      src    c2    sink
--       +    /------>+
--       |   /       /^
--    s1 |  /       / |
--       | /       /  |
--       v/       /   |
--       +       /    |
--       |      /     |
--    s2 |      |     |
--       |      | r2  |
--       v  c3  |     |
--       +----->+     |
--       |            |
--    s3 |            |
--       |            |
--       v            |
--       +------------/
translatePact :: [AST Node] -> TranslateM [PactStep]
translatePact nodes = do
  preStepsPath    <- use tsCurrentPath
  protoSteps      <- go True nodes
  postSnVertex    <- use tsPathHead
  snPath          <- use tsCurrentPath
  postLastCancelV <- genVertex

  (sinkV, cancels, rollbacks) <- foldlM
    (\(rightV, cancels, rollbacks) (_step, leftV, mRollback) -> do
      tsPathHead .= leftV
      cancel <- (,) <$> startNewSubpath <*> genVarId
      extendPathTo rightV
      case mRollback of
        Nothing
          -> pure (rightV, cancel : cancels, Nothing : rollbacks)
        Just rollbackA -> do
          rollback <- (,)
            <$> startNewSubpath
            <*> translateNode rollbackA
          postRollback <- extendPath
          pure (postRollback, cancel : cancels, Just rollback : rollbacks)
      )
    (postLastCancelV, [], [])
    -- all but the last step, in reverse order
    (tail $ reverse protoSteps)

  let steps = zipWith3
        (\(Step exec p e _ _) mCancel mRb -> Step exec p e mCancel mRb)
        (protoSteps ^.. traverse . _1)
        (Nothing : fmap Just cancels)
        (rollbacks <> [Nothing])

  tsStepChoices .= fmap snd cancels

  -- connect sink
  tsPathHead    .= postSnVertex
  tsCurrentPath .= snPath
  extendPathTo sinkV

  -- restore initial path
  tsCurrentPath .= preStepsPath

  pure steps

  where
    -- We don't generate a cancel var on the first step but we do for all
    -- subsequent steps.
    go firstStep = \case
      []       -> pure []
      ast:asts -> (:) <$> translateStep firstStep ast <*> go False asts

translateStep
  :: Bool -> AST Node -> TranslateM (PactStep, Vertex, Maybe (AST Node))
translateStep firstStep = \case
  AST_Step _node entity exec rollback _yr -> do
    p <- if firstStep then use tsCurrentPath else startNewSubpath
    mEntity <- for entity $ \tm -> do
      Some SStr entity' <- translateNode tm
      pure entity'
    Some ty exec' <- translateNode exec
    postVertex    <- extendPath
    pure (Step (exec' :< ty) p mEntity Nothing Nothing, postVertex, rollback)
  astNode -> throwError' $ UnexpectedPactNode astNode

lookupCapability :: CapName -> TranslateM Capability
lookupCapability capName = do
  mCap <- view $ teCapabilities.at capName
  case mCap of
    Just cap -> pure cap
    Nothing  -> throwError' $ CapabilityNotFound capName

withTranslatedBindings
  :: [(Named Node, AST Node)]
  -> ([Located Binding] -> TranslateM ETerm)
  -> TranslateM ETerm
withTranslatedBindings (unzip -> (bindingAs, rhsAs)) k = do
  bindingTs <- traverse translateBinding bindingAs
  rhsETs <- traverse translateNode rhsAs

  let -- Wrap the 'Term' body of clauses in a 'Let' for each of the bindings
      wrapWithLets :: Term a -> Term a
      wrapWithLets tm = foldr
        (\(rhsET, Located _ (Binding vid _ (Munged munged) _)) body' ->
          Let munged vid rhsET body')
        tm
        (zip rhsETs bindingTs)

  fmap (mapExistential wrapWithLets) $
    withNodeVars bindingAs bindingTs $
      k bindingTs

translateObjBinding
  :: [(Named Node, AST Node)]
  -> SingTy ('TyObject m)
  -> [AST Node]
  -> ETerm
  -> TranslateM ETerm
translateObjBinding pairs schema bodyA rhsT = do
  let bindingAs = fst $ unzip pairs
  bindingTs <- traverse translateBinding bindingAs
  cols <- for pairs $ \case
    (_, AST_StringLit colName) ->
      pure $ T.unpack colName
    (Named _ node _, x) ->
      withNodeContext node $ throwError' $ NonStringLitInBinding x

  -- We create one synthetic binding for the object, which then only the column
  -- bindings use.
  objBindingId <- genVarId
  let objVar = CoreTerm $ Var objBindingId "binding"

  --
  -- TODO: we might want to only create a single Let here, with a binding for
  --       each column. at the moment we create a new Let for each binding. a
  --       single let would be slightly more elegant for generating assertions
  --       for tags during evaluation as well. with this current elaboration,
  --       we would generate @n@ extra/unnecessary assertions for @n@ columns
  --       (because we currently generate @n+1@ lets -- one synthetic binding
  --       for the object, and one for each column.
  --

  let wrapWithLets :: Term a -> Term a
      wrapWithLets innerBody = Let "binding" objBindingId rhsT $
        -- NOTE: *left* fold for proper shadowing/overlapping name semantics:
        foldl'
          (\body ( colName
                 , Located _ (Binding vid _ (Munged varName) (EType ty))
                 ) ->
            let colTerm = StrLit @Term colName
                rhs = Some ty $ CoreTerm $ ObjAt schema colTerm objVar
            in Let varName vid rhs body)
          innerBody
          (zip cols bindingTs)

  fmap (mapExistential wrapWithLets) $
    withNewScope ObjectScope bindingTs $
      withNodeVars bindingAs bindingTs $
        translateBody bodyA

pattern EmptyList :: Term ('TyList a)
pattern EmptyList = CoreTerm (Lit [])

translateNamedGuard :: AST Node -> TranslateM ETerm
translateNamedGuard strA = do
  Some SStr strT <- translateNode strA
  tid <- tagGuard $ strA ^. aNode
  return $ Some SBool $ Enforce Nothing $ GuardPasses tid $ MkKsRefGuard strT

translateGuard :: AST Node -> TranslateM ETerm
translateGuard guardA = do
  Some SGuard guardT <- translateNode guardA
  tid <- tagGuard $ guardA ^. aNode
  return $ Some SBool $ Enforce Nothing $ GuardPasses tid guardT

translateCapabilityApp
  :: Pact.ModuleName
  -> CapName
  -> [(Named Node, AST Node)]
  -> [AST Node]
  -> TranslateM ETerm
translateCapabilityApp modName capName bindingsA appBodyA = do
  cap <- lookupCapability capName
  withTranslatedBindings bindingsA $ \bindingTs -> do
    withNewScope (CapabilityScope modName capName) bindingTs $ do
      let vids = toListOf (traverse.located.bVid) bindingTs
      fmap (mapExistential $ Granting cap vids) $
        translateBody appBodyA

translateNode :: AST Node -> TranslateM ETerm
translateNode astNode = withAstContext astNode $ case astNode of
  AST_Let bindings body ->
    withTranslatedBindings bindings $ \bindingTs -> do
      withNewScope LetScope bindingTs $
        translateBody body

  AST_InlinedApp modName funName bindings body -> do
    withTranslatedBindings bindings $ \bindingTs -> do
      withNewScope (FunctionScope modName funName) bindingTs $
        translateBody body

  AST_Var node -> do
    mVar     <- view $ teNodeVars.at node
    EType ty <- translateType node
    (Munged varName, vid) <- case mVar of
      Just x  -> pure x
      Nothing -> do
        vid <- genVarId
        let tcName = node ^. aId . tiName
        tsFoundVars %= cons (vid, tcName, EType ty)
        pure (Munged tcName, vid)
    pure $ Some ty $ CoreTerm $ Var vid varName

  -- Int
  AST_NegativeLit l -> case l of
    LInteger i -> pure $ Some SInteger $ inject @(Numerical Term) $
      IntUnaryArithOp Negate $ Lit' i
    LDecimal d -> pure $ Some SDecimal $ inject @(Numerical Term) $
      DecUnaryArithOp Negate $ Lit' $ fromPact decimalIso d
    _          -> throwError' $ BadNegationType astNode

  AST_Lit l -> case l of
    LInteger i -> pure $ Some SInteger $ Lit' i
    LBool b    -> pure $ Some SBool    $ Lit' b
    LString s  -> pure $ Some SStr     $ Lit' $ Str $ T.unpack s
    LDecimal d -> pure $ Some SDecimal $ Lit' $ fromPact decimalIso d
    LTime t    -> pure $ Some STime    $ Lit' $ fromPact timeIso t

  AST_NegativeVar node -> do
    Just (Munged name, vid) <- view $ teNodeVars.at node
    EType ty <- translateType node
    case ty of
      SInteger     -> pure $ Some SInteger $ inject $ IntUnaryArithOp Negate $
        CoreTerm $ Var vid name
      SDecimal -> pure $ Some SDecimal $ inject $ DecUnaryArithOp Negate $
        CoreTerm $ Var vid name
      _        -> throwError' $ BadNegationType astNode

  AST_Format formatStr vars -> do
    Some SStr formatStr' <- translateNode formatStr
    vars' <- for vars translateNode
    pure $ Some SStr $ Format formatStr' vars'

  AST_FormatTime formatStr time -> do
    Some SStr formatStr' <- translateNode formatStr
    Some STime time'     <- translateNode time
    pure $ Some SStr $ FormatTime formatStr' time'

  AST_ParseTime formatStr timeStr -> do
    Some SStr formatStr' <- translateNode formatStr
    Some SStr timeStr'   <- translateNode timeStr
    pure $ Some STime $ ParseTime (Just formatStr') timeStr'

  AST_Time timeStr -> do
    Some SStr timeStr' <- translateNode timeStr
    pure $ Some STime $ ParseTime Nothing timeStr'

  AST_Hash val -> do
    val' <- translateNode val
    pure $ Some SStr $ Hash val'

  AST_ReadKeyset nameA -> do
    Some SStr nameT <- translateNode nameA
    return $ Some SGuard $ ReadKeySet nameT

  AST_ReadDecimal nameA -> do
    Some SStr nameT <- translateNode nameA
    return $ Some SDecimal $ ReadDecimal nameT

  AST_ReadInteger nameA -> do
    Some SStr nameT <- translateNode nameA
    return $ Some SInteger $ ReadInteger nameT

  AST_ReadMsg _ -> throwError' $ NoReadMsg astNode

  AST_PactId -> pure $ Some SInteger PactId

  AST_KeysetRefGuard strA -> do
    Some SStr strT <- translateNode strA
    pure $ Some SGuard $ MkKsRefGuard strT

  AST_CreatePactGuard strA -> do
    Some SStr strT <- translateNode strA
    pure $ Some SGuard $ MkPactGuard strT

  AST_CreateUserGuard objA strA -> do
    Some objTy@SObject{} objT <- translateNode objA
    Some SStr strT <- translateNode strA
    pure $ Some SGuard $ MkUserGuard objTy objT strT

  AST_Enforce _ cond -> do
    Some SBool condTerm <- translateNode cond
    tid <- tagAssert $ cond ^. aNode
    pure $ Some SBool $ Enforce (Just tid) condTerm

  AST_EnforceGuard_Str strA -> translateNamedGuard strA

  AST_EnforceGuard_Guard guardA -> translateGuard guardA

  AST_EnforceKeyset_Str strA -> translateNamedGuard strA

  AST_EnforceKeyset_Guard guardA -> translateGuard guardA

  AST_EnforceOne node [] -> do
    -- we just emit an event equivalent to one for `(enforce false)` in this
    -- case:
    tid <- tagAssert node
    return $ Some SBool $ EnforceOne $ Left tid

  AST_EnforceOne _ casesA@(_:_) -> do
    let n = length casesA -- invariant: n > 0
        genPath = Path <$> genTagId
    preEnforcePath <- use tsCurrentPath
    -- Generate failure and success paths for each case. We generate and tag
    -- the final failure path, but don't include it in the graph.
    pathPairs <- replicateM n ((,) <$> genPath <*> genPath)

    let (failurePaths, successPaths) = unzip pathPairs
        -- we don't start a new path for the first case -- we *always* run it:
        newPaths :: [Maybe Path]
        newPaths = Nothing : fmap Just (take (pred n) failurePaths)

        recovs :: [Recoverability]
        recovs = (Recoverable <$> take (pred n) failurePaths)
              ++ [Unrecoverable]

    (terms, vertices) <- fmap unzip $
      for (zip3 casesA newPaths recovs) $ \(caseA, mNewPath, recov) -> do
        maybe (pure ()) startSubpath mNewPath
        Some SBool caseT <- withNestedRecoverability recov $
          translateNode caseA
        postVertex <- extendPath
        pure (caseT, postVertex)

    joinPaths $ zip vertices successPaths
    tsCurrentPath .= preEnforcePath
    return $ Some SBool $ EnforceOne $ Right $ zip pathPairs terms

  AST_Days days -> do
    Some daysTy days' <- translateNode days
    case daysTy of
      SInteger -> pure $ Some SInteger $ inject $ IntArithOp Mul (60 * 60 * 24) days'
      SDecimal -> pure $ Some SDecimal $ inject $ DecArithOp Mul (60 * 60 * 24) days'
      _        -> throwError' $ BadTimeType astNode

  AST_Hours hours -> do
    Some hoursTy hours' <- translateNode hours
    case hoursTy of
      SInteger -> pure $ Some SInteger $ inject $ IntArithOp Mul (60 * 60) hours'
      SDecimal -> pure $ Some SDecimal $ inject $ DecArithOp Mul (60 * 60) hours'
      _        -> throwError' $ BadTimeType astNode

  AST_Minutes minutes -> do
    Some minutesTy minutes' <- translateNode minutes
    case minutesTy of
      SInteger -> pure $ Some SInteger $ inject $ IntArithOp Mul 60 minutes'
      SDecimal -> pure $ Some SDecimal $ inject $ DecArithOp Mul 60 minutes'
      _        -> throwError' $ BadTimeType astNode

  AST_NFun _node "time" [AST_Lit (LString timeLit)]
    | Just timeLit'
      <- parseTime defaultTimeLocale Pact.simpleISO8601 (T.unpack timeLit)
    -> pure $ Some STime $ Lit' $ fromPact timeIso timeLit'

  AST_NFun_Basic SModulus [a, b] ->  do
    Some SInteger a' <- translateNode a
    Some SInteger b' <- translateNode b
    pure (Some SInteger (inject $ ModOp a' b'))

  AST_NFun_Basic fn@(toOp comparisonOpP -> Just op) args@[a, b] -> do
    aT <- translateNode a
    bT <- translateNode b
    case (aT, bT) of

      (Some (SList SAny) EmptyList, Some (SList ty) lst) -> do
        op' <- toOp eqNeqP fn ?? MalformedComparison fn args
        pure $ Some SBool $ CoreTerm $ ListEqNeq ty op' EmptyList lst

      (Some (SList ty) lst, Some (SList SAny) EmptyList) -> do
        op' <- toOp eqNeqP fn ?? MalformedComparison fn args
        pure $ Some SBool $ CoreTerm $ ListEqNeq ty op' lst EmptyList

      (Some (SList ta) a', Some (SList tb) b') -> do
        Refl <- singEq ta tb ?? TypeMismatch (EType ta) (EType tb)
        op'  <- toOp eqNeqP fn ?? MalformedComparison fn args
        pure $ Some SBool $ inject $ ListEqNeq ta op' a' b'

      (Some ta@SObject{} a', Some tb@SObject{} b') -> do
        op' <- toOp eqNeqP fn ?? MalformedComparison fn args
        pure $ Some SBool $ inject $ ObjectEqNeq ta tb op' a' b'

      (Some ta a', Some tb b') -> do
        Refl <- singEq ta tb ?? TypeMismatch (EType ta) (EType tb)
        pure $ Some SBool $ inject $ Comparison ta op a' b'

  AST_NFun_Basic fn@(toOp comparisonOpP -> Just _) args
    -> throwError' $ MalformedComparison fn args

  -- logical: not, and, or

  AST_NFun_Basic SLogicalNegation [a] -> do
    Some SBool a' <- translateNode a
    pure $ Some SBool $ inject $ Logical NotOp [a']

  AST_NFun_Basic fn args@[a, b]
    | fn == SLogicalConjunction || fn == SLogicalDisjunction -> do
      Some tyA a' <- translateNode a
      Some tyB b' <- translateNode b
      case (tyA, tyB) of
        (SBool, SBool) -> case fn of
          SLogicalConjunction -> pure $
            Some SBool $ inject $ Logical AndOp [a', b']
          SLogicalDisjunction -> pure $
            Some SBool $ inject $ Logical OrOp [a', b']
          _ -> error "impossible"
        _ -> throwError' $ MalformedLogicalOp fn args

  AST_NFun_Basic fn@(toOp logicalOpP -> Just _) args
    -> throwError' $ MalformedLogicalOp fn args

  -- arithmetic

  AST_NFun_Basic fn@(toOp roundingLikeOpP -> Just op) args@[a, b] -> do
      Some tyA a' <- translateNode a
      Some tyB b' <- translateNode b
      case (tyA, tyB, op) of
        (SDecimal, SInteger, Round)   -> pure $
          Some SDecimal $ inject $ RoundingLikeOp2 op a' b'
        (SDecimal, SInteger, Ceiling) -> pure $
          Some SDecimal $ inject $ RoundingLikeOp2 op a' b'
        (SDecimal, SInteger, Floor)   -> pure $
          Some SDecimal $ inject $ RoundingLikeOp2 op a' b'
        _ -> throwError' $ MalformedArithOp fn args

  AST_NFun_Basic fn@(toOp roundingLikeOpP -> Just op) args@[a] -> do
      Some ty a' <- translateNode a
      case ty of
        SDecimal -> pure $ Some SInteger $ inject $ RoundingLikeOp1 op a'
        _        -> throwError' $ MalformedArithOp fn args

  AST_NFun_Basic fn@(toOp unaryArithOpP -> Just op) args@[a] -> do
      Some ty a' <- translateNode a
      case ty of
        SInteger -> pure $ Some SInteger $ inject $ IntUnaryArithOp op a'
        SDecimal -> pure $ Some SDecimal $ inject $ DecUnaryArithOp op a'
        _        -> throwError' $ MalformedArithOp fn args

  --
  -- NOTE: We don't use a feature symbol here because + is overloaded across
  -- multiple (3) features.
  --
  AST_NFun node fn@"+" args@[a, b] -> do
    EType retTy <- translateType node
    aT          <- translateNode a
    bT          <- translateNode b
    case (aT, bT) of
      (Some ty1@SObject{} o1, Some ty2@SObject{} o2) -> do
        -- Feature 3: object merge
        pure $ Some retTy $ inject $ ObjMerge ty1 ty2 o1 o2
      (Some (SList tyA) a', Some (SList tyB) b') -> do
        Refl <- singEq tyA tyB ?? MalformedArithOp fn args
        -- Feature 4: list concatenation
        pure $ Some (SList tyA) $ inject $ ListConcat tyA a' b'
      (Some tyA a', Some tyB b') ->
        case (tyA, tyB) of
          -- Feature 1: string concatenation
          (SStr, SStr)         -> pure $ Some SStr $ inject $ StrConcat a' b'
          -- Feature 2: arithmetic addition
          (SInteger, SInteger) -> pure $ Some SInteger $ inject $ IntArithOp Add a' b'
          (SDecimal, SDecimal) -> pure $ Some SDecimal $ inject $ DecArithOp Add a' b'
          (SInteger, SDecimal) -> pure $ Some SDecimal $ inject $ IntDecArithOp Add a' b'
          (SDecimal, SInteger) -> pure $ Some SDecimal $ inject $ DecIntArithOp Add a' b'
          _ -> throwError' $ MalformedArithOp fn args

  AST_NFun_Basic fn@(toOp arithOpP -> Just op) args@[a, b] -> do
      Some tyA a' <- translateNode a
      Some tyB b' <- translateNode b
      case (tyA, tyB) of
        (SInteger, SInteger)         -> pure $
          Some SInteger $ inject $ IntArithOp op a' b'
        (SDecimal, SDecimal) -> pure $
          Some SDecimal $ inject $ DecArithOp op a' b'
        (SInteger, SDecimal)     -> pure $
          Some SDecimal $ inject $ IntDecArithOp op a' b'
        (SDecimal, SInteger)     -> pure $
          Some SDecimal $ inject $ DecIntArithOp op a' b'
        _ -> throwError' $ MalformedArithOp fn args

  AST_NFun_Basic fn@(toOp arithOpP -> Just _) args
    -> throwError' $ MalformedArithOp fn args

  AST_NFun _node "length" [a] -> do
    Some SStr a' <- translateNode a
    pure $ Some SInteger $ CoreTerm $ StrLength a'

  AST_NFun node (toOp writeTypeP -> Just writeType) [ShortTableName tn, row, obj] -> do
    Some SStr row'                   <- translateNode row
    Some objTy@(SObject schema) obj' <- translateNode obj
    tid                              <- tagWrite writeType node $ ESchema schema
    pure $ Some SStr $
      Write objTy writeType tid (TableName (T.unpack tn)) row' obj'

  AST_If _ cond tBranch fBranch -> do
    Some SBool cond' <- translateNode cond
    preBranchPath    <- use tsCurrentPath
    postTest         <- extendPath

    truePath  <- startNewSubpath
    Some ta a <- translateNode tBranch
    postTrue  <- extendPath

    tsPathHead .= postTest -- reset to before true branch

    falsePath <- startNewSubpath
    Some tb b <- translateNode fBranch
    postFalse <- extendPath

    joinPaths [(postTrue, truePath), (postFalse, falsePath)]
    tsCurrentPath .= preBranchPath -- reset to before conditional
    Refl <- singEq ta tb ?? BranchesDifferentTypes (EType ta) (EType tb)
    pure $ Some ta $ IfThenElse ta cond' (truePath, a) (falsePath, b)

  AST_NFun _node "str-to-int" [s] -> do
    Some SStr s' <- translateNode s
    pure $ Some SInteger $ CoreTerm $ StrToInt s'

  AST_NFun _node "str-to-int" [b, s] -> do
    Some SInteger b' <- translateNode b
    Some SStr s'     <- translateNode s
    pure $ Some SInteger $ CoreTerm $ StrToIntBase b' s'

  AST_NFun _node "pact-version" [] -> pure $ Some SStr PactVersion

  AST_WithRead node table key bindings schemaNode body -> do
<<<<<<< HEAD
    EType objTy@(SObject schema) <- translateType schemaNode
    Some SStr key'               <- translateNode key
    tid                          <- tagRead node $ ESchema schema
    let readT = Some objTy $ Read objTy tid (TableName (T.unpack table)) key'
    withNodeContext node $ translateObjBinding bindings objTy body readT
=======
    schema            <- translateSchema schemaNode
    ESimple TStr key' <- translateNode key
    tid               <- tagRead node schema
    let readT = EObject schema $ Read Nothing tid (TableName (T.unpack table)) schema key'
    withNodeContext node $
      translateObjBinding bindings schema body readT

  AST_WithDefaultRead node table key bindings schemaNode defaultNode body -> do
    schema            <- translateSchema schemaNode
    EObject _ defobj  <- translateNode defaultNode
    ESimple TStr key' <- translateNode key
    tid <- tagRead node schema
    let readT = EObject schema $ Read (Just defobj) tid (TableName (T.unpack table)) schema key'
    withNodeContext node $
      translateObjBinding bindings schema body readT
>>>>>>> 2504cbfe

  AST_Bind node objectA bindings schemaNode body -> do
    EType objTy@SObject{} <- translateType schemaNode
    objectT               <- translateNode objectA
    withNodeContext node $ translateObjBinding bindings objTy body objectT

  AST_WithCapability (AST_InlinedApp modName funName bindings appBodyA) withBodyA -> do
    let capName = CapName $ T.unpack funName
    appET <- translateCapabilityApp modName capName bindings appBodyA
    Some ty withBodyT <- translateBody withBodyA
    pure $ Some ty $ WithCapability appET withBodyT

  AST_RequireCapability node (AST_InlinedApp _ funName bindings _) -> do
    let capName = CapName $ T.unpack funName
    cap <- lookupCapability capName
    withTranslatedBindings bindings $ \bindingTs -> do
      let vars = (\b -> (_mungedName . _bmName $ b, _bVid b)) . _located <$>
            bindingTs
      recov <- view teRecoverability
      tid <- genTagId
      emit $ TraceRequireGrant recov capName bindingTs $ Located (nodeInfo node) tid
      pure $ Some SBool $ Enforce Nothing $ HasGrant tid cap vars

  AST_ComposeCapability (AST_InlinedApp modName funName bindings appBodyA) ->
    translateCapabilityApp modName (CapName $ T.unpack funName) bindings appBodyA

  AST_AddTime time seconds
    | seconds ^. aNode . aTy == TyPrim Pact.TyInteger ||
      seconds ^. aNode . aTy == TyPrim Pact.TyDecimal -> do
      Some STime time' <- translateNode time
      Some ty seconds' <- translateNode seconds

      case ty of
        SInteger ->
          pure $ Some STime $ CoreTerm $ IntAddTime time' seconds'
        SDecimal ->
          pure $ Some STime $ CoreTerm $ DecAddTime time' seconds'
        _ -> throwError' $ MonadFailure $
          "Unexpected type for seconds in add-time " ++ show ty

  AST_Read node table key -> do
<<<<<<< HEAD
    Some SStr key'               <- translateNode key
    EType objTy@(SObject schema) <- translateType node
    tid                          <- tagRead node $ ESchema schema
    pure $ Some objTy $ Read objTy tid (TableName (T.unpack table)) key'

  -- Note: this won't match if the columns are not a list literal
  AST_ReadCols node table key columns -> do
    Some SStr key' <- translateNode key

    -- this object type contains all the fields in the schema
    EType tableObjTy@(SObject tableSchema) <- translateType node

    litColumns <- for columns $ \case
      AST_Lit (LString col) -> pure $ T.unpack col
      bad                   -> throwError' $ NonStaticColumns bad

    let columnSet = Set.fromList litColumns

        -- the filtered schema contains only the columns we want
        eFilteredSchema = foldrSingList
          (ESchema SNil')
          (\k ty (ESchema subSchema) ->
            if symbolVal k `Set.member` columnSet
            then ESchema $ SCons' k ty subSchema
            else ESchema subSchema)
          tableSchema

    case eFilteredSchema of
      ESchema filteredSchema -> do
        let filteredObjTy = mkSObject filteredSchema
        tid <- tagRead node $ ESchema tableSchema
        pure $ Some filteredObjTy $
          CoreTerm $ ObjTake tableObjTy
            (CoreTerm (LiteralList SStr (CoreTerm . Lit . Str <$> litColumns)))
            (Read tableObjTy tid (TableName (T.unpack table)) key')

  AST_At node index obj -> do
    obj'     <- translateNode obj
    EType ty <- translateType node
    case obj' of
      Some objTy@SObject{} obj'' -> do
        Some SStr colName <- translateNode index
        pure $ Some ty $ CoreTerm $ ObjAt objTy colName obj''
      Some (SList listOfTy) list -> do
        Some SInteger index' <- translateNode index
        pure $ Some listOfTy $ CoreTerm $ ListAt listOfTy index' list
      _ -> throwError' $ TypeError node

  AST_Obj _node kvs -> do
    kvs' <- for kvs $ \(Pact.FieldKey k, v) -> do
=======
    ESimple TStr key' <- translateNode key
    schema <- translateSchema node
    tid <- tagRead node schema
    pure $ EObject schema $ Read Nothing tid (TableName (T.unpack table)) schema key'

  -- Note: this won't match if the columns are not a list literal
  AST_ReadCols node table key columns -> do
    ESimple TStr key' <- translateNode key
    (Schema fields) <- translateSchema node
    columns' <- fmap Set.fromList $ for columns $ \case
      AST_Lit (LString col) -> pure col
      bad                   -> throwError' (NonStaticColumns bad)
    let schema = Schema $
          Map.filterWithKey (\k _ -> k `Set.member` columns') fields

    tid <- tagRead node schema
    pure $ EObject schema $
      Read Nothing tid (TableName (T.unpack table)) schema key'

  AST_At node colName obj -> do
    EObject schema obj'   <- translateNode obj
    ESimple TStr colName' <- translateNode colName
    ty <- translateType node
    pure $ case ty of
      EType ty'         -> ESimple ty'     $ CoreTerm $ At schema colName' obj' ty
      EObjectTy schema' -> EObject schema' $ CoreTerm $ At schema colName' obj' ty

  AST_Obj node kvs -> do
    kvs' <- for kvs $ \(k, v) -> do
      k' <- case k of
        AST_Lit (LString t) -> pure t
        -- TODO: support non-const keys
        _                   -> throwError' $ NonConstKey k
>>>>>>> 2504cbfe
      v' <- translateNode v
      pure (k, v')
    Some objTy litObj
      <- mkLiteralObject (fmap throwError' . SortLiteralObjError) kvs'
    pure $ Some objTy $ CoreTerm litObj

  AST_NFun node "list" _ -> throwError' $ DeprecatedList node

  AST_List node elems -> do
    elems' <- traverse translateNode elems
    Some ty litList <- mkLiteralList elems' ?? TypeError node
    pure $ Some ty $ CoreTerm litList

  AST_Contains node val collection -> do
    Some needleTy needle <- translateNode val
    collection'          <- translateNode collection
    case collection' of
      Some SStr haystack -> case needleTy of
        SStr -> pure $ Some SBool $ CoreTerm $ StrContains needle haystack
        _    -> throwError' $ TypeError node
      Some (SList ty) haystack -> do
        Refl <- singEq needleTy ty ?? TypeError node
        pure $ Some SBool $ CoreTerm $ ListContains ty needle haystack
      Some objTy@SObject{} obj -> case needleTy of
        SStr -> pure $ Some SBool $ CoreTerm $ ObjContains objTy needle obj
        _    -> throwError' $ TypeError node
      Some _ _ -> throwError' $ TypeError node

  AST_Reverse _node list -> do
    Some ty'@(SList elemTy) list' <- translateNode list
    pure $ Some ty' $ CoreTerm $ ListReverse elemTy list'

  AST_Sort _node list -> do
    Some ty'@(SList elemTy) list' <- translateNode list
    pure $ Some ty' $ CoreTerm $ ListSort elemTy list'

  AST_Drop node numOrKeys list -> do
    elist       <- translateNode list
    EType retTy <- translateType node
    case elist of
      Some ty'@(SList elemTy) list' -> do
        Some SInteger num <- translateNode numOrKeys
        pure $ Some ty' $ CoreTerm $ ListDrop elemTy num list'
      Some objTy@SObject{} obj -> case retTy of
        SObject{} -> do
          Some (SList SStr) keys <- translateNode numOrKeys
          pure $ Some retTy $ CoreTerm $ ObjDrop objTy keys obj
        _ -> throwError' $ TypeError node
      _ -> throwError' $ TypeError node

  AST_Take node numOrKeys list -> do
    elist       <- translateNode list
    EType retTy <- translateType node
    case elist of
      Some ty'@(SList elemTy) list' -> do
        Some SInteger num <- translateNode numOrKeys
        pure $ Some ty' $ CoreTerm $ ListTake elemTy num list'
      Some objTy@SObject{} obj -> case retTy of
        SObject{} -> do
          Some (SList SStr) keys <- translateNode numOrKeys
          pure $ Some retTy $ CoreTerm $ ObjTake objTy keys obj
        _ -> throwError' $ TypeError node
      _ -> throwError' $ TypeError node

  AST_MakeList _node num a -> do
    Some SInteger num' <- translateNode num
    Some ty       a'   <- translateNode a
    pure $ Some (SList ty) $ CoreTerm $ MakeList ty num' a'

  AST_NFun _node SIdentity [a] -> do
    Some tya a' <- translateNode a
    pure $ Some tya $ CoreTerm $ Identity tya a'

  AST_NFun _node SConstantly [ a, b ] -> do
    Some tya a' <- translateNode a
    Some tyb b' <- translateNode b
    pure $ Some tya $ CoreTerm $ Constantly tyb a' b'

  AST_NFun _node SCompose [ f, g, a ] -> do
    Some tya a' <- translateNode a
    avarLst     <- use tsFoundVars
    tsFoundVars .= []

    Some tyb f'  <- translateNode f
    (avid, _, _) <- captureOneFreeVar

    Some tyc g'  <- translateNode g
    (bvid, _, _) <- captureOneFreeVar

    -- important: we captured a, so we need to leave it free (by restoring
    -- tsFoundVars)
    tsFoundVars .= avarLst

    pure $ Some tyc $ CoreTerm $
      Compose tya tyb tyc a' (Open avid "a" f') (Open bvid "b" g')

  AST_NFun node SMap [ fun, l ] -> do
    expectNoFreeVars
    Some bTy fun' <- translateNode fun
    (vid, varName, EType aType) <- captureOneFreeVar

    Some (SList listTy) l' <- translateNode l

    Refl <- singEq listTy aType ?? TypeError node
    pure $ Some (SList bTy) $ CoreTerm $
      ListMap aType bTy (Open vid varName fun') l'

  AST_NFun node SFilter [ fun, l ] -> do
    expectNoFreeVars
    Some SBool fun' <- translateNode fun
    (vid, varName, EType aType) <- captureOneFreeVar

    Some (SList listTy) l' <- translateNode l

    Refl <- singEq listTy aType ?? TypeError node
    pure $ Some (SList aType) $ CoreTerm $
      ListFilter aType (Open vid varName fun') l'

  AST_NFun node SFold [ fun, a, l ] -> do
    expectNoFreeVars
    Some funTy fun' <- translateNode fun

    -- Note: The order of these variables is important. `a` should be the first
    -- variable we encounter when traversing `fun` (and `b` the second) because
    -- `a` is the first argument and `b` is the second.
    --
    -- TODO(joel): this doesn't seem to follow
    --
    -- `a` encountered first, `b` will be consed on top of it, resulting in the
    -- variables coming out backwards.
    [ (vidb, varNameb, EType tyb), (vida, varNamea, EType tya) ]
      <- captureTwoFreeVars

    Some aTy' a'           <- translateNode a
    Some (SList listTy) l' <- translateNode l

    Refl <- singEq aTy' tya   ?? TypeError node
    Refl <- singEq aTy' funTy ?? TypeError node
    Refl <- singEq listTy tyb ?? TypeError node
    pure $ Some tya $ CoreTerm $
      ListFold tya tyb (Open vida varNamea (Open vidb varNameb fun')) a' l'

  AST_NFun _ name [ f, g, a ]
    | name == SAndQ || name == SOrQ -> do
    expectNoFreeVars
    Some SBool f' <- translateNode f
    (fvid, fvarName, _) <- captureOneFreeVar

    Some SBool g' <- translateNode g
    (gvid, gvarName, _) <- captureOneFreeVar

    Some aTy' a' <- translateNode a

    pure $ Some SBool $ CoreTerm $ (if name == "and?" then AndQ else OrQ)
      aTy' (Open fvid fvarName f') (Open gvid gvarName g') a'

  AST_NFun _ SWhere [ field, fun, obj ] -> do
    Some SStr field' <- translateNode field

    expectNoFreeVars
    Some SBool fun' <- translateNode fun
    (vid, varName, EType freeTy) <- captureOneFreeVar

    Some objTy@SObject{} obj' <- translateNode obj

    pure $ Some SBool $ CoreTerm $
      Where objTy freeTy field' (Open vid varName fun') obj'

  AST_NFun _ STypeof [tm] -> do
    Some ty tm' <- translateNode tm
    pure $ Some SStr $ CoreTerm $ Typeof ty tm'

  AST_NFun _ "keys"   [_] -> throwError' $ NoKeys astNode

  -- TODO: can't we remove objTy from Yield?
  AST_NFun _node "yield" [ obj ] -> do
    Some objTy obj' <- translateNode obj
    pure $ Some objTy $ Yield objTy obj'

  -- Translate into a resume-and-bind
  AST_Resume node bindings schemaNode body -> do
    EType objTy@SObject{} <- translateType schemaNode
    withNodeContext node $ translateObjBinding bindings objTy body $
      Some objTy Resume

  _ -> throwError' $ UnexpectedNode astNode

captureOneFreeVar :: TranslateM (VarId, Text, EType)
captureOneFreeVar = do
  vs <- use tsFoundVars
  tsFoundVars .= []
  case vs of
    [v] -> pure v
    _   -> throwError' $ FreeVarInvariantViolation $
      "unexpected vars found: " <> tShow vs

captureTwoFreeVars :: TranslateM [(VarId, Text, EType)]
captureTwoFreeVars = do
  vs <- use tsFoundVars
  tsFoundVars .= []
  case vs of
    [_, _] -> pure vs
    _      -> throwError' $ FreeVarInvariantViolation $
      "unexpected vars found: " <> tShow vs

expectNoFreeVars :: TranslateM ()
expectNoFreeVars = do
  vars <- use tsFoundVars
  case vars of
    [] -> pure ()
    _  -> throwError' $ FreeVarInvariantViolation
      "invariant violation: free variable unexpectedly found"

mkExecutionGraph :: Vertex -> Path -> TranslateState -> ExecutionGraph
mkExecutionGraph vertex0 rootPath st = ExecutionGraph
    vertex0
    rootPath
    (_tsGraph st)
    (_tsEdgeEvents st)
    (_tsPathEdges st)

runTranslation
  :: Pact.ModuleName
  -> Text
  -> Info
  -> [Capability]
  -> [Named Node]
  -> [AST Node]
  -> CheckableType
  -> Except TranslateFailure ([Arg], [VarId], ETerm, ExecutionGraph)
runTranslation modName funName info caps pactArgs body checkType = do
    (args, translationVid)     <- runArgsTranslation
    (tm, (stepChoices, graph)) <- runBodyTranslation args translationVid
    pure (args, stepChoices, tm, graph)

  where
    runArgsTranslation :: Except TranslateFailure ([Arg], VarId)
    runArgsTranslation = runStateT
      (runReaderT (traverse translateArg pactArgs) info)
      (VarId 1)

    argToBinding :: Arg -> Located Binding
    argToBinding (Arg unmunged vid node ety) =
      Located (node ^. aId . Pact.tiInfo) $
        Binding vid unmunged (node ^. aId.tiName.to Munged) ety

    runBodyTranslation
      :: [Arg]
      -> VarId
      -> Except TranslateFailure (ETerm, ([VarId], ExecutionGraph))
    runBodyTranslation args nextVarId =
      let vertex0    = 0
          nextVertex = succ vertex0
          path0      = Path 0
          nextTagId  = succ $ _pathTag path0
          graph0     = pure vertex0
          state0     = TranslateState nextTagId nextVarId graph0 vertex0
            nextVertex Map.empty mempty path0 Map.empty [] []
          translation = do
            -- For our toplevel 'FunctionScope', we reuse variables we've
            -- already generated during argument translation:
            let bindingTs = fmap argToBinding args

            res <- case checkType of
              CheckDefun ->
                withNewScope (FunctionScope modName funName) bindingTs $
                  translateBody body
              CheckDefpact ->
                withNewScope (PactScope modName funName) bindingTs $
                  Some SStr . Pact <$> translatePact body
              CheckDefconst
                -> error "invariant violation: this cannot be a constant"
            _ <- extendPath -- form final edge for any remaining events
            pure res

          handleState translateState =
            ( _tsStepChoices translateState
            , mkExecutionGraph vertex0 path0 translateState
            )
      in fmap (fmap handleState) $ flip runStateT state0 $
           runReaderT (unTranslateM translation) (mkTranslateEnv info caps args)

-- | Translate a node ignoring the execution graph. This is useful in cases
-- where we don't show an execution trace. Those two places (currently) are:
-- * Translating `defconst`s for use in properties. This is for use only in
-- properties, as opposed to in execution.
-- * Translating terms for property testing. Here we don't show a trace -- we
-- just test that pact and analysis come to the same result.
--
-- TODO: is it possible for certain effects to work in `defconst` that we're
--       not permitting here? e.g. in the pact repl, it seems that at least
--       `read-keyset` works.
--
translateNodeNoGraph :: AST Node -> Except TranslateFailure ETerm
translateNodeNoGraph node =
  let vertex0        = 0
      nextVertex     = succ vertex0
      path0          = Path 0
      nextTagId      = succ $ _pathTag path0
      graph0         = pure vertex0
      translateState = TranslateState nextTagId 0 graph0 vertex0 nextVertex
        Map.empty mempty path0 Map.empty [] []

      translateEnv = TranslateEnv dummyInfo Map.empty Map.empty mempty 0 (pure 0) (pure 0)

  in (`evalStateT` translateState) $
       (`runReaderT` translateEnv) $
         unTranslateM $ translateNode node

-- | Throw a translation failure when Nothing
(??)
  :: (MonadError TranslateFailure m, MonadReader r m, HasInfo r)
  => Maybe a -> TranslateFailureNoLoc -> m a
Just a  ?? _   = pure a
Nothing ?? err = throwError' err
infix 0 ??<|MERGE_RESOLUTION|>--- conflicted
+++ resolved
@@ -1121,19 +1121,11 @@
   AST_NFun _node "pact-version" [] -> pure $ Some SStr PactVersion
 
   AST_WithRead node table key bindings schemaNode body -> do
-<<<<<<< HEAD
     EType objTy@(SObject schema) <- translateType schemaNode
     Some SStr key'               <- translateNode key
     tid                          <- tagRead node $ ESchema schema
-    let readT = Some objTy $ Read objTy tid (TableName (T.unpack table)) key'
+    let readT = Some objTy $ Read Nothing objTy tid (TableName (T.unpack table)) key'
     withNodeContext node $ translateObjBinding bindings objTy body readT
-=======
-    schema            <- translateSchema schemaNode
-    ESimple TStr key' <- translateNode key
-    tid               <- tagRead node schema
-    let readT = EObject schema $ Read Nothing tid (TableName (T.unpack table)) schema key'
-    withNodeContext node $
-      translateObjBinding bindings schema body readT
 
   AST_WithDefaultRead node table key bindings schemaNode defaultNode body -> do
     schema            <- translateSchema schemaNode
@@ -1143,7 +1135,6 @@
     let readT = EObject schema $ Read (Just defobj) tid (TableName (T.unpack table)) schema key'
     withNodeContext node $
       translateObjBinding bindings schema body readT
->>>>>>> 2504cbfe
 
   AST_Bind node objectA bindings schemaNode body -> do
     EType objTy@SObject{} <- translateType schemaNode
@@ -1185,11 +1176,10 @@
           "Unexpected type for seconds in add-time " ++ show ty
 
   AST_Read node table key -> do
-<<<<<<< HEAD
     Some SStr key'               <- translateNode key
     EType objTy@(SObject schema) <- translateType node
     tid                          <- tagRead node $ ESchema schema
-    pure $ Some objTy $ Read objTy tid (TableName (T.unpack table)) key'
+    pure $ Some objTy $ Read Nothing objTy tid (TableName (T.unpack table)) key'
 
   -- Note: this won't match if the columns are not a list literal
   AST_ReadCols node table key columns -> do
@@ -1220,7 +1210,7 @@
         pure $ Some filteredObjTy $
           CoreTerm $ ObjTake tableObjTy
             (CoreTerm (LiteralList SStr (CoreTerm . Lit . Str <$> litColumns)))
-            (Read tableObjTy tid (TableName (T.unpack table)) key')
+            (Read Nothing tableObjTy tid (TableName (T.unpack table)) key')
 
   AST_At node index obj -> do
     obj'     <- translateNode obj
@@ -1236,41 +1226,6 @@
 
   AST_Obj _node kvs -> do
     kvs' <- for kvs $ \(Pact.FieldKey k, v) -> do
-=======
-    ESimple TStr key' <- translateNode key
-    schema <- translateSchema node
-    tid <- tagRead node schema
-    pure $ EObject schema $ Read Nothing tid (TableName (T.unpack table)) schema key'
-
-  -- Note: this won't match if the columns are not a list literal
-  AST_ReadCols node table key columns -> do
-    ESimple TStr key' <- translateNode key
-    (Schema fields) <- translateSchema node
-    columns' <- fmap Set.fromList $ for columns $ \case
-      AST_Lit (LString col) -> pure col
-      bad                   -> throwError' (NonStaticColumns bad)
-    let schema = Schema $
-          Map.filterWithKey (\k _ -> k `Set.member` columns') fields
-
-    tid <- tagRead node schema
-    pure $ EObject schema $
-      Read Nothing tid (TableName (T.unpack table)) schema key'
-
-  AST_At node colName obj -> do
-    EObject schema obj'   <- translateNode obj
-    ESimple TStr colName' <- translateNode colName
-    ty <- translateType node
-    pure $ case ty of
-      EType ty'         -> ESimple ty'     $ CoreTerm $ At schema colName' obj' ty
-      EObjectTy schema' -> EObject schema' $ CoreTerm $ At schema colName' obj' ty
-
-  AST_Obj node kvs -> do
-    kvs' <- for kvs $ \(k, v) -> do
-      k' <- case k of
-        AST_Lit (LString t) -> pure t
-        -- TODO: support non-const keys
-        _                   -> throwError' $ NonConstKey k
->>>>>>> 2504cbfe
       v' <- translateNode v
       pure (k, v')
     Some objTy litObj
