--- conflicted
+++ resolved
@@ -1043,14 +1043,8 @@
     Existential needleTy needle <- translateNode val
     collection'             <- translateNode collection
     case collection' of
-<<<<<<< HEAD
-      -- Existential SStr needle -> case collection' of
-      Existential SStr haystack -> case needleTy of
+      ESimple SStr haystack -> case needleTy of
         SStr -> pure $ Existential SBool $ CoreTerm $ StrContains needle haystack
-=======
-      ESimple SStr haystack -> case needleTy of
-        SStr -> pure $ ESimple SBool $ CoreTerm $ StrContains needle haystack
->>>>>>> 1e9698dc
         _    -> throwError' $ TypeError node
       Existential (SList ty) haystack -> case singEq needleTy ty of
         Just Refl
@@ -1103,13 +1097,8 @@
       -- EList   ty     a' -> EList   ty     $ CoreTerm $ Constantly ty      a' b'
       -- EObject schema a' -> EObject schema $ CoreTerm $ Constantly SObject a' b'
 
-<<<<<<< HEAD
-  AST_NFun _node "compose" [ f, g, a ] -> do
+  AST_NFun _node SCompose [ f, g, a ] -> do
     Existential tya a' <- translateNode a
-=======
-  AST_NFun _node SCompose [ f, g, a ] -> do
-    ESimple tya a' <- translateNode a
->>>>>>> 1e9698dc
     avarLst        <- use tsFoundVars
     tsFoundVars .= []
 
@@ -1158,10 +1147,7 @@
 
   AST_NFun node SFold [ fun, a, l ] -> do
     expectNoFreeVars
-<<<<<<< HEAD
     Existential funTy fun' <- translateNode fun
-=======
-    ESimple funTy fun' <- translateNode fun
 
     -- Note: The order of these variables is important. `a` should be the first
     -- variable we encounter when traversing `fun` (and `b` the second) because
@@ -1171,7 +1157,6 @@
     --
     -- `a` encountered first, `b` will be consed on top of it, resulting in the
     -- variables coming out backwards.
->>>>>>> 1e9698dc
     [ (vidb, varNameb, EType tyb), (vida, varNamea, EType tya) ]
       <- captureTwoFreeVars
 
@@ -1204,14 +1189,8 @@
     pure $ Existential SBool $ CoreTerm $ (if name == "and?" then AndQ else OrQ)
       aTy' (Open fvid fvarName f') (Open gvid gvarName g') a'
 
-<<<<<<< HEAD
---   TODO
---   AST_NFun _ "where" [ field, fun, obj ] -> do
---     Existential SStr field' <- translateNode field
-=======
-  AST_NFun _ SWhere [ field, fun, obj ] -> do
-    ESimple SStr field' <- translateNode field
->>>>>>> 1e9698dc
+  -- AST_NFun _ SWhere [ field, fun, obj ] -> do
+  --   Existential SStr field' <- translateNode field
 
 --     expectNoFreeVars
 --     Existential SBool fun' <- translateNode fun
