{-# LANGUAGE BangPatterns #-}
{-# LANGUAGE CPP #-}
{-# LANGUAGE DeriveGeneric #-}
{-# LANGUAGE GeneralizedNewtypeDeriving #-}
{-# LANGUAGE LambdaCase #-}
{-# LANGUAGE OverloadedStrings #-}
{-# LANGUAGE RankNTypes #-}
{-# LANGUAGE RecordWildCards #-}

-- |
-- Module      :  Pact.Types.Info
-- Copyright   :  (C) 2016 Stuart Popejoy
-- License     :  BSD-style (see the file LICENSE)
-- Maintainer  :  Stuart Popejoy <stuart@kadena.io>
--
-- Code-related metadata.
--

module Pact.Types.Info
 (
   Parsed(..),
   Code(..),
   Info(..),
   mkInfo,
   renderInfo,
   renderParsed,
   parseRenderedInfo,
   HasInfo(..)
   ) where


import qualified Data.ByteString as B
import Control.Monad
import Text.Trifecta.Delta
import Data.List
import Prelude
import Data.Text (Text)
import Data.Text.Encoding (encodeUtf8, decodeUtf8)
import qualified Data.Text as T
import Data.Aeson
import qualified Data.Aeson.Types as A
import Data.Attoparsec.Text as AP
import Data.String
import Data.Default
import GHC.Generics (Generic)
import Control.DeepSeq
#if !defined(ghcjs_HOST_OS) && defined(BUILD_TOOL)
import Data.SBV (Mergeable (symbolicMerge))
#endif
import qualified Data.Vector as V
import Test.QuickCheck

import Pact.Types.Orphans ()
import Pact.Types.Pretty
import Pact.Types.SizeOf
import Pact.Types.Util

import qualified Pact.JSON.Encode as J

--import Pact.Types.Crypto (Hash(..))

-- | Code location, length from parsing.
data Parsed = Parsed {
  _pDelta :: Delta,
  _pLength :: !Int
  } deriving (Eq,Show,Ord,Generic)

instance Arbitrary Parsed where
  arbitrary = Parsed <$> genDelta <*> arbitrary
    where
      genPositiveInt64 = getPositive <$> arbitrary
      genFilename = encodeUtf8 <$> genBareText
      genDelta = oneof
        [ Columns <$> genPositiveInt64 <*> genPositiveInt64
        , Tab <$> genPositiveInt64 <*> genPositiveInt64 <*> genPositiveInt64
        , Lines <$> genPositiveInt64 <*> genPositiveInt64 <*> genPositiveInt64 <*> genPositiveInt64
        , Directed <$> genFilename <*> genPositiveInt64 <*> genPositiveInt64 <*> genPositiveInt64 <*> genPositiveInt64 ]
instance NFData Parsed
instance Default Parsed where def = Parsed mempty 0
instance Pretty Parsed where pretty = pretty . _pDelta


newtype Code = Code { _unCode :: Text }
  deriving (Eq,Ord,IsString,ToJSON,FromJSON,Semigroup,Monoid,Generic,NFData,AsString,SizeOf,J.Encode)
instance Show Code where show = T.unpack . _unCode
instance Pretty Code where
  pretty (Code c)
    | T.compareLength c maxLen == GT
    = pretty $ T.take maxLen c <> "..."
    | otherwise = pretty c
    where maxLen = 30

instance Arbitrary Code where
  arbitrary = Code <$> resize 1000 genBareText

-- | For parsed items, original code and parse info;
-- for runtime items, nothing
newtype Info = Info { _iInfo :: Maybe (Code,Parsed) } deriving (Eq,Ord,Generic,Arbitrary)

instance NFData Info
instance Show Info where
    show (Info Nothing) = ""
    show (Info (Just (r,_d))) = renderCompactString r

instance Default Info where def = Info Nothing

-- | Charge zero for Info to avoid quadratic blowup (i.e. for modules)
instance SizeOf Info where
  sizeOf _ _ = 0

<<<<<<< HEAD
-- make an Info that refers to the indicated text.
--
-- Note that the pact parser returns column offsets in bytes.
--
-- This method is currently only used in testing and benchmarking in chainweb.
--
=======
-- | Make an Info that refers to the indicated text
>>>>>>> a6096799
mkInfo :: Text -> Info
mkInfo !t = Info $ Just (Code t,Parsed delt len)
  where len = B.length $ encodeUtf8 t
        delt = Directed (encodeUtf8 t) 0 0 (fromIntegral len) (fromIntegral len)

#if !defined(ghcjs_HOST_OS) && defined(BUILD_TOOL)
instance Mergeable Info where
  -- Because Info values have no effect on execution we just take the max
  -- (which could possibly have more info)
  symbolicMerge _ _ a b = max a b
#endif


-- renderer for line number output.
renderInfo :: Info -> String
renderInfo (Info Nothing) = ""
renderInfo (Info (Just (_, parsed))) = renderParsed parsed

renderParsed :: Parsed -> String
renderParsed (Parsed d _) = case d of
  (Directed f l c _ _) -> asString' f ++ ":" ++ show (succ l) ++ ":" ++ show c
  (Lines l c _ _) -> "<interactive>:" ++ show (succ l) ++ ":" ++ show c
  (Columns c _) -> "<interactive>:0:" ++ show c
  (Tab _ c _ ) -> "<interactive>:0:" ++ show c

-- | Lame parsing of 'renderInfo' parsing for UX only.
parseRenderedInfo :: AP.Parser Info
parseRenderedInfo = peekChar >>= \case
  Nothing -> return (Info Nothing)
  Just _ -> do
    fOrI <- takeTill isColon
    colon'
    ln <- round <$> scientific
    colon'
    cn <- round <$> scientific
    let delt = case fOrI of
          "<interactive>"
            -- heuristic: ln == 0 means Columns ...
            | ln == 0 -> Columns cn 0
            -- otherwise Lines, which reverses the 'succ' above
            | otherwise -> Lines (pred ln) cn 0 0
          f -> Directed (encodeUtf8 f) (pred ln) cn 0 0
    return (Info (Just ("",Parsed delt 0)))
  where
    colon' = void $ char ':'
    isColon = (== ':')

_parseInfo :: Text -> Either String Info
_parseInfo = AP.parseOnly parseRenderedInfo

class HasInfo a where
  getInfo :: a -> Info

instance HasInfo Info where getInfo = id

instance ToJSON Info where
  toJSON (Info Nothing) = Null
  toJSON (Info (Just (code,Parsed{..}))) = object
    [ case _pDelta of
      (Directed a b c d e) -> "d" .= (pl, decodeUtf8 a, b, c, d, e)
      (Lines a b c d) -> "d" .= (pl, a, b, c, d)
      (Columns a b) -> "d" .= (pl, a, b)
      (Tab a b c) -> "d" .= (pl, a, b, c)
    , "c" .= code
    ]
   where pl = _pLength

  toEncoding (Info Nothing) = toEncoding Null
  toEncoding (Info (Just (code,Parsed{..}))) = pairs $ mconcat
    [ case _pDelta of
      (Directed a b c d e) -> "d" .= (pl, decodeUtf8 a, b, c, d, e)
      (Lines a b c d) -> "d" .= (pl, a, b, c, d)
      (Columns a b) -> "d" .= (pl, a, b)
      (Tab a b c) -> "d" .= (pl, a, b, c)
    , "c" .= code
    ]
   where pl = _pLength

instance J.Encode Info where
  build (Info Nothing) = J.null
  build (Info (Just (code,Parsed{..}))) = J.object
    [ case _pDelta of
      (Directed a b c d e) -> "d" J..= J.Array (i pl, decodeUtf8 a, i b, i c, i d, i e)
      (Lines a b c d) -> "d" J..= J.Array (i pl, i a, i b, i c, i d)
      (Columns a b) -> "d" J..= J.Array (i pl, i a, i b)
      (Tab a b c) -> "d" J..= J.Array (i pl, i a, i b, i c)
    , "c" J..= code
    ]
   where
    pl = _pLength
    i :: forall n . n -> J.Aeson n
    i = J.Aeson


instance FromJSON Info where
  parseJSON Null = pure $ Info Nothing
  parseJSON v = withObject "Info" go v
    where
      go o = Info . Just <$>
        ((,) <$> o .: "c" <*> (o .: "d" >>= withArray "Delta" doParsed))
      doParsed d = parsed $ case V.length d of
        6 -> Directed <$> (encodeUtf8 <$> col 1) <*> col 2 <*> col 3 <*> col 4 <*> col 5
        5 -> Lines <$> col 1 <*> col 2 <*> col 3 <*> col 4
        4 -> Tab <$> col 1 <*> col 2 <*> col 3
        3 -> Columns <$> col 1 <*> col 2
        _ -> fail "Delta: invalid JSON"
        where col :: FromJSON v => Int -> A.Parser v
              col i = parseJSON (d V.! i)
              parsed p = Parsed <$> p <*> col 0<|MERGE_RESOLUTION|>--- conflicted
+++ resolved
@@ -108,16 +108,12 @@
 instance SizeOf Info where
   sizeOf _ _ = 0
 
-<<<<<<< HEAD
--- make an Info that refers to the indicated text.
+-- | Make an Info that refers to the indicated text.
 --
 -- Note that the pact parser returns column offsets in bytes.
 --
 -- This method is currently only used in testing and benchmarking in chainweb.
 --
-=======
--- | Make an Info that refers to the indicated text
->>>>>>> a6096799
 mkInfo :: Text -> Info
 mkInfo !t = Info $ Just (Code t,Parsed delt len)
   where len = B.length $ encodeUtf8 t
