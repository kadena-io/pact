{-# LANGUAGE DeriveGeneric #-}
{-# LANGUAGE TemplateHaskell #-}
{-# LANGUAGE GeneralizedNewtypeDeriving #-}
{-# LANGUAGE OverloadedStrings #-}
{-# LANGUAGE TypeFamilies #-}

-- |
-- Module      :  Pact.Types.Gas
-- Copyright   :  (C) 2016 Stuart Popejoy
-- License     :  BSD-style (see the file LICENSE)
-- Maintainer  :  Stuart Popejoy <stuart@kadena.io>
--
-- Gas (compute and space cost calculation) types.
--
module Pact.Types.Gas
  ( -- * types
    Gas(..)
  , GasPrice(..)
  , GasEnv(..)
  , ReadValue(..)
  , WriteValue(..)
  , GasModel(..)
  , GasArgs(..)
  , GasLimit(..)
    -- * optics
  , geGasLimit
  , geGasPrice
  , geGasModel
  ) where

import Control.DeepSeq (NFData)
import Control.Lens (makeLenses,Wrapped)

import Data.Aeson
import Data.Text (Text, unpack)
import Data.Aeson.Types (Parser)
import Data.Serialize
import Data.Decimal

import GHC.Generics

import Pact.Types.Continuation
import Pact.Types.Info
import Pact.Types.Persistence
import Pact.Types.Pretty
import Pact.Types.PactValue
import Pact.Types.RowData
import Pact.Types.Term
import Pact.Types.Namespace
import Pact.Parse
import Pact.Types.SizeOf(Bytes, SizeOfVersion)


parseGT0 :: (FromJSON a,Num a,Ord a) => Value -> Parser a
parseGT0 v = parseJSON v >>= \a ->
  if a >= 0 then return a else
    fail "value must be greater than 0"
{-# INLINABLE parseGT0 #-}

-- | API Price value, basically a newtype over `Decimal`
newtype GasPrice = GasPrice ParsedDecimal
  deriving (Eq,Ord,Num,Real,Fractional,RealFrac,NFData,Serialize,Generic,ToTerm,ToJSON,Pretty)
instance Show GasPrice where
  show (GasPrice (ParsedDecimal d)) = show d

instance FromJSON GasPrice where
  parseJSON = fmap GasPrice . parseGT0

instance Wrapped GasPrice

-- | DB Read value for per-row gas costing.
-- Data is included if variable-size.
data ReadValue
  = ReadData !RowData
  | ReadKey !RowKey
  | ReadTxId
  | ReadModule !ModuleName !Code
  | ReadInterface !ModuleName !Code
  | ReadNamespace !(Namespace PactValue)
  | ReadKeySet !KeySetName !KeySet
  | ReadYield !Yield

instance Pretty ReadValue where
  pretty g = case g of
    ReadData {} -> "ReadData"
    ReadKey {} -> "ReadKey"
    ReadTxId -> "ReadTxId"
    ReadModule {} -> "ReadModule"
    ReadInterface {} -> "ReadInterface"
    ReadNamespace {} -> "ReadNamespace"
    ReadKeySet {} -> "ReadKeySet"
    ReadYield {} -> "ReadYield"


data WriteValue
  = WriteData !WriteType !Text !(ObjectMap PactValue)
  | WriteTable !Text
  | WriteModule !ModuleName !Code
  | WriteInterface !ModuleName !Code
  | WriteNamespace !(Namespace PactValue)
  | WriteKeySet !KeySetName !KeySet
  | WriteYield !Yield

instance Pretty WriteValue where
  pretty g = case g of
    WriteData ty _ _ -> "WriteData:" <> pretty ty
    WriteTable {} -> "WriteTable"
    WriteModule {} -> "WriteModule"
    WriteInterface {} -> "WriteInterface"
    WriteNamespace {} -> "WriteNamespace"
    WriteKeySet {} -> "WriteKeySet"
    WriteYield {} -> "WriteYield"


data GasArgs
  = GSelect !(Maybe [(Info,FieldKey)])
  -- ^ Cost of selecting columns from a user table
  | GDistinct !Int
  -- ^ Cost of deduping any list
  | GSort !Int
  -- ^ Cost of performing sort on any list
  | GSortFieldLookup !Int
  -- ^ Cost of sorting by lookup fields
  | GConcatenation !Int !Int
  -- ^ Cost of concatenating two strings, lists, and objects
  | GUnreduced ![Term Ref]
  -- ^ Cost of using a native function
  | GPostRead !ReadValue
  -- ^ Cost for reading from database
  | GPreWrite !WriteValue SizeOfVersion
  -- ^ Cost of writing to the database
  | GModuleMember !(ModuleDef (Term Name))
  -- ^ TODO documentation
  | GModuleDecl !ModuleName !Code
  -- ^ Cost of creating a module
  | GUse !ModuleName !(Maybe ModuleHash)
  -- ^ Cost of using a (potentially blessed) module
  | GInterfaceDecl !ModuleName !Code
  -- ^ Cost of creating an interface
  | GUserApp !DefType
  -- ^ Cost of using a function, capability, or defpact
  | GMakeList !Integer
  -- ^ Cost of make-list
  | GFoldDB
  -- ^ Cost of the fold-db call
  | GModuleMemory Bytes
  -- ^ The cost of the in-memory representation of the module
  | GPrincipal !Int
  -- ^ the cost of principal creation and validation
  | GIntegerOpCost !(Integer, Maybe Integer) !(Integer, Maybe Integer)
  -- ^ Integer costs
<<<<<<< HEAD
  | GDecimalOpCost !Decimal !Decimal
=======
  | GMakeList2 !Integer !(Maybe Integer)
  -- ^ List versioning 2
>>>>>>> 1700de3d

instance Pretty GasArgs where
  pretty g = case g of
    GSelect {} -> "GSelect"
    GSortFieldLookup i -> "GSortFieldLookup:" <> pretty i
    GConcatenation i j -> "GConcatenation:" <> pretty i <> colon <> pretty j
    GUnreduced {} -> "GUnreduced"
    GPostRead rv -> "GPostRead:" <> pretty rv
    GPreWrite wv szVer -> "GWrite:" <> pretty wv <> colon <> pretty szVer
    GModuleMember {} -> "GModuleMember"
    GModuleDecl {} -> "GModuleDecl"
    GUse {} -> "GUse"
    GInterfaceDecl {} -> "GInterfaceDecl"
    GUserApp {} -> "GUserApp"
    GMakeList i -> "GMakeList:" <> pretty i
    GSort i -> "GSort:" <> pretty i
    GDistinct i -> "GDistinct:" <> pretty i
    GFoldDB -> "GFoldDB"
    GModuleMemory i -> "GModuleMemory: " <> pretty i
    GPrincipal i -> "GPrincipal: " <> pretty i
    GIntegerOpCost i j -> "GIntegerOpCost:" <> pretty i <> colon <> pretty j
<<<<<<< HEAD
    GDecimalOpCost i j -> "GDecimalOpCost:" <> pretty (show i) <> colon <> pretty (show j)
=======
    GMakeList2 i k -> "GMakeList2:" <> pretty i <> colon <> pretty k
>>>>>>> 1700de3d

newtype GasLimit = GasLimit ParsedInteger
  deriving (Eq,Ord,Num,Real,Integral,Enum,Serialize,NFData,Generic,ToTerm,ToJSON,Pretty)

instance Show GasLimit where
  show (GasLimit (ParsedInteger i)) = show i

instance FromJSON GasLimit where
  parseJSON = fmap GasLimit . parseGT0

instance Wrapped GasLimit

data GasModel = GasModel
  { gasModelName :: !Text
  , gasModelDesc :: !Text
  , runGasModel :: !(Text -> GasArgs -> Gas)
  }

instance Show GasModel where
  show m = "[GasModel: " <> unpack (gasModelName m) <> "]"

instance Pretty GasModel where
  pretty m = viaShow m

data GasEnv = GasEnv
  { _geGasLimit :: !GasLimit
  , _geGasPrice :: !GasPrice
  , _geGasModel :: !GasModel
  }
makeLenses ''GasEnv<|MERGE_RESOLUTION|>--- conflicted
+++ resolved
@@ -149,12 +149,10 @@
   -- ^ the cost of principal creation and validation
   | GIntegerOpCost !(Integer, Maybe Integer) !(Integer, Maybe Integer)
   -- ^ Integer costs
-<<<<<<< HEAD
   | GDecimalOpCost !Decimal !Decimal
-=======
+  -- ^ Decimal costs
   | GMakeList2 !Integer !(Maybe Integer)
   -- ^ List versioning 2
->>>>>>> 1700de3d
 
 instance Pretty GasArgs where
   pretty g = case g of
@@ -176,11 +174,8 @@
     GModuleMemory i -> "GModuleMemory: " <> pretty i
     GPrincipal i -> "GPrincipal: " <> pretty i
     GIntegerOpCost i j -> "GIntegerOpCost:" <> pretty i <> colon <> pretty j
-<<<<<<< HEAD
     GDecimalOpCost i j -> "GDecimalOpCost:" <> pretty (show i) <> colon <> pretty (show j)
-=======
     GMakeList2 i k -> "GMakeList2:" <> pretty i <> colon <> pretty k
->>>>>>> 1700de3d
 
 newtype GasLimit = GasLimit ParsedInteger
   deriving (Eq,Ord,Num,Real,Integral,Enum,Serialize,NFData,Generic,ToTerm,ToJSON,Pretty)
