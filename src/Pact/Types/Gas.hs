{-# LANGUAGE TemplateHaskell #-}
{-# LANGUAGE GeneralizedNewtypeDeriving #-}
{-# LANGUAGE OverloadedStrings #-}

-- |
-- Module      :  Pact.Types.Gas
-- Copyright   :  (C) 2016 Stuart Popejoy
-- License     :  BSD-style (see the file LICENSE)
-- Maintainer  :  Stuart Popejoy <stuart@kadena.io>
--
-- Gas (compute and space cost calculation) types.
--
module Pact.Types.Gas
  ( Gas(..),GasPrice(..),
    GasEnv(..),geGasLimit,geGasPrice,geGasModel,
    ReadValue(..),GasModel(..),GasArgs(..),GasLimit(..)
  ) where

import Control.DeepSeq (NFData)
import Control.Lens (makeLenses)
import Data.Decimal (Decimal)
import qualified Data.Text as T
import Data.Word (Word64)

import Pact.Types.Lang
import Pact.Types.Persistence
import Pact.Types.Pretty


-- | Price per 'Gas' unit.
newtype GasPrice = GasPrice Decimal
  deriving (Eq,Ord,Num,Real,Fractional,RealFrac,NFData,Enum,Show)
instance Pretty GasPrice where
  pretty (GasPrice p) = viaShow p

-- | DB Read value for per-row gas costing.
-- Data is included if variable-size.
data ReadValue
  = ReadData (Columns Persistable)
  | ReadKey RowKey
  | ReadTxId


data GasArgs
  = GPostRead ReadValue
  | GSelect (Maybe [(Info,ColumnId)]) (Term Ref) (Term Name)
  | GSortFieldLookup Int
  | GUnreduced [Term Ref]
  | GWrite WriteType (Term Name) (Term Name)
  | GUse ModuleName (Maybe Hash)
  | GModuleDecl (Module (Term Name))
  | GInterfaceDecl Interface
  | GModuleMember (ModuleDef (Term Name))
  | GUserApp

newtype GasLimit = GasLimit Word64
  deriving (Eq,Ord,Num,Real,Integral,Enum,Show)
instance Pretty GasLimit where
  pretty (GasLimit g) = viaShow g


<<<<<<< HEAD
data GasModel = GasModel
  { gasModelName :: Text
  , gasModelDesc :: Text
  , runGasModel :: Text -> GasArgs -> Gas
  }

instance Show GasModel where
  show m = "[GasModel: " <> T.unpack (gasModelName m) <> "]"
=======
newtype GasModel = GasModel { runGasModel :: Text -> GasArgs -> Gas }
instance Pretty GasModel where
  pretty _ = "[GasModel]"
>>>>>>> 93f417dd

data GasEnv = GasEnv
  { _geGasLimit :: GasLimit
  , _geGasPrice :: GasPrice
  , _geGasModel :: GasModel
  }
makeLenses ''GasEnv<|MERGE_RESOLUTION|>--- conflicted
+++ resolved
@@ -58,8 +58,6 @@
 instance Pretty GasLimit where
   pretty (GasLimit g) = viaShow g
 
-
-<<<<<<< HEAD
 data GasModel = GasModel
   { gasModelName :: Text
   , gasModelDesc :: Text
@@ -68,11 +66,9 @@
 
 instance Show GasModel where
   show m = "[GasModel: " <> T.unpack (gasModelName m) <> "]"
-=======
-newtype GasModel = GasModel { runGasModel :: Text -> GasArgs -> Gas }
+
 instance Pretty GasModel where
-  pretty _ = "[GasModel]"
->>>>>>> 93f417dd
+  pretty m = viaShow m
 
 data GasEnv = GasEnv
   { _geGasLimit :: GasLimit
