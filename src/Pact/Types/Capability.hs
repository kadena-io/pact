{-# LANGUAGE DeriveTraversable #-}
{-# LANGUAGE DeriveFoldable #-}
{-# LANGUAGE DeriveFunctor #-}
{-# LANGUAGE RecordWildCards #-}
{-# LANGUAGE RankNTypes #-}
{-# LANGUAGE TemplateHaskell #-}
{-# LANGUAGE OverloadedStrings #-}
{-# LANGUAGE ScopedTypeVariables #-}
{-# LANGUAGE DeriveGeneric #-}

-- |
-- Module      :  Pact.Types.Capability
-- Copyright   :  (C) 2019 Stuart Popejoy, Kadena LLC
-- License     :  BSD-style (see the file LICENSE)
-- Maintainer  :  Stuart Popejoy <stuart@kadena.io>
--
-- Capability and related types.
--

module Pact.Types.Capability
  ( Capability(..)
  , CapabilityType(..), capType
  , CapAcquireResult(..)
  , SigCapability(..)
  , parseSigCapability
  , Capabilities(..), capStack, capManaged, capSigMatched
  , CapScope(..)
  , CapSlot(..), csCap, csComposed, csScope
  ) where

import Control.DeepSeq (NFData)
import Control.Error (fmapL)
import Control.Lens hiding ((.=),DefName)
import Data.Aeson
import Data.Default
import Data.Map.Strict (Map)
import Data.Set (Set)
import Data.Text (Text, unpack)

import GHC.Generics

import Pact.Compile
import Pact.Parse (parsePact)
import Pact.Types.Lang
import Pact.Types.Orphans ()
import Pact.Types.PactValue
import Pact.Types.Pretty



data Capability
  = ModuleAdminCapability ModuleName
<<<<<<< HEAD
  | UserCapability ModuleName DefName [PactValue]
  deriving (Eq,Show,Ord,Generic)

instance NFData Capability
=======
  | UserCapability QualifiedName [PactValue]
  deriving (Eq,Show,Ord)
>>>>>>> feb5c3ea

data CapabilityType
  = CapTypeModuleAdmin ModuleName
  | CapTypeUser QualifiedName -- TODO add args for full type
  deriving (Eq,Show,Ord)

capType :: Capability -> CapabilityType
capType (ModuleAdminCapability m) = CapTypeModuleAdmin m
capType (UserCapability qn _) = CapTypeUser qn

instance Pretty Capability where
  pretty (ModuleAdminCapability mn) = pretty mn
  pretty (UserCapability n tms)  = parensSep (pretty n : fmap pretty tms)

data SigCapability = SigCapability
  { _scName :: !QualifiedName
  , _scArgs :: ![PactValue]
  } deriving (Eq,Show,Generic,Ord)
instance NFData SigCapability

instance Pretty SigCapability where
  pretty SigCapability{..} = parens $ hsep (pretty _scName:map pretty _scArgs)

instance ToJSON SigCapability
  where toJSON = toJSON . renderCompactText

instance FromJSON SigCapability where
  parseJSON = withText "SigCapability" $ \t -> case parseSigCapability t of
    Right c -> return c
    Left e -> fail e

parseSigCapability :: Text -> Either String SigCapability
parseSigCapability txt = parsed >>= compiled >>= parseApp
  where
    parseApp ts = case ts of
      [(TApp (App (TVar (QName q) _) as _) _)] -> SigCapability q <$> mapM toPV as
      _ -> Left $ "Sig capability parse failed: Expected single qualified capability in form (qual.DEFCAP arg arg ...)"
    compiled ParsedCode{..} = fmapL (("Sig capability parse failed: " ++) . show) $
      compileExps (mkTextInfo _pcCode) _pcExps
    parsed = parsePact txt
    toPV a = fmapL (("Sig capability argument parse failed, expected simple pact value: " ++) . unpack) $ toPactValue a

-- | Literate boolean to signal whether cap was already in scope.
data CapAcquireResult
  = NewlyAcquired
  | AlreadyAcquired
  deriving (Eq,Show)

data CapScope m
  = CapCallStack
    -- ^ Call stack scope a la 'with-capability'
  | CapManaged m
    -- ^ Managed-scope capability
  | CapComposed
    -- ^ Composed into some other capability
<<<<<<< HEAD
  deriving (Eq,Show,Ord,Generic)
instance NFData CapScope
=======
  deriving (Eq,Show,Ord,Functor,Foldable,Traversable)
>>>>>>> feb5c3ea

data CapSlot c = CapSlot
  { _csScope :: CapScope (Maybe (Def Ref))
  , _csCap :: c
  , _csComposed :: [c]
  } deriving (Eq,Show,Ord,Functor,Foldable,Traversable,Generic)
makeLenses ''CapSlot
instance NFData c => NFData (CapSlot c)

data Capabilities c = Capabilities
  { _capStack :: [CapSlot c]
  , _capManaged :: [CapSlot c]
  , _capSigMatched :: (Map PublicKey (Set Capability))
  }
  deriving (Eq,Show,Functor,Foldable,Traversable,Generic)
makeLenses ''Capabilities

<<<<<<< HEAD
instance (NFData c) => NFData (Capabilities c)
instance Default (Capabilities a) where def = Capabilities [] []
=======
instance Default (Capabilities a) where def = Capabilities [] [] mempty
>>>>>>> feb5c3ea
<|MERGE_RESOLUTION|>--- conflicted
+++ resolved
@@ -50,15 +50,9 @@
 
 data Capability
   = ModuleAdminCapability ModuleName
-<<<<<<< HEAD
-  | UserCapability ModuleName DefName [PactValue]
+  | UserCapability QualifiedName [PactValue]
   deriving (Eq,Show,Ord,Generic)
-
 instance NFData Capability
-=======
-  | UserCapability QualifiedName [PactValue]
-  deriving (Eq,Show,Ord)
->>>>>>> feb5c3ea
 
 data CapabilityType
   = CapTypeModuleAdmin ModuleName
@@ -114,12 +108,8 @@
     -- ^ Managed-scope capability
   | CapComposed
     -- ^ Composed into some other capability
-<<<<<<< HEAD
-  deriving (Eq,Show,Ord,Generic)
-instance NFData CapScope
-=======
-  deriving (Eq,Show,Ord,Functor,Foldable,Traversable)
->>>>>>> feb5c3ea
+  deriving (Eq,Show,Ord,Functor,Foldable,Traversable,Generic)
+instance NFData c => NFData (CapScope c)
 
 data CapSlot c = CapSlot
   { _csScope :: CapScope (Maybe (Def Ref))
@@ -137,9 +127,5 @@
   deriving (Eq,Show,Functor,Foldable,Traversable,Generic)
 makeLenses ''Capabilities
 
-<<<<<<< HEAD
 instance (NFData c) => NFData (Capabilities c)
-instance Default (Capabilities a) where def = Capabilities [] []
-=======
-instance Default (Capabilities a) where def = Capabilities [] [] mempty
->>>>>>> feb5c3ea
+instance Default (Capabilities a) where def = Capabilities [] [] mempty