--- conflicted
+++ resolved
@@ -137,28 +137,6 @@
 keyPredBuiltins :: M.Map Name KeyPredBuiltins
 keyPredBuiltins = M.fromList $ map ((`Name` def) . asString &&& id) [minBound .. maxBound]
 
-<<<<<<< HEAD
-=======
--- | Environment setup for pact execution, from ContMsg request.
-data PactStep = PactStep {
-      -- | intended step to execute
-      _psStep :: !Int
-      -- | rollback
-    , _psRollback :: !Bool
-      -- | pact id
-    , _psPactId :: !PactId
-      -- | resume value. Note that this is only set in Repl tests and in private use cases;
-      -- in all other cases resume value comes out of PactExec.
-    , _psResume :: !(Maybe (ObjectMap (Term Name)))
-} deriving (Eq,Show)
-makeLenses ''PactStep
-
-instance Pretty PactStep where
-  pretty = viaShow
-
-
-
->>>>>>> d9a35f6e
 -- | Storage for natives.
 data RefStore = RefStore {
       _rsNatives :: HM.HashMap Name Ref
@@ -166,10 +144,6 @@
 makeLenses ''RefStore
 instance Default RefStore where def = RefStore HM.empty
 
-<<<<<<< HEAD
-=======
-
->>>>>>> d9a35f6e
 -- | Indicates level of db access offered in current Eval monad.
 data Purity =
   -- | Read-only access to systables.
