--- conflicted
+++ resolved
@@ -148,11 +148,7 @@
   | FlagDisablePact43
   -- | Disable pact 4.3 features
   | FlagDisablePact431
-<<<<<<< HEAD
-  -- | Disable pact 4.4 features
-=======
   -- | Disable Pact 4.4 features
->>>>>>> 4f62c721
   | FlagDisablePact44
   -- | Preserve old ns behavior for module upgrade
   | FlagPreserveNamespaceUpgrade
