--- conflicted
+++ resolved
@@ -163,13 +163,8 @@
       -- | Modules that were loaded, and flag if updated.
     , _rsLoadedModules :: HM.HashMap ModuleName (ModuleData Ref, Bool)
       -- | Current Namespace
-<<<<<<< HEAD
     , _rsNamespace :: Maybe (Namespace (Term Name))
-    } deriving (Eq,Show)
-=======
-    , _rsNamespace :: Maybe Namespace
     } deriving (Eq,Show,Generic)
->>>>>>> 60dc1813
 makeLenses ''RefState
 instance NFData RefState
 instance Default RefState where def = RefState HM.empty HM.empty Nothing
