--- conflicted
+++ resolved
@@ -156,13 +156,10 @@
   | FlagDisablePact44
   -- | Disable new transcendental impls
   | FlagDisableNewTrans
-<<<<<<< HEAD
   -- | Allow for unrestricted module, interface and namespace names
   | FlagUnrestrictedNames
-=======
   -- | Disable Pact 4.5 Features
   | FlagDisablePact45
->>>>>>> fef55ebd
   deriving (Eq,Ord,Show,Enum,Bounded)
 
 -- | Flag string representation
