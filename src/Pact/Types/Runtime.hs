{-# LANGUAGE BangPatterns #-}
{-# LANGUAGE CPP #-}
{-# LANGUAGE DeriveGeneric #-}
{-# LANGUAGE DerivingStrategies #-}
{-# LANGUAGE FlexibleInstances #-}
{-# LANGUAGE GADTs #-}
{-# LANGUAGE GeneralizedNewtypeDeriving #-}
{-# LANGUAGE LambdaCase #-}
{-# LANGUAGE OverloadedStrings #-}
{-# LANGUAGE RankNTypes #-}
{-# LANGUAGE RecordWildCards #-}
{-# LANGUAGE ScopedTypeVariables #-}
{-# LANGUAGE TemplateHaskell #-}

-- |
-- Module      :  Pact.Types.Runtime
-- Copyright   :  (C) 2016 Stuart Popejoy
-- License     :  BSD-style (see the file LICENSE)
-- Maintainer  :  Stuart Popejoy <stuart@kadena.io>
--
-- 'Eval' monad and utilities.
-- Exports Lang and Util, so this is the "default import" for most pact things.
--

module Pact.Types.Runtime
 ( evalError,evalError',
   failTx,failTx',
   argsError,argsError',
   throwDbError,throwEither,throwEitherText,throwErr,
   PactId(..),
   PactEvent(..), eventName, eventParams, eventModule, eventModuleHash,
   RefStore(..),rsNatives,
   EvalEnv(..),eeRefStore,eeMsgSigs,eeMsgVerifiers,eeMsgBody,eeMode,eeEntity,eePactStep,eePactDbVar,eeInRepl,
   eePactDb,eePurity,eeHash,eeGas, eeGasEnv,eeNamespacePolicy,eeSPVSupport,eePublicData,eeExecutionConfig,
   eeAdvice, eeWarnings,
   toPactId,
   Purity(..),
   RefState(..),rsLoaded,rsLoadedModules,rsNamespace,rsQualifiedDeps,
   EvalState(..),evalRefs,evalCallStack,evalPactExec,
   evalCapabilities,evalLogGas,evalEvents,evalUserCapabilitiesBeingEvaluated,
   Eval(..),runEval,runEval',catchesPactError,
   call,method,
   readRow,writeRow,keys,txids,createUserTable,getUserTableInfo,beginTx,commitTx,rollbackTx,getTxLog,
   KeyPredBuiltins(..),keyPredBuiltins,
   NamespacePolicy(..),
   permissiveNamespacePolicy,
   ExecutionConfig(..),ExecutionFlag(..),ecFlags,isExecutionFlagSet,flagRep,flagReps,
   mkExecutionConfig,
   ifExecutionFlagSet,ifExecutionFlagSet',
   whenExecutionFlagSet, unlessExecutionFlagSet,
   emitPactWarning,
   PactWarning(..),
   module Pact.Types.Lang,
   module Pact.Types.Util,
   module Pact.Types.Persistence,
   module Pact.Types.Gas,
   module Pact.Types.ChainMeta,
   module Pact.Types.PactError,
   liftIO,
   eAdvise,
   isOffChainForkedError,
   OnChainErrorState(..)
   ) where


import Control.Arrow ((&&&))
import Control.Concurrent.MVar
import Control.Lens hiding ((.=),DefName, elements)
import Control.Monad (void)
import Control.Exception.Safe
import Control.Monad.Reader
import Control.Monad.State.Strict
import Control.DeepSeq
import Data.Aeson hiding (Object)
import Data.Default
import Data.IORef(IORef, modifyIORef')
import qualified Data.HashMap.Strict as HM
import qualified Data.Map.Strict as M
import qualified Data.Set as S
import Data.String
import Data.Text (Text,pack)
import Data.Set(Set)
import GHC.Generics (Generic)
import Test.QuickCheck

import Pact.Types.Term
import Pact.Types.Capability
import Pact.Types.ChainMeta
import Pact.Types.Continuation
import Pact.Types.Gas
import Pact.Types.Lang
import Pact.Types.Orphans ()
import Pact.Types.PactError
import Pact.Types.PactValue
import Pact.Types.Advice
import Pact.Types.Persistence
import Pact.Types.Pretty
import Pact.Types.RowData
import Pact.Types.SPV
import Pact.Types.Util
import Pact.Types.Verifier
import Pact.Types.Namespace

import Pact.JSON.Legacy.Value (LegacyValue(..))

import qualified Pact.JSON.Encode as J

data KeyPredBuiltins = KeysAll|KeysAny|Keys2 deriving (Eq,Show,Enum,Bounded)
instance AsString KeyPredBuiltins where
  asString KeysAll = "keys-all"
  asString KeysAny = "keys-any"
  asString Keys2 = "keys-2"

keyPredBuiltins :: M.Map Name KeyPredBuiltins
keyPredBuiltins = M.fromList $ map (Name . (`BareName` def) . asString &&& id) [minBound .. maxBound]

-- | Storage for natives.
newtype RefStore = RefStore {
      _rsNatives :: HM.HashMap Text Ref
    } deriving (Eq, Show)
makeLenses ''RefStore
instance Default RefStore where def = RefStore HM.empty

-- | Indicates level of db access offered in current Eval monad.
data Purity =
  -- | Read-only access to systables.
  PSysOnly |
  -- | Read-only access to systables and module tables.
  PReadOnly |
  -- | All database access allowed (normal).
  PImpure
  deriving (Eq,Show,Ord,Bounded,Enum)
instance Default Purity where def = PImpure

-- All warnings pact emits at runtime
data PactWarning
  -- | Deprecated native, with help message
  = DeprecatedNative !NativeDefName !Text
  -- | Deprecated overload with help message
  | DeprecatedOverload !NativeDefName !Text
  deriving (Show, Eq, Ord, Generic)

instance FromJSON PactWarning

instance Pretty PactWarning where
  pretty = \case
    DeprecatedNative ndef msg ->
      "Warning: Using deprecated native" <+> pretty ndef <> ":" <+> pretty msg
    DeprecatedOverload ndef msg ->
      "Warning: using deprecated native overload for" <+> pretty ndef <> ":" <+> pretty msg


-- | Execution flags specify behavior of the runtime environment,
-- with an orientation towards some alteration of a default behavior.
-- Thus, a flag should _not_ describe "normal behavior" (the default),
-- but instead should enable some "unusual" option.
data ExecutionFlag
  -- | Disable user module install
  = FlagDisableModuleInstall
  -- | Disable database history queries in transactional mode (local-only)
  | FlagDisableHistoryInTransactionalMode
  -- | Preserve runReadOnly failing inside of runSysOnly
  | FlagOldReadOnlyBehavior
  -- | Disable table module guard for read operations in local
  | FlagAllowReadInLocal
  -- | Preserve namespace module governance bug
  | FlagPreserveModuleNameBug
  -- | Preserve namespace module acquire gov bug
  | FlagPreserveNsModuleInstallBug
  -- | Disable emission of pact events
  | FlagDisablePactEvents
  -- | Preserve module implemented interface namespacing bug
  | FlagPreserveModuleIfacesBug
  -- | Preserve Show in reduce for Def, Native
  | FlagPreserveShowDefs
  -- | Disable Pact 4.0 features
  | FlagDisablePact40
  -- | Enforce key formats. "Positive" polarity to not break legacy repl tests.
  | FlagEnforceKeyFormats
  -- | Disable Pact 4.2 db sorted key guarantees, and row persistence
  | FlagDisablePact42
  -- | Disable memory limit check
  | FlagDisableInlineMemCheck
  -- | Disable new non-inlined modules
  | FlagDisablePact43
  -- | Disable pact 4.3 features
  | FlagDisablePact431
  -- | Disable Pact 4.4 features
  | FlagDisablePact44
  -- | Disable new transcendental impls
  | FlagDisableNewTrans
  -- | Disable Pact 4.5 Features
  | FlagDisablePact45
  -- | Disable Pact 4.6 Features
  | FlagDisablePact46
  -- | Disable Pact 4.7 Features
  | FlagDisablePact47
  -- | Disable runtime return type checking.
  | FlagDisableRuntimeReturnTypeChecking
  -- | Disable Pact 4.8 Features
  | FlagDisablePact48
  -- | Disable Pact 4.9 Features
  | FlagDisablePact49
  -- | Disable Pact 4.10 Features
  | FlagDisablePact410
<<<<<<< HEAD
  -- | Disable Pact 4.11 Features
  | FlagDisablePact411
=======
  -- | Disable verifiers
  | FlagDisableVerifiers
>>>>>>> f9f3143f
  deriving (Eq,Ord,Show,Enum,Bounded)

-- | Flag string representation
flagRep :: ExecutionFlag -> Text
flagRep = pack . drop 4 . show

-- | Flag string representations
flagReps :: M.Map Text ExecutionFlag
flagReps = M.fromList $ map go [minBound .. maxBound]
  where go f = (flagRep f,f)

instance Pretty ExecutionFlag where
  pretty = pretty . flagRep

instance J.Encode ExecutionFlag where
  build = J.build . flagRep
  {-# INLINE build #-}

instance FromJSON ExecutionFlag where
  parseJSON = withText "ExecutionFlag" $ \t -> case M.lookup t flagReps of
    Nothing -> fail "Invalid ExecutionFlag value"
    Just f -> return f

instance Arbitrary ExecutionFlag where
  arbitrary = elements [minBound .. maxBound]

-- | Execution configuration flags, where empty is the "default".
newtype ExecutionConfig = ExecutionConfig
  { _ecFlags :: S.Set ExecutionFlag }
  deriving (Eq,Show)
  deriving (FromJSON)

makeLenses ''ExecutionConfig
instance Default ExecutionConfig where def = ExecutionConfig def
instance Pretty ExecutionConfig where
  pretty = pretty . S.toList . _ecFlags

instance Arbitrary ExecutionConfig where
  arbitrary = ExecutionConfig <$> arbitrary

instance J.Encode ExecutionConfig where
  build o = J.build $ J.Array (_ecFlags o)
  {-# INLINE build #-}

mkExecutionConfig :: [ExecutionFlag] -> ExecutionConfig
mkExecutionConfig = ExecutionConfig . S.fromList

-- | Interpreter reader environment, parameterized over back-end MVar state type.
data EvalEnv e = EvalEnv {
      -- | Environment references.
      _eeRefStore :: !RefStore
      -- | Verified keys from message.
    , _eeMsgSigs :: !(M.Map PublicKeyText (S.Set UserCapability))
      -- | Verifiers other than signatures.
    , _eeMsgVerifiers :: !(M.Map VerifierName (S.Set UserCapability))
      -- | JSON body accompanying message.
    , _eeMsgBody :: !LegacyValue
      -- | Execution mode
    , _eeMode :: !ExecutionMode
      -- | Entity governing private/encrypted 'pact' executions.
    , _eeEntity :: !(Maybe EntityName)
      -- | Step value for 'pact' executions.
    , _eePactStep :: !(Maybe PactStep)
      -- | Back-end state MVar.
    , _eePactDbVar :: !(MVar e)
      -- | Back-end function record.
    , _eePactDb :: !(PactDb e)
      -- | Pure indicator
    , _eePurity :: !Purity
      -- | Transaction hash
    , _eeHash :: !Hash
      -- | Gas Environment
    , _eeGasEnv :: !GasEnv
      -- | Tallied gas
    , _eeGas :: !(IORef MilliGas)
      -- | Namespace Policy
    , _eeNamespacePolicy :: !NamespacePolicy
      -- | SPV backend
    , _eeSPVSupport :: !SPVSupport
      -- | Env public data
    , _eePublicData :: !PublicData
      -- | Execution configuration flags
    , _eeExecutionConfig :: !ExecutionConfig
      -- | Advice bracketer
    , _eeAdvice :: !Advice
      -- | Are we in the repl? If not, ignore info
    , _eeInRepl :: !Bool
      -- | Warnings ref
    , _eeWarnings :: !(IORef (Set PactWarning))
    }
makeLenses ''EvalEnv

-- | 'PactId' -> 'Hash' conversion
toPactId :: Hash -> PactId
toPactId = PactId . hashToText

-- | Dynamic storage for loaded names and modules, and current namespace.
data RefState = RefState {
      -- | Imported Module-local defs and natives.
      _rsLoaded :: !(HM.HashMap Text (Ref, Maybe ModuleHash))
      -- | Modules that were loaded, and flag if updated.
    , _rsLoadedModules :: !(HM.HashMap ModuleName (ModuleData Ref, Bool))
      -- | Current Namespace
    , _rsNamespace :: !(Maybe (Namespace (Term Name)))
      -- | Map of all fully qualified names in scope, including transitive dependencies.
    , _rsQualifiedDeps :: !(HM.HashMap FullyQualifiedName Ref)
    } deriving (Eq,Show,Generic)

makeLenses ''RefState
instance NFData RefState
instance Default RefState where def = RefState HM.empty HM.empty Nothing HM.empty

data PactEvent = PactEvent
  { _eventName :: !Text
  , _eventParams :: ![PactValue]
  , _eventModule :: !ModuleName
  , _eventModuleHash :: !ModuleHash
  } deriving (Eq, Show, Generic)
instance NFData PactEvent

instance J.Encode PactEvent where
  build o = J.object
    [ "params" J..= J.Array (_eventParams o)
    , "name" J..= _eventName o
    , "module" J..= _eventModule o
    , "moduleHash" J..= _eventModuleHash o
    ]
  {-# INLINE build #-}

instance FromJSON PactEvent where parseJSON = lensyParseJSON 6

instance Arbitrary PactEvent where
  arbitrary = PactEvent
    <$> arbitrary
    <*> scale (min 20) arbitrary
    <*> arbitrary
    <*> arbitrary

makeLenses ''PactEvent


-- | Interpreter mutable state.
data EvalState = EvalState {
      -- | New or imported modules and defs.
      _evalRefs :: !RefState
      -- | Current call stack.
    , _evalCallStack :: ![StackFrame]
      -- | Pact execution trace, if any
    , _evalPactExec :: !(Maybe PactExec)
      -- | Granted capability list
    , _evalCapabilities :: !Capabilities
      -- | Capabilities being evaluated
    , _evalUserCapabilitiesBeingEvaluated :: !(Set UserCapability)
      -- | Tracks gas logs if enabled (i.e. Just)
    , _evalLogGas :: !(Maybe [(Text,Gas)])
      -- | Accumulate events
    , _evalEvents :: ![PactEvent]
    } deriving (Show, Generic)
makeLenses ''EvalState
instance NFData EvalState
instance Default EvalState where def = EvalState def def def def def def def

-- | Interpreter monad, parameterized over back-end MVar state type.
newtype Eval e a =
    Eval { unEval :: ReaderT (EvalEnv e) (StateT EvalState IO) a }
    deriving (Functor,Applicative,Monad,MonadState EvalState,
                     MonadReader (EvalEnv e),MonadThrow,MonadCatch,MonadMask,MonadIO)

-- | "Production" runEval throws exceptions, meaning the state can be lost,
-- which is useful for reporting stack traces in the REPL.
runEval :: EvalState -> EvalEnv e -> Eval e a -> IO (a,EvalState)
runEval s env act = runStateT (runReaderT (unEval act) env) s
{-# INLINE runEval #-}

-- | "Dev" runEval' is the old version that always returns the state
-- along with the Either.
runEval' :: EvalState -> EvalEnv e -> Eval e a ->
           IO (Either PactError a,EvalState)
runEval' s env act =
  runStateT (catchesPactError $ runReaderT (unEval act) env) s

catchesPactError :: (MonadCatch m) => m a -> m (Either PactError a)
catchesPactError action =
  catches (Right <$> action)
  [ Handler (\(e :: PactError) -> return $ Left e)
   ,Handler (\(e :: SomeException) -> return $ Left . PactError EvalError def def . viaShow $ e)
  ]

isExecutionFlagSet :: ExecutionFlag -> Eval e Bool
isExecutionFlagSet f = S.member f <$> view (eeExecutionConfig . ecFlags)

ifExecutionFlagSet :: ExecutionFlag -> Eval e a -> Eval e a -> Eval e a
ifExecutionFlagSet f onTrue onFalse = do
  b <- isExecutionFlagSet f
  if b then onTrue else onFalse

ifExecutionFlagSet' :: ExecutionFlag -> a -> a -> Eval e a
ifExecutionFlagSet' f onTrue onFalse =
  ifExecutionFlagSet f (return onTrue) (return onFalse)

whenExecutionFlagSet :: ExecutionFlag -> Eval e a -> Eval e ()
whenExecutionFlagSet f onTrue =
  ifExecutionFlagSet f (void onTrue) (return ())

unlessExecutionFlagSet :: ExecutionFlag -> Eval e a -> Eval e ()
unlessExecutionFlagSet f onFalse =
  ifExecutionFlagSet f (return ()) (void onFalse)

-- | Bracket interpreter action pushing and popping frame on call stack.
call :: StackFrame -> Eval e a -> Eval e a
call s act = do
  evalCallStack %= (s:)
  r <- act
  evalCallStack %= drop 1
  return r
{-# INLINE call #-}

-- | Invoke a backend method, catching all exceptions as 'DbError'
method :: Info -> (PactDb e -> Method e a) -> Eval e a
method i f = do
  EvalEnv {..} <- ask
  handleAny (throwErr DbError i . viaShow) (liftIO $ f _eePactDb _eePactDbVar)

emitPactWarning :: PactWarning -> Eval e ()
emitPactWarning pw =
  view eeWarnings >>= \e -> liftIO (modifyIORef' e (S.insert pw))
--
-- Methods for invoking backend function-record function.
--

-- | Invoke '_readRow'
readRow :: (IsString k,FromJSON v) => Info -> Domain k v -> k -> Eval e (Maybe v)
readRow i d k = method i $ \db -> _readRow db d k

-- | Invoke '_writeRow'
writeRow :: (AsString k,J.Encode v) => Info -> WriteType -> Domain k v -> k -> v -> Eval e ()
writeRow i w d k v = method i $ \db -> _writeRow db w d k v

-- | Invoke '_keys'
keys :: (AsString k,IsString k) => Info -> Domain k v -> Eval e [k]
keys i t = method i $ \db -> _keys db t

-- | Invoke '_txids'
txids :: Info -> TableName -> TxId -> Eval e [TxId]
txids i tn tid = method i $ \db -> _txids db tn tid

-- | Invoke '_createUserTable'
createUserTable :: Info -> TableName -> ModuleName -> Eval e ()
createUserTable i t m = method i $ \db -> _createUserTable db t m

-- | Invoke _getUserTableInfo
getUserTableInfo :: Info -> TableName -> Eval e ModuleName
getUserTableInfo i t = method i $ \db -> _getUserTableInfo db t

-- | Invoke _beginTx
beginTx :: Info -> ExecutionMode -> Eval e (Maybe TxId)
beginTx i t = method i $ \db -> _beginTx db t

-- | Invoke _commitTx
commitTx :: Info -> Eval e [TxLogJson]
commitTx i = method i $ \db -> _commitTx db

-- | Invoke _rollbackTx
rollbackTx :: Info -> Eval e ()
rollbackTx i = method i $ \db -> _rollbackTx db

-- | Invoke _getTxLog
getTxLog :: IsString k => Info -> Domain k RowData -> TxId -> Eval e [TxLog RowData]
getTxLog i d t = method i $ \db -> _getTxLog db d t


{-# INLINE readRow #-}
{-# INLINE writeRow #-}
{-# INLINE createUserTable #-}
{-# INLINE getUserTableInfo #-}
{-# INLINE commitTx #-}
{-# INLINE beginTx #-}
{-# INLINE rollbackTx #-}
{-# INLINE getTxLog #-}
{-# INLINE keys #-}
{-# INLINE txids #-}



throwArgsError :: FunApp -> [Term Name] -> Text -> Eval e a
throwArgsError FunApp {..} args s = throwErr ArgsError _faInfo $
  pretty s <> ", received " <> bracketsSep (map pretty args) <> " for " <>
            prettyFunTypes _faTypes

throwOnChainArgsError :: Pretty n => FunApp -> [Term n] -> Eval e a
throwOnChainArgsError FunApp{..} args = throwErr ArgsError _faInfo $
  "Invalid arguments in call to"
    <+> pretty _faName
    <> ", received arguments of type "
    <> bracketsSep (map (pretty . typeof') args) <> ", expected "
    <> prettyFunTypes _faTypes

throwErr :: PactErrorType -> Info -> Doc -> Eval e a
throwErr ctor i err = do
  s <- use evalCallStack
  offChainOrPreFork <- isOffChainForkedError' FlagDisablePact47
  throwM (PactError ctor i (if offChainOrPreFork then s else []) err)

evalError :: Info -> Doc -> Eval e a
evalError = throwErr EvalError

evalError' :: HasInfo i => i -> Doc -> Eval e a
evalError' = evalError . getInfo

data OnChainErrorState
  = OnChainError
  | OffChainError
  deriving (Eq, Show)

-- | Function to determine whether we are either pre-errors fork
-- or in a repl environment.
isOffChainForkedError :: ExecutionFlag -> Eval e OnChainErrorState
isOffChainForkedError flag = isOffChainForkedError' flag <&> \p -> if p then OffChainError else OnChainError

isOffChainForkedError' :: ExecutionFlag -> Eval e Bool
isOffChainForkedError' flag =
  isExecutionFlagSet flag >>= \case
    True -> pure True
    False -> view eeInRepl

failTx :: Info -> Doc -> Eval e a
failTx = throwErr TxFailure

failTx' :: HasInfo i => i -> Doc -> Eval e a
failTx' = failTx . getInfo

throwDbError :: MonadThrow m => Doc -> m a
throwDbError = throwM . PactError DbError def def

-- | Throw an error coming from an Except/Either context.
throwEither :: (MonadThrow m,Exception e) => Either e a -> m a
throwEither = either throwM return

throwEitherText :: PactErrorType -> Info -> Doc -> Either Text a -> Eval e a
throwEitherText typ i d = either (\e -> throwErr typ i (d <> ":" <> pretty e)) return


argsError :: FunApp -> [Term Name] -> Eval e a
argsError i as =
  isOffChainForkedError FlagDisablePact47 >>= \case
    OffChainError -> throwArgsError i as "Invalid arguments"
    OnChainError -> throwOnChainArgsError i as

argsError' :: FunApp -> [Term Ref] -> Eval e a
argsError' i as =
  isOffChainForkedError FlagDisablePact47 >>= \case
    OffChainError -> throwArgsError i (map (toTerm.abbrev) as) "Invalid arguments"
    OnChainError -> throwOnChainArgsError i as

eAdvise :: Info -> AdviceContext r -> Eval e (r -> Eval e ())
eAdvise i m = view eeAdvice >>= \adv -> advise i adv m<|MERGE_RESOLUTION|>--- conflicted
+++ resolved
@@ -203,13 +203,10 @@
   | FlagDisablePact49
   -- | Disable Pact 4.10 Features
   | FlagDisablePact410
-<<<<<<< HEAD
   -- | Disable Pact 4.11 Features
   | FlagDisablePact411
-=======
   -- | Disable verifiers
   | FlagDisableVerifiers
->>>>>>> f9f3143f
   deriving (Eq,Ord,Show,Enum,Bounded)
 
 -- | Flag string representation
