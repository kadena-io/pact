{-# LANGUAGE FlexibleInstances #-}
{-# LANGUAGE RecordWildCards #-}
{-# LANGUAGE RankNTypes #-}
{-# LANGUAGE TemplateHaskell #-}
{-# LANGUAGE GeneralizedNewtypeDeriving #-}
{-# LANGUAGE OverloadedStrings #-}
{-# LANGUAGE BangPatterns #-}
{-# LANGUAGE ScopedTypeVariables #-}
{-# LANGUAGE GADTs #-}
{-# LANGUAGE DeriveGeneric #-}
-- |
-- Module      :  Pact.Types.Runtime
-- Copyright   :  (C) 2016 Stuart Popejoy
-- License     :  BSD-style (see the file LICENSE)
-- Maintainer  :  Stuart Popejoy <stuart@kadena.io>
--
-- 'Eval' monad and utilities.
-- Exports Lang and Util, so this is the "default import" for most pact things.
--

module Pact.Types.Runtime
 ( evalError,evalError',failTx,argsError,argsError',throwDbError,throwEither,throwEitherText,throwErr,
   PactId(..),
   PactEvent(..), eventName, eventParams, eventModule, eventModuleHash,
   RefStore(..),rsNatives,
   EvalEnv(..),eeRefStore,eeMsgSigs,eeMsgBody,eeMode,eeEntity,eePactStep,eePactDbVar,eeInRepl,
   eePactDb,eePurity,eeHash,eeGasEnv,eeNamespacePolicy,eeSPVSupport,eePublicData,eeExecutionConfig,
   eeAdvice,
   toPactId,
   Purity(..),
   RefState(..),rsLoaded,rsLoadedModules,rsNamespace,rsQualifiedDeps,
   EvalState(..),evalRefs,evalCallStack,evalPactExec,
   evalGas,evalCapabilities,evalLogGas,evalEvents,
   Eval(..),runEval,runEval',catchesPactError,
   call,method,
   readRow,writeRow,keys,txids,createUserTable,getUserTableInfo,beginTx,commitTx,rollbackTx,getTxLog,
   KeyPredBuiltins(..),keyPredBuiltins,
   NamespacePolicy(..),
   permissiveNamespacePolicy,
   ExecutionConfig(..),ExecutionFlag(..),ecFlags,isExecutionFlagSet,flagRep,flagReps,
   mkExecutionConfig,
   ifExecutionFlagSet,ifExecutionFlagSet',
   whenExecutionFlagSet, unlessExecutionFlagSet,
   module Pact.Types.Lang,
   module Pact.Types.Util,
   module Pact.Types.Persistence,
   module Pact.Types.Gas,
   module Pact.Types.ChainMeta,
   module Pact.Types.PactError,
   liftIO,
   eAdvise
   ) where


import Control.Arrow ((&&&))
import Control.Concurrent.MVar
import Control.Lens hiding ((.=),DefName)
import Control.Monad.Catch
import Control.Monad.Except
import Control.Monad.Reader
import Control.Monad.State.Strict
import Control.DeepSeq
import Data.Aeson hiding (Object)
import Data.Default
import qualified Data.HashMap.Strict as HM
import qualified Data.Map.Strict as M
import qualified Data.Set as S
import Data.String
import Data.Text (Text,pack)
import GHC.Generics (Generic)

import Pact.Types.Capability
import Pact.Types.ChainMeta
import Pact.Types.Continuation
import Pact.Types.Gas
import Pact.Types.Lang
import Pact.Types.Orphans ()
import Pact.Types.PactError
import Pact.Types.PactValue
import Pact.Types.Advice
import Pact.Types.Persistence
import Pact.Types.Pretty
import Pact.Types.SPV
import Pact.Types.Util


-- | Governance of namespace use. Policy dictates:
-- 1. Whether a namespace can be created.
-- 2. Whether the default namespace can be used.
data NamespacePolicy =
  SimpleNamespacePolicy (Maybe (Namespace (Term Name)) -> Bool)
  -- ^ if namespace is Nothing/root, govern usage; otherwise govern creation.
  |
  SmartNamespacePolicy Bool QualifiedName
  -- ^ Bool governs root usage, Name governs ns creation.
  -- Def is (defun xxx:bool (ns:string ns-admin:guard))

permissiveNamespacePolicy :: NamespacePolicy
permissiveNamespacePolicy = SimpleNamespacePolicy $ const True

data KeyPredBuiltins = KeysAll|KeysAny|Keys2 deriving (Eq,Show,Enum,Bounded)
instance AsString KeyPredBuiltins where
  asString KeysAll = "keys-all"
  asString KeysAny = "keys-any"
  asString Keys2 = "keys-2"

keyPredBuiltins :: M.Map Name KeyPredBuiltins
keyPredBuiltins = M.fromList $ map (Name . (`BareName` def) . asString &&& id) [minBound .. maxBound]

-- | Storage for natives.
data RefStore = RefStore {
      _rsNatives :: HM.HashMap Text Ref
    } deriving (Eq, Show)
makeLenses ''RefStore
instance Default RefStore where def = RefStore HM.empty

-- | Indicates level of db access offered in current Eval monad.
data Purity =
  -- | Read-only access to systables.
  PSysOnly |
  -- | Read-only access to systables and module tables.
  PReadOnly |
  -- | All database access allowed (normal).
  PImpure
  deriving (Eq,Show,Ord,Bounded,Enum)
instance Default Purity where def = PImpure


-- | Execution flags specify behavior of the runtime environment,
-- with an orientation towards some alteration of a default behavior.
-- Thus, a flag should _not_ describe "normal behavior" (the default),
-- but instead should enable some "unusual" option.
data ExecutionFlag
  -- | Disable user module install
  = FlagDisableModuleInstall
  -- | Disable database history queries in transactional mode (local-only)
  | FlagDisableHistoryInTransactionalMode
  -- | Preserve runReadOnly failing inside of runSysOnly
  | FlagOldReadOnlyBehavior
  -- | Disable table module guard for read operations in local
  | FlagAllowReadInLocal
  -- | Preserve namespace module governance bug
  | FlagPreserveModuleNameBug
  -- | Preserve namespace module acquire gov bug
  | FlagPreserveNsModuleInstallBug
  -- | Disable emission of pact events
  | FlagDisablePactEvents
  -- | Preserve module implemented interface namespacing bug
  | FlagPreserveModuleIfacesBug
  -- | Preserve Show in reduce for Def, Native
  | FlagPreserveShowDefs
  -- | Disable Pact 4.0 features
  | FlagDisablePact40
  -- | Enforce key formats. "Positive" polarity to not break legacy repl tests.
  | FlagEnforceKeyFormats
  -- | Disable Pact 4.2.0 db sorted key guarantees, and row persistence
  | FlagDisablePact420
  -- | Disable memory limit check
  | FlagDisableInlineMemCheck
  -- | Disable new non-inlined modules
  | FlagDisablePact43
  -- | Disable pact 4.3 features
  | FlagDisablePact431
<<<<<<< HEAD
  -- | Disable Pact 4.4 features
  | FlagDisablePact44
=======
  -- | Preserve old ns behavior for module upgrade
  | FlagPreserveNamespaceUpgrade
>>>>>>> e6498375
  deriving (Eq,Ord,Show,Enum,Bounded)

-- | Flag string representation
flagRep :: ExecutionFlag -> Text
flagRep = pack . drop 4 . show

-- | Flag string representations
flagReps :: M.Map Text ExecutionFlag
flagReps = M.fromList $ map go [minBound .. maxBound]
  where go f = (flagRep f,f)

instance Pretty ExecutionFlag where
  pretty = pretty . flagRep
instance ToJSON ExecutionFlag where toJSON = String . flagRep
instance FromJSON ExecutionFlag where
  parseJSON = withText "ExecutionFlag" $ \t -> case M.lookup t flagReps of
    Nothing -> fail "Invalid ExecutionFlag value"
    Just f -> return f

-- | Execution configuration flags, where empty is the "default".
newtype ExecutionConfig = ExecutionConfig
  { _ecFlags :: S.Set ExecutionFlag }
  deriving (Eq,Show,ToJSON,FromJSON)
makeLenses ''ExecutionConfig
instance Default ExecutionConfig where def = ExecutionConfig def
instance Pretty ExecutionConfig where
  pretty = pretty . S.toList . _ecFlags

mkExecutionConfig :: [ExecutionFlag] -> ExecutionConfig
mkExecutionConfig = ExecutionConfig . S.fromList

-- | Interpreter reader environment, parameterized over back-end MVar state type.
data EvalEnv e = EvalEnv {
      -- | Environment references.
      _eeRefStore :: !RefStore
      -- | Verified keys from message.
    , _eeMsgSigs :: !(M.Map PublicKey (S.Set UserCapability))
      -- | JSON body accompanying message.
    , _eeMsgBody :: !Value
      -- | Execution mode
    , _eeMode :: ExecutionMode
      -- | Entity governing private/encrypted 'pact' executions.
    , _eeEntity :: !(Maybe EntityName)
      -- | Step value for 'pact' executions.
    , _eePactStep :: !(Maybe PactStep)
      -- | Back-end state MVar.
    , _eePactDbVar :: MVar e
      -- | Back-end function record.
    , _eePactDb :: PactDb e
      -- | Pure indicator
    , _eePurity :: Purity
      -- | Transaction hash
    , _eeHash :: Hash
      -- | Gas Environment
    , _eeGasEnv :: GasEnv
      -- | Namespace Policy
    , _eeNamespacePolicy :: NamespacePolicy
      -- | SPV backend
    , _eeSPVSupport :: SPVSupport
      -- | Env public data
    , _eePublicData :: PublicData
      -- | Execution configuration flags
    , _eeExecutionConfig :: ExecutionConfig
      -- | Advice bracketer
    , _eeAdvice :: !Advice
      -- | Are we in the repl? If so, ignore info
    , _eeInRepl :: Bool
    }
makeLenses ''EvalEnv

-- | 'PactId' -> 'Hash' conversion
toPactId :: Hash -> PactId
toPactId = PactId . hashToText

-- | Dynamic storage for loaded names and modules, and current namespace.
data RefState = RefState {
      -- | Imported Module-local defs and natives.
      _rsLoaded :: HM.HashMap Text (Ref, Maybe (ModuleHash))
      -- | Modules that were loaded, and flag if updated.
    , _rsLoadedModules :: HM.HashMap ModuleName (ModuleData Ref, Bool)
      -- | Current Namespace
    , _rsNamespace :: Maybe (Namespace (Term Name))
      -- | Map of all fully qualified names in scope, including transitive dependencies.
    , _rsQualifiedDeps :: HM.HashMap FullyQualifiedName Ref
    } deriving (Eq,Show,Generic)

makeLenses ''RefState
instance NFData RefState
instance Default RefState where def = RefState HM.empty HM.empty Nothing HM.empty

data PactEvent = PactEvent
  { _eventName :: !Text
  , _eventParams :: ![PactValue]
  , _eventModule :: !ModuleName
  , _eventModuleHash :: !ModuleHash
  } deriving (Eq, Show, Generic)
instance NFData PactEvent
instance ToJSON PactEvent where toJSON = lensyToJSON 6
instance FromJSON PactEvent where parseJSON = lensyParseJSON 6
makeLenses ''PactEvent


-- | Interpreter mutable state.
data EvalState = EvalState {
      -- | New or imported modules and defs.
      _evalRefs :: !RefState
      -- | Current call stack.
    , _evalCallStack :: ![StackFrame]
      -- | Pact execution trace, if any
    , _evalPactExec :: !(Maybe PactExec)
      -- | Gas tally
    , _evalGas :: Gas
      -- | Capability list
    , _evalCapabilities :: Capabilities
      -- | Tracks gas logs if enabled (i.e. Just)
    , _evalLogGas :: Maybe [(Text,Gas)]
      -- | Accumulate events
    , _evalEvents :: ![PactEvent]
    } deriving (Show, Generic)
makeLenses ''EvalState
instance NFData EvalState
instance Default EvalState where def = EvalState def def def 0 def def def

-- | Interpreter monad, parameterized over back-end MVar state type.
newtype Eval e a =
    Eval { unEval :: ReaderT (EvalEnv e) (StateT EvalState IO) a }
    deriving (Functor,Applicative,Monad,MonadState EvalState,
                     MonadReader (EvalEnv e),MonadThrow,MonadCatch,MonadIO)

-- | "Production" runEval throws exceptions, meaning the state can be lost,
-- which is useful for reporting stack traces in the REPL.
runEval :: EvalState -> EvalEnv e -> Eval e a -> IO (a,EvalState)
runEval s env act = runStateT (runReaderT (unEval act) env) s
{-# INLINE runEval #-}

-- | "Dev" runEval' is the old version that always returns the state
-- along with the Either.
runEval' :: EvalState -> EvalEnv e -> Eval e a ->
           IO (Either PactError a,EvalState)
runEval' s env act =
  runStateT (catchesPactError $ runReaderT (unEval act) env) s

catchesPactError :: (MonadCatch m) => m a -> m (Either PactError a)
catchesPactError action =
  catches (Right <$> action)
  [ Handler (\(e :: PactError) -> return $ Left e)
   ,Handler (\(e :: SomeException) -> return $ Left . PactError EvalError def def . viaShow $ e)
  ]

isExecutionFlagSet :: ExecutionFlag -> Eval e Bool
isExecutionFlagSet f = S.member f <$> view (eeExecutionConfig . ecFlags)

ifExecutionFlagSet :: ExecutionFlag -> Eval e a -> Eval e a -> Eval e a
ifExecutionFlagSet f onTrue onFalse = do
  b <- isExecutionFlagSet f
  if b then onTrue else onFalse

ifExecutionFlagSet' :: ExecutionFlag -> a -> a -> Eval e a
ifExecutionFlagSet' f onTrue onFalse =
  ifExecutionFlagSet f (return onTrue) (return onFalse)

whenExecutionFlagSet :: ExecutionFlag -> Eval e a -> Eval e ()
whenExecutionFlagSet f onTrue =
  ifExecutionFlagSet f (void onTrue) (return ())

unlessExecutionFlagSet :: ExecutionFlag -> Eval e a -> Eval e ()
unlessExecutionFlagSet f onFalse =
  ifExecutionFlagSet f (return ()) (void onFalse)

-- | Bracket interpreter action pushing and popping frame on call stack.
call :: StackFrame -> Eval e (Gas,a) -> Eval e a
call s act = do
  evalCallStack %= (s:)
  (_gas,r) <- act
  evalCallStack %= drop 1
  return r
{-# INLINE call #-}

-- | Invoke a backend method, catching all exceptions as 'DbError'
method :: Info -> (PactDb e -> Method e a) -> Eval e a
method i f = do
  EvalEnv {..} <- ask
  handleAll (throwErr DbError i . viaShow) (liftIO $ f _eePactDb _eePactDbVar)


--
-- Methods for invoking backend function-record function.
--

-- | Invoke '_readRow'
readRow :: (IsString k,FromJSON v) => Info -> Domain k v -> k -> Eval e (Maybe v)
readRow i d k = method i $ \db -> _readRow db d k

-- | Invoke '_writeRow'
writeRow :: (AsString k,ToJSON v) => Info -> WriteType -> Domain k v -> k -> v -> Eval e ()
writeRow i w d k v = method i $ \db -> _writeRow db w d k v

-- | Invoke '_keys'
keys :: (AsString k,IsString k) => Info -> Domain k v -> Eval e [k]
keys i t = method i $ \db -> _keys db t

-- | Invoke '_txids'
txids :: Info -> TableName -> TxId -> Eval e [TxId]
txids i tn tid = method i $ \db -> _txids db tn tid

-- | Invoke '_createUserTable'
createUserTable :: Info -> TableName -> ModuleName -> Eval e ()
createUserTable i t m = method i $ \db -> _createUserTable db t m

-- | Invoke _getUserTableInfo
getUserTableInfo :: Info -> TableName -> Eval e ModuleName
getUserTableInfo i t = method i $ \db -> _getUserTableInfo db t

-- | Invoke _beginTx
beginTx :: Info -> ExecutionMode -> Eval e (Maybe TxId)
beginTx i t = method i $ \db -> _beginTx db t

-- | Invoke _commitTx
commitTx :: Info -> Eval e [TxLog Value]
commitTx i = method i $ \db -> _commitTx db

-- | Invoke _rollbackTx
rollbackTx :: Info -> Eval e ()
rollbackTx i = method i $ \db -> _rollbackTx db

-- | Invoke _getTxLog
getTxLog :: (IsString k,FromJSON v) => Info -> Domain k v -> TxId -> Eval e [TxLog v]
getTxLog i d t = method i $ \db -> _getTxLog db d t


{-# INLINE readRow #-}
{-# INLINE writeRow #-}
{-# INLINE createUserTable #-}
{-# INLINE getUserTableInfo #-}
{-# INLINE commitTx #-}
{-# INLINE beginTx #-}
{-# INLINE rollbackTx #-}
{-# INLINE getTxLog #-}
{-# INLINE keys #-}
{-# INLINE txids #-}



throwArgsError :: FunApp -> [Term Name] -> Text -> Eval e a
throwArgsError FunApp {..} args s = throwErr ArgsError _faInfo $
  pretty s <> ", received " <> bracketsSep (map pretty args) <> " for " <>
            prettyFunTypes _faTypes

throwErr :: PactErrorType -> Info -> Doc -> Eval e a
throwErr ctor i err = get >>= \s -> throwM (PactError ctor i (_evalCallStack s) err)

evalError :: Info -> Doc -> Eval e a
evalError i = throwErr EvalError i

evalError' :: HasInfo i => i -> Doc -> Eval e a
evalError' = evalError . getInfo

failTx :: Info -> Doc -> Eval e a
failTx i = throwErr TxFailure i

throwDbError :: MonadThrow m => Doc -> m a
throwDbError = throwM . PactError DbError def def

-- | Throw an error coming from an Except/Either context.
throwEither :: (MonadThrow m,Exception e) => Either e a -> m a
throwEither = either throwM return

throwEitherText :: PactErrorType -> Info -> Doc -> Either Text a -> Eval e a
throwEitherText typ i d = either (\e -> throwErr typ i (d <> ":" <> pretty e)) return


argsError :: FunApp -> [Term Name] -> Eval e a
argsError i as = throwArgsError i as "Invalid arguments"

argsError' :: FunApp -> [Term Ref] -> Eval e a
argsError' i as = throwArgsError i (map (toTerm.abbrev) as) "Invalid arguments"

eAdvise :: Info -> AdviceContext r -> Eval e (r,a) -> Eval e a
eAdvise i m a = view eeAdvice >>= \adv -> advise i adv m a<|MERGE_RESOLUTION|>--- conflicted
+++ resolved
@@ -161,13 +161,10 @@
   | FlagDisablePact43
   -- | Disable pact 4.3 features
   | FlagDisablePact431
-<<<<<<< HEAD
   -- | Disable Pact 4.4 features
   | FlagDisablePact44
-=======
   -- | Preserve old ns behavior for module upgrade
   | FlagPreserveNamespaceUpgrade
->>>>>>> e6498375
   deriving (Eq,Ord,Show,Enum,Bounded)
 
 -- | Flag string representation
