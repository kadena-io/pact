--- conflicted
+++ resolved
@@ -56,6 +56,7 @@
 import qualified Data.Set as S
 import Data.String
 import Data.Text (Text,)
+import GHC.Generics (Generic)
 
 import Pact.Types.Capability
 import Pact.Types.ChainMeta
@@ -69,23 +70,6 @@
 import Pact.Types.SPV
 import Pact.Types.Util
 
-
-<<<<<<< HEAD
-data Capability
-  = ModuleAdminCapability ModuleName
-  | UserCapability ModuleName DefName [Term Name]
-  deriving (Eq,Show,Generic)
-
-instance NFData Capability
-instance Pretty Capability where
-  pretty (ModuleAdminCapability mn) = pretty mn
-  pretty (UserCapability mn name tms)  = parensSep (pretty mn <> colon <> pretty name : fmap pretty tms)
-
-data CapAcquireResult = NewlyAcquired|AlreadyAcquired
-  deriving (Eq,Show)
-
-=======
->>>>>>> 02579be2
 newtype NamespacePolicy = NamespacePolicy
   { _nsPolicy :: Maybe Namespace -> Bool
   }
@@ -93,64 +77,6 @@
 
 permissiveNamespacePolicy :: NamespacePolicy
 permissiveNamespacePolicy = NamespacePolicy $ const True
-
-<<<<<<< HEAD
-data StackFrame = StackFrame {
-      _sfName :: !Text
-    , _sfLoc :: !Info
-    , _sfApp :: Maybe (FunApp,[Text])
-    } deriving (Eq,Generic)
-instance NFData StackFrame
-instance ToJSON StackFrame where toJSON = toJSON . show
-
-instance Show StackFrame where
-    show (StackFrame n i app) = renderInfo i ++ ": " ++ case app of
-      Nothing -> unpack n
-      Just (_,as) -> "(" ++ unpack n ++ concatMap (\a -> " " ++ unpack (asString a)) as ++ ")"
-makeLenses ''StackFrame
-
-data PactErrorType
-  = EvalError
-  | ArgsError
-  | DbError
-  | TxFailure
-  | SyntaxError
-  | GasError
-  deriving (Show,Eq,Generic)
-instance NFData PactErrorType
-instance ToJSON PactErrorType
-instance FromJSON PactErrorType
-
-data PactError = PactError
-  { peType :: PactErrorType
-  , peInfo :: Info
-  , peCallStack :: [StackFrame]
-  , peDoc :: Doc }
-  deriving (Eq,Generic)
-
-instance NFData PactError
-instance Exception PactError
-instance ToJSON PactError where
-  toJSON (PactError t i s d) =
-    object [ "type" .= t, "info" .= renderInfo i, "callStack" .= s, "message" .= (show d)]
-instance FromJSON PactError where
-  parseJSON = withObject "PactError" $ \o -> do
-    typ <- o .: "type"
-    doc <- o .: "message"
-    pure $ PactError typ def def (prettyString doc)
-
-instance Show PactError where
-    show (PactError t i _ s) = show i ++ ": Failure: " ++ maybe "" (++ ": ") msg ++ show s
-      where msg = case t of
-              EvalError -> Nothing
-              ArgsError -> Nothing
-              TxFailure -> Just "Tx Failed"
-              DbError -> Just "Database exception"
-              SyntaxError -> Just "Syntax error"
-              GasError -> Just "Gas Error"
-
-=======
->>>>>>> 02579be2
 
 data KeyPredBuiltins = KeysAll|KeysAny|Keys2 deriving (Eq,Show,Enum,Bounded)
 instance AsString KeyPredBuiltins where
@@ -235,17 +161,6 @@
 instance NFData RefState
 instance Default RefState where def = RefState HM.empty HM.empty Nothing
 
-<<<<<<< HEAD
-data Capabilities = Capabilities
-  { _capGranted :: [Capability]
-  , _capComposed :: [Capability]
-  } deriving (Show,Generic)
-instance NFData Capabilities
-instance Default Capabilities where def = Capabilities def def
-makeLenses ''Capabilities
-
-=======
->>>>>>> 02579be2
 -- | Interpreter mutable state.
 data EvalState = EvalState {
       -- | New or imported modules and defs.
@@ -257,13 +172,8 @@
       -- | Gas tally
     , _evalGas :: Gas
       -- | Capability list
-<<<<<<< HEAD
-    , _evalCapabilities :: Capabilities
+    , _evalCapabilities :: Capabilities Capability
     } deriving (Show, Generic)
-=======
-    , _evalCapabilities :: Capabilities Capability
-    } deriving (Show)
->>>>>>> 02579be2
 makeLenses ''EvalState
 instance NFData EvalState
 instance Default EvalState where def = EvalState def def def 0 def
