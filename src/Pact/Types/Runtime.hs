{-# LANGUAGE RecordWildCards #-}
{-# LANGUAGE RankNTypes #-}
{-# LANGUAGE TemplateHaskell #-}
{-# LANGUAGE GeneralizedNewtypeDeriving #-}
{-# LANGUAGE OverloadedStrings #-}
{-# LANGUAGE ScopedTypeVariables #-}
{-# LANGUAGE GADTs #-}
{-# LANGUAGE DeriveGeneric #-}
-- |
-- Module      :  Pact.Types.Runtime
-- Copyright   :  (C) 2016 Stuart Popejoy
-- License     :  BSD-style (see the file LICENSE)
-- Maintainer  :  Stuart Popejoy <stuart@kadena.io>
--
-- 'Eval' monad and utilities.
-- Exports Lang and Util, so this is the "default import" for most pact things.
--

module Pact.Types.Runtime
 ( evalError,evalError',failTx,argsError,argsError',throwDbError,throwEither,throwErr,
   PactId(..),
   RefStore(..),rsNatives,
   EvalEnv(..),eeRefStore,eeMsgSigs,eeMsgBody,eeMode,eeEntity,eePactStep,eePactDbVar,
   eePactDb,eePurity,eeHash,eeGasEnv,eeNamespacePolicy,eeSPVSupport,eePublicData,
   toPactId,
   Purity(..),PureSysOnly,PureReadOnly,EnvSysOnly(..),EnvReadOnly(..),mkSysOnlyEnv,mkReadOnlyEnv,
   RefState(..),rsLoaded,rsLoadedModules,rsNamespace,
   EvalState(..),evalRefs,evalCallStack,evalPactExec,evalGas,evalCapabilities,
   Eval(..),runEval,runEval',catchesPactError,
   call,method,
   readRow,writeRow,keys,txids,createUserTable,getUserTableInfo,beginTx,commitTx,rollbackTx,getTxLog,
   KeyPredBuiltins(..),keyPredBuiltins,
   NamespacePolicy(..),
   permissiveNamespacePolicy,
   module Pact.Types.Lang,
   module Pact.Types.Util,
   module Pact.Types.Persistence,
   module Pact.Types.Gas,
   module Pact.Types.ChainMeta,
   module Pact.Types.PactError,
   liftIO
   ) where


import Control.Monad.IO.Class (liftIO) -- just for export
import Control.Arrow ((&&&))
import Control.Concurrent.MVar
import Control.Lens hiding ((.=),DefName)
import Control.Monad.Catch
import Control.Monad.Except
import Control.Monad.Reader
import Control.Monad.State.Strict
import Control.DeepSeq
import Data.Aeson hiding (Object)
import Data.Default
import qualified Data.HashMap.Strict as HM
import qualified Data.Map.Strict as M
import qualified Data.Set as S
import Data.String
import Data.Text (Text,)
import GHC.Generics (Generic)

import Pact.Types.Capability
import Pact.Types.ChainMeta
import Pact.Types.Continuation
import Pact.Types.Gas
import Pact.Types.Lang
import Pact.Types.Orphans ()
import Pact.Types.PactError
import Pact.Types.Persistence
import Pact.Types.Pretty
import Pact.Types.SPV
import Pact.Types.Util

<<<<<<< HEAD
newtype NamespacePolicy = NamespacePolicy
  { _nsPolicy :: Maybe Namespace -> Bool
  }
makeLenses ''NamespacePolicy
=======
-- | Governance of namespace use. Policy dictates:
-- 1. Whether a namespace can be created.
-- 2. Whether the default namespace can be used.
data NamespacePolicy =
  SimpleNamespacePolicy (Maybe Namespace -> Bool)
  -- ^ if namespace is Nothing/root, govern usage; otherwise govern creation.
  |
  SmartNamespacePolicy Bool QualifiedName
  -- ^ Bool governs root usage, Name governs ns creation.
  -- Def is (defun xxx:bool (ns:string ns-admin:guard))
>>>>>>> feb5c3ea

permissiveNamespacePolicy :: NamespacePolicy
permissiveNamespacePolicy = SimpleNamespacePolicy $ const True

data KeyPredBuiltins = KeysAll|KeysAny|Keys2 deriving (Eq,Show,Enum,Bounded)
instance AsString KeyPredBuiltins where
  asString KeysAll = "keys-all"
  asString KeysAny = "keys-any"
  asString Keys2 = "keys-2"

keyPredBuiltins :: M.Map Name KeyPredBuiltins
keyPredBuiltins = M.fromList $ map (Name . (`BareName` def) . asString &&& id) [minBound .. maxBound]

-- | Storage for natives.
data RefStore = RefStore {
      _rsNatives :: HM.HashMap Name Ref
    } deriving (Eq, Show)
makeLenses ''RefStore
instance Default RefStore where def = RefStore HM.empty

-- | Indicates level of db access offered in current Eval monad.
data Purity =
  -- | Read-only access to systables.
  PSysOnly |
  -- | Read-only access to systables and module tables.
  PReadOnly |
  -- | All database access allowed (normal).
  PImpure
  deriving (Eq,Show,Ord,Bounded,Enum)
instance Default Purity where def = PImpure

-- | Marker class for 'PSysOnly' environments.
class PureSysOnly e
-- | Marker class for 'PReadOnly' environments.
-- SysRead supports pure operations as well.
class PureSysOnly e => PureReadOnly e

-- | Interpreter reader environment, parameterized over back-end MVar state type.
data EvalEnv e = EvalEnv {
      -- | Environment references.
      _eeRefStore :: !RefStore
      -- | Verified keys from message.
    , _eeMsgSigs :: !(M.Map PublicKey (S.Set Capability))
      -- | JSON body accompanying message.
    , _eeMsgBody :: !Value
      -- | Execution mode
    , _eeMode :: ExecutionMode
      -- | Entity governing private/encrypted 'pact' executions.
    , _eeEntity :: !(Maybe EntityName)
      -- | Step value for 'pact' executions.
    , _eePactStep :: !(Maybe PactStep)
      -- | Back-end state MVar.
    , _eePactDbVar :: MVar e
      -- | Back-end function record.
    , _eePactDb :: PactDb e
      -- | Pure indicator
    , _eePurity :: Purity
      -- | Transaction hash
    , _eeHash :: Hash
      -- | Gas Environment
    , _eeGasEnv :: GasEnv
      -- | Namespace Policy
    , _eeNamespacePolicy :: NamespacePolicy
      -- | SPV backend
    , _eeSPVSupport :: SPVSupport
      -- | Env public data
    , _eePublicData :: PublicData
    }
makeLenses ''EvalEnv

-- | 'PactId' -> 'Hash' conversion
toPactId :: Hash -> PactId
toPactId = PactId . hashToText

-- | Dynamic storage for loaded names and modules, and current namespace.
data RefState = RefState {
      -- | Imported Module-local defs and natives.
      _rsLoaded :: HM.HashMap Name Ref
      -- | Modules that were loaded, and flag if updated.
    , _rsLoadedModules :: HM.HashMap ModuleName (ModuleData Ref, Bool)
      -- | Current Namespace
    , _rsNamespace :: Maybe Namespace
    } deriving (Eq,Show,Generic)
makeLenses ''RefState
instance NFData RefState
instance Default RefState where def = RefState HM.empty HM.empty Nothing

-- | Interpreter mutable state.
data EvalState = EvalState {
      -- | New or imported modules and defs.
      _evalRefs :: !RefState
      -- | Current call stack.
    , _evalCallStack :: ![StackFrame]
      -- | Pact execution trace, if any
    , _evalPactExec :: !(Maybe PactExec)
      -- | Gas tally
    , _evalGas :: Gas
      -- | Capability list
    , _evalCapabilities :: Capabilities Capability
    } deriving (Show, Generic)
makeLenses ''EvalState
instance NFData EvalState
instance Default EvalState where def = EvalState def def def 0 def

-- | Interpreter monad, parameterized over back-end MVar state type.
newtype Eval e a =
    Eval { unEval :: ReaderT (EvalEnv e) (StateT EvalState IO) a }
    deriving (Functor,Applicative,Monad,MonadState EvalState,
                     MonadReader (EvalEnv e),MonadThrow,MonadCatch,MonadIO)

-- | "Production" runEval throws exceptions, meaning the state can be lost,
-- which is useful for reporting stack traces in the REPL.
runEval :: EvalState -> EvalEnv e -> Eval e a -> IO (a,EvalState)
runEval s env act = runStateT (runReaderT (unEval act) env) s
{-# INLINE runEval #-}

-- | "Dev" runEval' is the old version that always returns the state
-- along with the Either.
runEval' :: EvalState -> EvalEnv e -> Eval e a ->
           IO (Either PactError a,EvalState)
runEval' s env act =
  runStateT (catchesPactError $ runReaderT (unEval act) env) s

catchesPactError :: (MonadCatch m) => m a -> m (Either PactError a)
catchesPactError action =
  catches (Right <$> action)
  [ Handler (\(e :: PactError) -> return $ Left e)
   ,Handler (\(e :: SomeException) -> return $ Left . PactError EvalError def def . viaShow $ e)
  ]


-- | Bracket interpreter action pushing and popping frame on call stack.
call :: StackFrame -> Eval e (Gas,a) -> Eval e a
call s act = do
  evalCallStack %= (s:)
  (_gas,r) <- act -- TODO opportunity for per-call gas logging here
  evalCallStack %= drop 1
  return r
{-# INLINE call #-}

-- | Invoke a backend method, catching all exceptions as 'DbError'
method :: Info -> (PactDb e -> Method e a) -> Eval e a
method i f = do
  EvalEnv {..} <- ask
  handleAll (throwErr DbError i . viaShow) (liftIO $ f _eePactDb _eePactDbVar)


--
-- Methods for invoking backend function-record function.
--

-- | Invoke '_readRow'
readRow :: (IsString k,FromJSON v) => Info -> Domain k v -> k -> Eval e (Maybe v)
readRow i d k = method i $ \db -> _readRow db d k

-- | Invoke '_writeRow'
writeRow :: (AsString k,ToJSON v) => Info -> WriteType -> Domain k v -> k -> v -> Eval e ()
writeRow i w d k v = method i $ \db -> _writeRow db w d k v

-- | Invoke '_keys'
keys :: (AsString k,IsString k) => Info -> Domain k v -> Eval e [k]
keys i t = method i $ \db -> _keys db t

-- | Invoke '_txids'
txids :: Info -> TableName -> TxId -> Eval e [TxId]
txids i tn tid = method i $ \db -> _txids db tn tid

-- | Invoke '_createUserTable'
createUserTable :: Info -> TableName -> ModuleName -> Eval e ()
createUserTable i t m = method i $ \db -> _createUserTable db t m

-- | Invoke _getUserTableInfo
getUserTableInfo :: Info -> TableName -> Eval e ModuleName
getUserTableInfo i t = method i $ \db -> _getUserTableInfo db t

-- | Invoke _beginTx
beginTx :: Info -> ExecutionMode -> Eval e (Maybe TxId)
beginTx i t = method i $ \db -> _beginTx db t

-- | Invoke _commitTx
commitTx :: Info -> Eval e [TxLog Value]
commitTx i = method i $ \db -> _commitTx db

-- | Invoke _rollbackTx
rollbackTx :: Info -> Eval e ()
rollbackTx i = method i $ \db -> _rollbackTx db

-- | Invoke _getTxLog
getTxLog :: (IsString k,FromJSON v) => Info -> Domain k v -> TxId -> Eval e [TxLog v]
getTxLog i d t = method i $ \db -> _getTxLog db d t


{-# INLINE readRow #-}
{-# INLINE writeRow #-}
{-# INLINE createUserTable #-}
{-# INLINE getUserTableInfo #-}
{-# INLINE commitTx #-}
{-# INLINE beginTx #-}
{-# INLINE rollbackTx #-}
{-# INLINE getTxLog #-}
{-# INLINE keys #-}
{-# INLINE txids #-}



throwArgsError :: FunApp -> [Term Name] -> Text -> Eval e a
throwArgsError FunApp {..} args s = throwErr ArgsError _faInfo $
  pretty s <> ", received " <> bracketsSep (map pretty args) <> " for " <>
            prettyFunTypes _faTypes

throwErr :: PactErrorType -> Info -> Doc -> Eval e a
throwErr ctor i err = get >>= \s -> throwM (PactError ctor i (_evalCallStack s) err)

evalError :: Info -> Doc -> Eval e a
evalError i = throwErr EvalError i

evalError' :: HasInfo i => i -> Doc -> Eval e a
evalError' = evalError . getInfo

failTx :: Info -> Doc -> Eval e a
failTx i = throwErr TxFailure i

throwDbError :: MonadThrow m => Doc -> m a
throwDbError = throwM . PactError DbError def def

-- | Throw an error coming from an Except/Either context.
throwEither :: (MonadThrow m,Exception e) => Either e a -> m a
throwEither = either throwM return


argsError :: FunApp -> [Term Name] -> Eval e a
argsError i as = throwArgsError i as "Invalid arguments"

argsError' :: FunApp -> [Term Ref] -> Eval e a
argsError' i as = throwArgsError i (map (toTerm.abbrev) as) "Invalid arguments"


--
-- Purity stuff.
--

newtype EnvSysOnly e = EnvSysOnly (EvalEnv e)

instance PureSysOnly (EnvSysOnly e)

newtype EnvReadOnly e = EnvReadOnly (EvalEnv e)

instance PureReadOnly (EnvReadOnly e)
instance PureSysOnly (EnvReadOnly e)

disallowed :: Text -> Method e a
disallowed opName _ = throwM $ PactError EvalError def def $ "Illegal database access attempt (" <> pretty opName <> ")"

-- | Construct a delegate pure eval environment.
mkPureEnv :: (EvalEnv e -> f) -> Purity ->
             (forall k v . (IsString k,FromJSON v) =>
              Domain k v -> k -> Method f (Maybe v)) ->
             EvalEnv e -> Eval e (EvalEnv f)
mkPureEnv holder purity readRowImpl env@EvalEnv{..} = do
  v <- liftIO $ newMVar (holder env)
  return $ EvalEnv
    _eeRefStore
    _eeMsgSigs
    _eeMsgBody
    _eeMode
    _eeEntity
    _eePactStep
    v
    PactDb {
      _readRow = readRowImpl
    , _writeRow = \_ _ _ _ -> disallowed "writeRow"
    , _keys = const (disallowed "keys")
    , _txids = \_ _ -> (disallowed "txids")
    , _createUserTable = \_ _ -> disallowed "createUserTable"
    , _getUserTableInfo = const (disallowed "getUserTableInfo")
    , _beginTx = const (disallowed "beginTx")
    , _commitTx = disallowed "commitTx"
    , _rollbackTx = disallowed  "rollbackTx"
    , _getTxLog = \_ _ -> disallowed "getTxLog"
    }
    purity
    _eeHash
    _eeGasEnv
    permissiveNamespacePolicy
    _eeSPVSupport
    _eePublicData

mkSysOnlyEnv :: EvalEnv e -> Eval e (EvalEnv (EnvSysOnly e))
mkSysOnlyEnv = mkPureEnv EnvSysOnly PSysOnly (\(dom :: Domain key v) key ->
  let read' :: forall e'. MVar (EnvSysOnly e') -> IO (Maybe v)
      read' e = withMVar e $ \(EnvSysOnly EvalEnv {..}) ->
                  _readRow _eePactDb dom key _eePactDbVar
  in case dom of
       UserTables _ -> disallowed "readRow"
       KeySets -> read'
       Modules -> read'
       Namespaces -> read'
       Pacts -> read')


mkReadOnlyEnv :: EvalEnv e -> Eval e (EvalEnv (EnvReadOnly e))
mkReadOnlyEnv = mkPureEnv EnvReadOnly PReadOnly $ \d k e ->
  withMVar e $ \(EnvReadOnly EvalEnv {..}) -> _readRow _eePactDb d k _eePactDbVar<|MERGE_RESOLUTION|>--- conflicted
+++ resolved
@@ -72,12 +72,7 @@
 import Pact.Types.SPV
 import Pact.Types.Util
 
-<<<<<<< HEAD
-newtype NamespacePolicy = NamespacePolicy
-  { _nsPolicy :: Maybe Namespace -> Bool
-  }
-makeLenses ''NamespacePolicy
-=======
+
 -- | Governance of namespace use. Policy dictates:
 -- 1. Whether a namespace can be created.
 -- 2. Whether the default namespace can be used.
@@ -88,7 +83,6 @@
   SmartNamespacePolicy Bool QualifiedName
   -- ^ Bool governs root usage, Name governs ns creation.
   -- Def is (defun xxx:bool (ns:string ns-admin:guard))
->>>>>>> feb5c3ea
 
 permissiveNamespacePolicy :: NamespacePolicy
 permissiveNamespacePolicy = SimpleNamespacePolicy $ const True
