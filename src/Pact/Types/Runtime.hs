--- conflicted
+++ resolved
@@ -155,15 +155,10 @@
   | FlagEnforceKeyFormats
   -- | Disable Pact 4.2.0 db sorted key guarantees, and row persistence
   | FlagDisablePact420
-<<<<<<< HEAD
-  -- | Enable nested defpacts.
-  | FlagDisableNestedDefpacts
-=======
   -- | Disable memory limit check
   | FlagDisableInlineMemCheck
   -- | Disable new non-inlined modules
   | FlagDisablePact43
->>>>>>> 434d62f8
   deriving (Eq,Ord,Show,Enum,Bounded)
 
 -- | Flag string representation
