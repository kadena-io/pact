{-# LANGUAGE TemplateHaskell #-}
{-# LANGUAGE DeriveGeneric #-}
{-# LANGUAGE GeneralizedNewtypeDeriving #-}
{-# LANGUAGE OverloadedStrings #-}
<<<<<<< HEAD

=======
{-# LANGUAGE DerivingStrategies #-}
>>>>>>> 62d36047
-- |
-- Module      :  Pact.Types.Runtime
-- Copyright   :  (C) 2019 Stuart Popejoy
-- License     :  BSD-style (see the file LICENSE)
-- Maintainer  :  Stuart Popejoy <stuart@kadena.io>
--
-- Meta data and its types
--
module Pact.Types.ChainMeta
  ( -- * types
    Address(..)
  , PrivateMeta(..)
  , PublicMeta(..)
  , HasPlafMeta(..)
  , PublicData(..)
  , EntityName(..)
  , TTLSeconds(..)
  , TxCreationTime(..)
    -- * optics
  , aFrom, aTo
  , pmAddress, pmChainId, pmSender, pmGasLimit, pmGasPrice, pmTTL, pmCreationTime
  , pdPublicMeta, pdBlockHeight, pdBlockTime, pdPrevBlockHash
  ) where


import GHC.Generics

import Control.DeepSeq (NFData)
import Control.Lens (makeLenses)

import Data.Aeson
import Data.Default (Default, def)
import Data.Hashable (Hashable)
import Data.Int (Int64)
import Data.Serialize (Serialize)
import Data.Set (Set)
import Data.String (IsString)
import Data.Text
import Data.Word (Word64)

-- internal pact modules

import Pact.Parse
import Pact.Types.ChainId (ChainId)
import Pact.Types.Gas
import Pact.Types.Util (AsString, lensyToJSON, lensyParseJSON)


newtype EntityName = EntityName Text
  deriving stock (Eq, Ord, Generic)
  deriving newtype (Show, NFData, Hashable, Serialize, Default, ToJSON, FromJSON, IsString, AsString)

-- | Wrapper for 'PublicMeta' ttl field in seconds since offset
--
newtype TTLSeconds = TTLSeconds ParsedInteger
  deriving stock (Eq, Ord, Generic)
  deriving newtype (Show, Num, NFData, ToJSON, FromJSON, Serialize)

-- | Wrapper for 'PublicMeta' creation time field in seonds since offset
--
newtype TxCreationTime = TxCreationTime ParsedInteger
  deriving stock (Eq, Ord, Generic)
  deriving newtype (Show, Num, NFData, ToJSON, FromJSON, Serialize)

-- | Confidential/Encrypted addressing info, for use in metadata on privacy-supporting platforms.
data Address = Address
  { _aFrom :: EntityName
  , _aTo :: Set EntityName
  } deriving (Eq,Show,Ord,Generic)

instance NFData Address
instance Serialize Address
instance ToJSON Address where toJSON = lensyToJSON 2
instance FromJSON Address where parseJSON = lensyParseJSON 2
makeLenses ''Address

newtype PrivateMeta = PrivateMeta { _pmAddress :: Maybe Address }
  deriving (Eq,Show,Generic)
makeLenses ''PrivateMeta

instance Default PrivateMeta where def = PrivateMeta def
instance ToJSON PrivateMeta where toJSON = lensyToJSON 3
instance FromJSON PrivateMeta where parseJSON = lensyParseJSON 3
instance NFData PrivateMeta
instance Serialize PrivateMeta

-- | Contains all necessary metadata for a Chainweb-style public chain.
data PublicMeta = PublicMeta
  { _pmChainId :: !ChainId
  , _pmSender :: !Text
  , _pmGasLimit :: !GasLimit
  , _pmGasPrice :: !GasPrice
  , _pmTTL :: !TTLSeconds
  , _pmCreationTime :: !TxCreationTime
  } deriving (Eq, Show, Generic)
makeLenses ''PublicMeta

instance Default PublicMeta where def = PublicMeta "" "" 0 0 0 0

instance ToJSON PublicMeta where
  toJSON (PublicMeta cid s gl gp ttl ct) = object
    [ "chainId" .= cid
    , "sender" .= s
    , "gasLimit" .= gl
    , "gasPrice" .= gp
    , "ttl" .= ttl
    , "creationTime" .= ct
    ]

instance FromJSON PublicMeta where
  parseJSON = withObject "PublicMeta" $ \o -> PublicMeta
    <$> o .: "chainId"
    <*> o .: "sender"
    <*> o .: "gasLimit"
    <*> o .: "gasPrice"
    <*> o .: "ttl"
    <*> o .: "creationTime"

instance NFData PublicMeta
instance Serialize PublicMeta

class HasPlafMeta a where
  getPrivateMeta :: a -> PrivateMeta
  getPublicMeta :: a -> PublicMeta

instance HasPlafMeta PrivateMeta where
  getPrivateMeta = id
  getPublicMeta = const def

instance HasPlafMeta PublicMeta where
  getPrivateMeta = const def
  getPublicMeta = id

instance HasPlafMeta () where
  getPrivateMeta = const def
  getPublicMeta = const def

data PublicData = PublicData
<<<<<<< HEAD
  { _pdPublicMeta :: PublicMeta
  , _pdBlockHeight :: {-# UNPACK #-} !Word64
  , _pdBlockTime :: {-# UNPACK #-} !Int64
=======
  { _pdPublicMeta :: !PublicMeta
  , _pdBlockHeight :: !Word64
  , _pdBlockTime :: !Int64
  , _pdPrevBlockHash :: !Text
>>>>>>> 62d36047
  }
  deriving (Show, Eq, Generic)
makeLenses ''PublicData

instance ToJSON PublicData where toJSON = lensyToJSON 3
instance FromJSON PublicData where parseJSON = lensyParseJSON 3
instance Default PublicData where def = PublicData def def def def<|MERGE_RESOLUTION|>--- conflicted
+++ resolved
@@ -2,11 +2,7 @@
 {-# LANGUAGE DeriveGeneric #-}
 {-# LANGUAGE GeneralizedNewtypeDeriving #-}
 {-# LANGUAGE OverloadedStrings #-}
-<<<<<<< HEAD
-
-=======
 {-# LANGUAGE DerivingStrategies #-}
->>>>>>> 62d36047
 -- |
 -- Module      :  Pact.Types.Runtime
 -- Copyright   :  (C) 2019 Stuart Popejoy
@@ -145,16 +141,10 @@
   getPublicMeta = const def
 
 data PublicData = PublicData
-<<<<<<< HEAD
-  { _pdPublicMeta :: PublicMeta
-  , _pdBlockHeight :: {-# UNPACK #-} !Word64
-  , _pdBlockTime :: {-# UNPACK #-} !Int64
-=======
   { _pdPublicMeta :: !PublicMeta
   , _pdBlockHeight :: !Word64
   , _pdBlockTime :: !Int64
   , _pdPrevBlockHash :: !Text
->>>>>>> 62d36047
   }
   deriving (Show, Eq, Generic)
 makeLenses ''PublicData
