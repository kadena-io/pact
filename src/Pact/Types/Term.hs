{-# LANGUAGE CPP #-}
{-# LANGUAGE DeriveFoldable #-}
{-# LANGUAGE DeriveFunctor #-}
{-# LANGUAGE DeriveGeneric #-}
{-# LANGUAGE DeriveTraversable #-}
{-# LANGUAGE DerivingStrategies #-}
{-# LANGUAGE FlexibleContexts #-}
{-# LANGUAGE FlexibleInstances #-}
{-# LANGUAGE GeneralizedNewtypeDeriving #-}
{-# LANGUAGE InstanceSigs #-}
{-# LANGUAGE LambdaCase #-}
{-# LANGUAGE OverloadedStrings #-}
{-# LANGUAGE PatternSynonyms #-}
{-# LANGUAGE RankNTypes #-}
{-# LANGUAGE RecordWildCards #-}
{-# LANGUAGE ScopedTypeVariables #-}
{-# LANGUAGE StandaloneDeriving #-}
{-# LANGUAGE TemplateHaskell #-}
{-# LANGUAGE TupleSections #-}
{-# LANGUAGE TypeSynonymInstances #-}
{-# LANGUAGE UndecidableInstances #-}
{-# LANGUAGE ViewPatterns #-}

-- Required for GHC >= 9
{-# OPTIONS_GHC -Wno-redundant-constraints #-}

-- |
-- Module      :  Pact.Types.Term
-- Copyright   :  (C) 2016 Stuart Popejoy
-- License     :  BSD-style (see the file LICENSE)
-- Maintainer  :  Stuart Popejoy <stuart@kadena.io>
--
-- Term and related types.
--

module Pact.Types.Term
 ( Meta(..),mDocs,mModel,
   PublicKey(..),
   KeySet(..), mkKeySet,
   KeySetName(..),
   PactGuard(..),
   PactId(..),
   UserGuard(..),
   ModuleGuard(..),
   CapabilityGuard(..),
   Guard(..),_GPact,_GKeySet,_GKeySetRef,_GModule,_GUser,
   DefType(..),_Defun,_Defpact,_Defcap,
   defTypeRep,
   FunApp(..),faDefType,faDocs,faInfo,faModule,faName,faTypes,
   Ref'(..),_Direct,_Ref,Ref,
   NativeDFun(..),
   BindType(..),
   BindPair(..),bpArg,bpVal,toBindPairs,
   Module(..),mName,mGovernance,mMeta,mCode,mHash,mBlessed,mInterfaces,mImports,
   Interface(..),interfaceCode, interfaceMeta, interfaceName, interfaceImports,
   ModuleDef(..),_MDModule,_MDInterface,moduleDefName,moduleDefCode,moduleDefMeta,
   Governance(..),
   ModuleHash(..), mhHash,
   ConstVal(..),constTerm,
   Use(..),
   App(..),appFun,appArgs,appInfo,
   Def(..),dDefBody,dDefName,dDefType,dMeta,dFunType,dInfo,dModule,dDefMeta,
   Lam(..), lamArg, lamBindBody, lamTy, lamInfo,
   DefMeta(..),
   DefcapMeta(..),
   Example(..),
   derefDef,
   ObjectMap(..),objectMapToListWith,
   Object(..),oObject,oObjectType,oInfo,oKeyOrder,
   FieldKey(..),
   Step(..),sEntity,sExec,sRollback,sInfo,
   ModRef(..),modRefName,modRefSpec,modRefInfo,
   modRefTy,
   Term(..),
   tApp,tBindBody,tBindPairs,tBindType,tConstArg,tConstVal,
   tDef,tMeta,tFields,tFunTypes,tHash,tInfo,tGuard,
   tListType,tList,tLiteral,tModuleBody,tModuleDef,tModule,tUse,
   tNativeDocs,tNativeFun,tNativeName,tNativeExamples,
   tNativeTopLevelOnly,tObject,tSchemaName,
   tTableName,tTableType,tVar,tStep,tModuleName,
   tDynModRef,tDynMember,tModRef,tLam,
   _TModule, _TList, _TDef, _TNative, _TConst, _TApp,
   _TVar, _TBinding, _TLam, _TObject, _TSchema,
   _TLiteral, _TGuard, _TUse, _TStep, _TModRef,
   _TTable, _TDynamic,
   ToTerm(..),
   toTermList,toTObject,toTObjectMap,toTList,toTListV,
   typeof,typeof',guardTypeOf,
   canUnifyWith,
   prettyTypeTerm,
   pattern TLitString,pattern TLitInteger,pattern TLitBool,
   tLit,tStr,termEq,termEq1,termRefEq,canEq,refEq,
   Gas(..),
   module Pact.Types.Names
   ) where


import Bound
import Control.Applicative
import Control.Arrow ((&&&))
import Control.DeepSeq
import Control.Lens hiding ((.=), DefName(..))
import Control.Monad
#if MIN_VERSION_aeson(1,4,3)
import Data.Aeson hiding (pairs,Object, (<?>))
#else
import Data.Aeson hiding (pairs,Object)
#endif
import Data.Decimal
import Data.Default
import Data.Eq.Deriving
import Data.Foldable
import Data.Functor.Classes (Eq1(..), Show1(..))
import Data.Function
import qualified Data.HashMap.Strict as HM
import qualified Data.HashSet as HS
import Data.Hashable
import Data.Int (Int64)
import Data.List
import qualified Data.Map.Strict as M
import Data.Maybe
import Data.Serialize (Serialize)
import Data.String
import Data.Text (Text)
import qualified Data.Text as T
import Pact.Time (UTCTime)
import Data.Vector (Vector)
import qualified Data.Vector as V
import Data.Word (Word64, Word32)
import GHC.Generics (Generic)
import Prelude
import Test.QuickCheck hiding (Success)
import Text.Show.Deriving

import Pact.Types.Codec
import Pact.Types.Exp
import Pact.Types.Hash
import Pact.Types.Info
import Pact.Types.KeySet
import Pact.Types.Names
import Pact.Types.Pretty hiding (dot)
import Pact.Types.SizeOf
import Pact.Types.Type
import Pact.Types.Util

-- -------------------------------------------------------------------------- --
-- Meta

data Meta = Meta
  { _mDocs  :: !(Maybe Text) -- ^ docs
  , _mModel :: ![Exp Info]   -- ^ models
  } deriving (Eq, Show, Generic)

instance Pretty Meta where
  pretty (Meta (Just doc) model) = dquotes (pretty doc) <> line <> prettyModel model
  pretty (Meta Nothing    model) = prettyModel model

instance NFData Meta

instance SizeOf Meta

prettyModel :: [Exp Info] -> Doc
prettyModel []    = mempty
prettyModel props = "@model " <> list (pretty <$> props)

instance ToJSON Meta where toJSON = lensyToJSON 2
instance FromJSON Meta where parseJSON = lensyParseJSON 2

instance Default Meta where def = Meta def def

instance Semigroup Meta where
  (Meta d m) <> (Meta d' m') = Meta (d <> d') (m <> m')

instance Monoid Meta where
  mempty = Meta Nothing []



-- -------------------------------------------------------------------------- --
-- PactId

newtype PactId = PactId Text
    deriving (Eq,Ord,Show,Pretty,AsString,IsString,FromJSON,ToJSON, FromJSONKey, ToJSONKey, Generic,NFData,SizeOf)

instance Arbitrary PactId where
  arbitrary = PactId <$> hashToText <$> arbitrary

-- -------------------------------------------------------------------------- --
-- UserGuard

data UserGuard a = UserGuard
  { _ugFun :: !Name
  , _ugArgs :: ![a]
  } deriving (Eq,Generic,Show,Functor,Foldable,Traversable,Ord)

instance (Arbitrary a) => Arbitrary (UserGuard a) where
  arbitrary = UserGuard <$> arbitrary <*> arbitrary

instance NFData a => NFData (UserGuard a)

instance Pretty a => Pretty (UserGuard a) where
  pretty UserGuard{..} = "UserGuard" <+> commaBraces
    [ "fun: " <> pretty _ugFun
    , "args: " <> pretty _ugArgs
    ]

instance (SizeOf p) => SizeOf (UserGuard p) where
  sizeOf ver (UserGuard n arr) =
    (constructorCost 2) + (sizeOf ver n) + (sizeOf ver arr)

instance ToJSON a => ToJSON (UserGuard a) where toJSON = lensyToJSON 3
instance FromJSON a => FromJSON (UserGuard a) where parseJSON = lensyParseJSON 3

-- -------------------------------------------------------------------------- --
-- DefType

data DefType
  = Defun
  | Defpact
  | Defcap
  deriving (Eq,Show,Generic, Bounded, Enum)

instance FromJSON DefType
instance ToJSON DefType
instance NFData DefType

instance SizeOf DefType where
  sizeOf _ _ = 0

defTypeRep :: DefType -> String
defTypeRep Defun = "defun"
defTypeRep Defpact = "defpact"
defTypeRep Defcap = "defcap"

instance Pretty DefType where
  pretty = prettyString . defTypeRep

-- -------------------------------------------------------------------------- --
-- Gas

-- | Gas compute cost unit.
newtype Gas = Gas Int64
  deriving (Eq,Ord,Num,Real,Integral,Enum,ToJSON,FromJSON,Generic,NFData)

instance Show Gas where show (Gas g) = show g

instance Pretty Gas where
  pretty (Gas i) = pretty i

instance Semigroup Gas where
  (Gas a) <> (Gas b) = Gas $ a + b

instance Monoid Gas where
  mempty = 0

-- -------------------------------------------------------------------------- --
-- BindType

-- | Binding forms.
data BindType n =
  -- | Normal "let" bind
  BindLet |
  -- | Schema-style binding, with string value for key
  BindSchema { _bType :: !n }
  deriving (Eq,Functor,Foldable,Traversable,Ord,Show,Generic)

instance (Pretty n) => Pretty (BindType n) where
  pretty BindLet = "let"
  pretty (BindSchema b) = "bind" <> pretty b

instance ToJSON n => ToJSON (BindType n) where
  toJSON BindLet = "let"
  toJSON (BindSchema s) = object [ "bind" .= s ]

instance FromJSON n => FromJSON (BindType n) where
  parseJSON v =
    withThisText "BindLet" "let" v (pure BindLet) <|>
    withObject "BindSchema" (\o -> BindSchema <$> o .: "bind") v

instance NFData n => NFData (BindType n)

instance (SizeOf n) => SizeOf (BindType n)

-- -------------------------------------------------------------------------- --
-- BindPair

data BindPair n = BindPair
  { _bpArg :: !(Arg n)
  , _bpVal :: !n }
  deriving (Eq,Show,Functor,Traversable,Foldable,Generic)

toBindPairs :: BindPair n -> (Arg n,n)
toBindPairs (BindPair a v) = (a,v)

instance Pretty n => Pretty (BindPair n) where
  pretty (BindPair arg body) = pretty arg <+> pretty body

instance NFData n => NFData (BindPair n)

instance ToJSON n => ToJSON (BindPair n) where toJSON = lensyToJSON 3
instance FromJSON n => FromJSON (BindPair n) where parseJSON = lensyParseJSON 3

instance (SizeOf n) => SizeOf (BindPair n)

-- -------------------------------------------------------------------------- --
-- App

data App t = App
  { _appFun :: !t
  , _appArgs :: ![t]
  , _appInfo :: !Info
  } deriving (Functor,Foldable,Traversable,Eq,Show,Generic)

instance HasInfo (App t) where getInfo = _appInfo

instance ToJSON t => ToJSON (App t) where toJSON = lensyToJSON 4
instance FromJSON t => FromJSON (App t) where parseJSON = lensyParseJSON 4

instance Pretty n => Pretty (App n) where
  pretty App{..} = parensSep $ pretty _appFun : map pretty _appArgs

instance NFData t => NFData (App t)

instance (SizeOf t) => SizeOf (App t)

-- -------------------------------------------------------------------------- --
-- Governance

newtype Governance g = Governance { _gGovernance :: Either KeySetName g }
  deriving (Eq,Ord,Functor,Foldable,Traversable,Show,NFData, Generic)

instance (SizeOf g) => SizeOf (Governance g)

instance Pretty g => Pretty (Governance g) where
  pretty = \case
    Governance (Left  k) -> pretty k
    Governance (Right r) -> pretty r

instance ToJSON g => ToJSON (Governance g) where
  toJSON (Governance g) = case g of
    Left ks -> object [ "keyset" .= ks ]
    Right c -> object [ "capability" .= c ]
instance FromJSON g => FromJSON (Governance g) where
  parseJSON = withObject "Governance" $ \o ->
    Governance <$> (Left <$> o .: "keyset" <|>
                    Right <$> o .: "capability")

-- -------------------------------------------------------------------------- --
-- ModuleHash

-- | Newtype wrapper differentiating 'Hash'es from module hashes
--
newtype ModuleHash = ModuleHash { _mhHash :: Hash }
  deriving (Eq, Ord, Show, Generic, Hashable, Serialize, AsString, Pretty, ToJSON, FromJSON, ParseText)
  deriving newtype (NFData, SizeOf)

instance Arbitrary ModuleHash where
  -- Coin contract is about 20K characters
  arbitrary = ModuleHash <$> resize 20000 arbitrary

-- -------------------------------------------------------------------------- --
-- DefcapMeta

-- | Metadata specific to Defcaps.
data DefcapMeta n =
  DefcapManaged
  { _dcManaged :: !(Maybe (Text,n))
    -- ^ "Auto" managed or user-managed by (param,function)
  } |
  DefcapEvent
    -- ^ Eventing defcap.
  deriving (Functor,Foldable,Traversable,Generic,Eq,Show,Ord)

instance NFData n => NFData (DefcapMeta n)
instance Pretty n => Pretty (DefcapMeta n) where
  pretty (DefcapManaged m) = case m of
    Nothing -> tag
    Just (p,f) -> tag <> " " <> pretty p <> " " <> pretty f
    where
      tag = "@managed"
  pretty DefcapEvent = "@event"
instance (ToJSON n,FromJSON n) => ToJSON (DefcapMeta n) where
  toJSON (DefcapManaged (Just (p,f))) = object
    [ "managerFun" .= f
    , "managedParam" .= p
    ]
  toJSON (DefcapManaged Nothing) = object [ "managerAuto" .= True ]
  toJSON DefcapEvent = "event"
instance (ToJSON n,FromJSON n) => FromJSON (DefcapMeta n) where
  parseJSON v = parseUser v <|> parseAuto v <|> parseEvent v
    where
      parseUser = withObject "DefcapMeta" $ \o -> (DefcapManaged . Just) <$>
        ((,) <$> o .: "managedParam" <*> o .: "managerFun")
      parseAuto = withObject "DefcapMeta" $ \o -> do
        b <- o .: "managerAuto"
        if b then pure (DefcapManaged Nothing)
        else fail "Expected True"
      parseEvent = withText "DefcapMeta" $ \t ->
        if t == "event" then pure DefcapEvent
        else fail "Expected 'event'"

instance (SizeOf a) => SizeOf (DefcapMeta a)

-- | Def metadata specific to 'DefType'.
-- Currently only specified for Defcap.
data DefMeta n =
  DMDefcap !(DefcapMeta n)
  deriving (Functor,Foldable,Traversable,Generic,Eq,Show,Ord)
instance NFData n => NFData (DefMeta n)
instance Pretty n => Pretty (DefMeta n) where
  pretty (DMDefcap m) = pretty m
instance (ToJSON n,FromJSON n) => ToJSON (DefMeta n) where
  toJSON (DMDefcap m) = toJSON m
instance (ToJSON n,FromJSON n) => FromJSON (DefMeta n) where
  parseJSON = fmap DMDefcap . parseJSON

instance (SizeOf a) => SizeOf (DefMeta a)

-- -------------------------------------------------------------------------- --
-- ConstVal

data ConstVal n =
  CVRaw { _cvRaw :: !n } |
  CVEval { _cvRaw :: !n
         , _cvEval :: !n }
  deriving (Eq,Functor,Foldable,Traversable,Generic,Show)

instance NFData n => NFData (ConstVal n)

instance ToJSON n => ToJSON (ConstVal n) where
  toJSON (CVRaw n) = object [ "raw" .= n ]
  toJSON (CVEval n m) = object [ "raw" .= n, "eval" .= m ]

instance FromJSON n => FromJSON (ConstVal n) where
  parseJSON v =
    (withObject "CVEval"
     (\o -> CVEval <$> o .: "raw" <*> o .: "eval") v) <|>
    (withObject "CVRaw"
     (\o -> CVRaw <$> o .: "raw") v)

-- | A term from a 'ConstVal', preferring evaluated terms when available.
constTerm :: ConstVal a -> a
constTerm (CVRaw raw) = raw
constTerm (CVEval _raw eval) = eval

instance (SizeOf n) => SizeOf (ConstVal n)

-- -------------------------------------------------------------------------- --
-- Example

data Example
  = ExecExample !Text
  -- ^ An example shown as a good execution
  | ExecErrExample !Text
  -- ^ An example shown as a failing execution
  | LitExample !Text
  -- ^ An example shown as a literal
  deriving (Eq, Show, Generic)

instance Pretty Example where
  pretty = \case
    ExecExample    str -> annotate Example    $ "> " <> pretty str
    ExecErrExample str -> annotate BadExample $ "> " <> pretty str
    LitExample     str -> annotate Example    $ pretty str

instance IsString Example where
  fromString = ExecExample . fromString

instance NFData Example

instance SizeOf Example

-- -------------------------------------------------------------------------- --
-- FieldKey

-- | Label type for objects.
newtype FieldKey = FieldKey Text
  deriving (Eq,Ord,IsString,AsString,ToJSON,FromJSON,Show,NFData,Generic,ToJSONKey,SizeOf)
instance Pretty FieldKey where
  pretty (FieldKey k) = dquotes $ pretty k

instance Arbitrary FieldKey where
  arbitrary = resize 50 (FieldKey <$> genBareText)

-- -------------------------------------------------------------------------- --
-- Step

data Step n = Step
  { _sEntity :: !(Maybe n)
  , _sExec :: !n
  , _sRollback :: !(Maybe n)
  , _sInfo :: !Info
  } deriving (Eq,Show,Generic,Functor,Foldable,Traversable)
instance NFData n => NFData (Step n)
instance ToJSON n => ToJSON (Step n) where toJSON = lensyToJSON 2
instance FromJSON n => FromJSON (Step n) where parseJSON = lensyParseJSON 2
instance HasInfo (Step n) where getInfo = _sInfo
instance Pretty n => Pretty (Step n) where
  pretty = \case
    Step mEntity exec Nothing _i -> parensSep $
      [ "step"
      ] ++ maybe [] (\entity -> [pretty entity]) mEntity ++
      [ pretty exec
      ]
    Step mEntity exec (Just rollback) _i -> parensSep $
      [ "step-with-rollback"
      ] ++ maybe [] (\entity -> [pretty entity]) mEntity ++
      [ pretty exec
      , pretty rollback
      ]

instance (SizeOf n) => SizeOf (Step n)

-- -------------------------------------------------------------------------- --
-- ModRef

-- | A reference to a module or interface.
data ModRef = ModRef
    { _modRefName :: !ModuleName
      -- ^ Fully-qualified module name.
    , _modRefSpec :: !(Maybe [ModuleName])
      -- ^ Specification: for modules, 'Just' implemented interfaces;
      -- for interfaces, 'Nothing'.
    , _modRefInfo :: !Info
    } deriving (Eq,Show,Generic)
instance NFData ModRef
instance HasInfo ModRef where getInfo = _modRefInfo
instance Pretty ModRef where
  pretty (ModRef mn _sm _i) = pretty mn
instance ToJSON ModRef where toJSON = lensyToJSON 4
instance FromJSON ModRef where parseJSON = lensyParseJSON 4
instance Ord ModRef where
  (ModRef a b _) `compare` (ModRef c d _) = (a,b) `compare` (c,d)
instance Arbitrary ModRef where
  arbitrary = ModRef <$> arbitrary <*> arbitrary <*> pure def
instance SizeOf ModRef where
  sizeOf ver (ModRef n s _) = constructorCost 1 + sizeOf ver n + sizeOf ver s

-- -------------------------------------------------------------------------- --
-- ModuleGuard

data ModuleGuard = ModuleGuard
  { _mgModuleName :: !ModuleName
  , _mgName :: !Text
  } deriving (Eq,Generic,Show,Ord)

instance Arbitrary ModuleGuard where
  arbitrary = ModuleGuard <$> arbitrary <*> genBareText

instance NFData ModuleGuard

instance Pretty ModuleGuard where
  pretty ModuleGuard{..} = "ModuleGuard" <+> commaBraces
    [ "module: " <> pretty _mgModuleName
    , "name: " <> pretty _mgName
    ]

instance SizeOf ModuleGuard where
  sizeOf ver (ModuleGuard md n) =
    (constructorCost 2) + (sizeOf ver md) + (sizeOf ver n)

instance ToJSON ModuleGuard where toJSON = lensyToJSON 3
instance FromJSON ModuleGuard where parseJSON = lensyParseJSON 3

-- -------------------------------------------------------------------------- --
-- PactGuard

data PactGuard = PactGuard
  { _pgPactId :: !PactId
  , _pgName :: !Text
  } deriving (Eq,Generic,Show,Ord)

instance Arbitrary PactGuard where
  arbitrary = PactGuard <$> arbitrary <*> genBareText

instance NFData PactGuard

instance Pretty PactGuard where
  pretty PactGuard{..} = "PactGuard" <+> commaBraces
    [ "pactId: " <> pretty _pgPactId
    , "name: "   <> pretty _pgName
    ]

instance SizeOf PactGuard where
  sizeOf ver (PactGuard pid pn) =
    (constructorCost 2) + (sizeOf ver pid) + (sizeOf ver pn)

instance ToJSON PactGuard where toJSON = lensyToJSON 3
instance FromJSON PactGuard where parseJSON = lensyParseJSON 3

-- -------------------------------------------------------------------------- --
-- ObjectMap

-- | Simple dictionary for object values.
newtype ObjectMap v = ObjectMap { _objectMap :: (M.Map FieldKey v) }
  deriving (Eq,Ord,Show,Functor,Foldable,Traversable,Generic,SizeOf)

instance NFData v => NFData (ObjectMap v)

-- potentially long output due to constrained recursion of PactValue
instance (Eq v, FromJSON v, ToJSON v, Arbitrary v) => Arbitrary (ObjectMap v) where
  arbitrary = ObjectMap <$> M.fromList <$> listOf1 arbitrary

-- | O(n) conversion to list. Adapted from 'M.toAscList'
objectMapToListWith :: (FieldKey -> v -> r) -> ObjectMap v -> [r]
objectMapToListWith f (ObjectMap m) = M.foldrWithKey (\k x xs -> (f k x):xs) [] m

instance Pretty v => Pretty (ObjectMap v) where
  pretty om = annotate Val $ commaBraces $
    objectMapToListWith (\k v -> pretty k <> ": " <> pretty v) om

instance ToJSON v => ToJSON (ObjectMap v)
  where toJSON om =
          object $ objectMapToListWith (\k v -> (asString k,toJSON v)) om

instance FromJSON v => FromJSON (ObjectMap v)
  where parseJSON = withObject "ObjectMap" $ \o ->
          ObjectMap . M.fromList <$>
            traverse (\(k,v) -> (FieldKey k,) <$> parseJSON v) (HM.toList o)

instance Default (ObjectMap v) where
  def = ObjectMap M.empty

-- -------------------------------------------------------------------------- --
-- Use

data Use = Use
  { _uModuleName :: !ModuleName
  , _uModuleHash :: !(Maybe ModuleHash)
  , _uImports :: !(Maybe (Vector Text))
  , _uInfo :: !Info
  } deriving (Show, Eq, Generic)

instance HasInfo Use where getInfo = _uInfo

instance Pretty Use where
  pretty Use{..} =
    let args = pretty _uModuleName : maybe [] (\mh -> [pretty mh]) _uModuleHash
    in parensSep $ "use" : args

instance ToJSON Use where
  toJSON Use{..} = object
    [ "module" .= _uModuleName
    , "hash" .= _uModuleHash
    , "imports" .= _uImports
    ,  "i" .= _uInfo
    ]

instance FromJSON Use where
  parseJSON = withObject "Use" $ \o ->
    Use <$> o .: "module"
        <*> o .:? "hash"
        <*> o .:? "imports"
        <*> o .: "i"

instance NFData Use
instance SizeOf Use

-- -------------------------------------------------------------------------- --
-- CapabilityGuard

-- | Capture a capability to be required as a guard,
-- with option to be further constrained to a defpact execution context.
data CapabilityGuard n = CapabilityGuard
    { _cgName :: !QualifiedName
    , _cgArgs :: ![n]
    , _cgPactId :: !(Maybe PactId)
    }
  deriving (Eq,Show,Generic,Functor,Foldable,Traversable,Ord)

instance NFData a => NFData (CapabilityGuard a)

instance (Arbitrary a) => Arbitrary (CapabilityGuard a) where
  arbitrary = CapabilityGuard <$> arbitrary <*> arbitrary <*> arbitrary

instance Pretty a => Pretty (CapabilityGuard a) where
  pretty CapabilityGuard{..} = "CapabilityGuard" <+> commaBraces
    [ "name: " <> pretty _cgName
    , "args: " <> pretty _cgArgs
    , "pactId: " <> pretty _cgPactId
    ]

instance (SizeOf a) => SizeOf (CapabilityGuard a) where
  sizeOf CapabilityGuard{..} =
    (constructorCost 2) + (sizeOf _cgName) + (sizeOf _cgArgs) + (sizeOf _cgPactId)

instance ToJSON a => ToJSON (CapabilityGuard a) where
  toJSON = lensyToJSON 1
instance FromJSON a => FromJSON (CapabilityGuard a) where
  parseJSON = lensyParseJSON 1

-- -------------------------------------------------------------------------- --
-- Guard

data Guard a
  = GPact !PactGuard
  | GKeySet !KeySet
  | GKeySetRef !KeySetName
  | GModule !ModuleGuard
  | GUser !(UserGuard a)
  | GCapability !(CapabilityGuard a)
  deriving (Eq,Show,Generic,Functor,Foldable,Traversable,Ord)

-- potentially long output due to constrained recursion of PactValue
instance (Arbitrary a) => Arbitrary (Guard a) where
  arbitrary = oneof
    [ GPact <$> arbitrary
    , GKeySet <$> arbitrary
    , GKeySetRef <$> arbitrary
    , GModule <$> arbitrary
    , GUser <$> arbitrary
    , GCapability <$> arbitrary
    ]

instance NFData a => NFData (Guard a)

instance Pretty a => Pretty (Guard a) where
  pretty (GPact g) = pretty g
  pretty (GKeySet g) = pretty g
  pretty (GKeySetRef g) = pretty g
  pretty (GUser g) = pretty g
  pretty (GModule g) = pretty g
  pretty (GCapability g) = pretty g

instance (SizeOf p) => SizeOf (Guard p) where
<<<<<<< HEAD
  sizeOf ver (GPact pg) = (constructorCost 1) + (sizeOf ver pg)
  sizeOf ver (GKeySet ks) = (constructorCost 1) + (sizeOf ver ks)
  sizeOf ver (GKeySetRef ksr) = (constructorCost 1) + (sizeOf ver ksr)
  sizeOf ver (GModule mg) = (constructorCost 1) + (sizeOf ver mg)
  sizeOf ver (GUser ug) = (constructorCost 1) + (sizeOf ver ug)
=======
  sizeOf (GPact pg) = (constructorCost 1) + (sizeOf pg)
  sizeOf (GKeySet ks) = (constructorCost 1) + (sizeOf ks)
  sizeOf (GKeySetRef ksr) = (constructorCost 1) + (sizeOf ksr)
  sizeOf (GModule mg) = (constructorCost 1) + (sizeOf mg)
  sizeOf (GUser ug) = (constructorCost 1) + (sizeOf ug)
  sizeOf (GCapability g) = (constructorCost 1) + (sizeOf g)
>>>>>>> 63c1d794

guardCodec :: (ToJSON a, FromJSON a) => Codec (Guard a)
guardCodec = Codec enc dec
  where
    enc (GKeySet k) = toJSON k
    enc (GKeySetRef n) = object [ keyNamef .= n ]
    enc (GPact g) = toJSON g
    enc (GModule g) = toJSON g
    enc (GUser g) = toJSON g
    enc (GCapability g) = toJSON g
    {-# INLINE enc #-}
    dec v =
      (GKeySet <$> parseJSON v) <|>
      (withObject "KeySetRef" $ \o -> GKeySetRef <$> o .: keyNamef) v <|>
      (GPact <$> parseJSON v) <|>
      (GModule <$> parseJSON v) <|>
      (GUser <$> parseJSON v) <|>
      (GCapability <$> parseJSON v)
    {-# INLINE dec #-}
    keyNamef = "keysetref"


instance (FromJSON a,ToJSON a) => ToJSON (Guard a) where toJSON = encoder guardCodec
instance (FromJSON a,ToJSON a) => FromJSON (Guard a) where parseJSON = decoder guardCodec

-- -------------------------------------------------------------------------- --
-- Module

data Module g = Module
  { _mName :: !ModuleName
  , _mGovernance :: !(Governance g)
  , _mMeta :: !Meta
  , _mCode :: !Code
  , _mHash :: !ModuleHash
  , _mBlessed :: !(HS.HashSet ModuleHash)
  , _mInterfaces :: ![ModuleName]
  , _mImports :: ![Use]
  } deriving (Eq,Functor,Foldable,Traversable,Show,Generic)

instance NFData g => NFData (Module g)

instance Pretty g => Pretty (Module g) where
  pretty Module{..} = parensSep
    [ "module" , pretty _mName , pretty _mGovernance , pretty _mHash ]

instance ToJSON g => ToJSON (Module g) where toJSON = lensyToJSON 2
instance FromJSON g => FromJSON (Module g) where parseJSON = lensyParseJSON 2

instance (SizeOf g) => SizeOf (Module g)

-- -------------------------------------------------------------------------- --
-- Interface

data Interface = Interface
  { _interfaceName :: !ModuleName
  , _interfaceCode :: !Code
  , _interfaceMeta :: !Meta
  , _interfaceImports :: ![Use]
  } deriving (Eq,Show,Generic)
instance Pretty Interface where
  pretty Interface{..} = parensSep [ "interface", pretty _interfaceName ]

instance ToJSON Interface where toJSON = lensyToJSON 10
instance FromJSON Interface where parseJSON = lensyParseJSON 10

instance NFData Interface

instance SizeOf Interface

<<<<<<< HEAD
-- -------------------------------------------------------------------------- --
-- Namespace

data Namespace a = Namespace
  { _nsName :: !NamespaceName
  , _nsUser :: !(Guard a)
  , _nsAdmin :: !(Guard a)
  } deriving (Eq, Show, Generic)

instance (Arbitrary a) => Arbitrary (Namespace a) where
  arbitrary = Namespace <$> arbitrary <*> arbitrary <*> arbitrary

instance Pretty (Namespace a) where
  pretty Namespace{..} = "(namespace " <> prettyString (asString' _nsName) <> ")"

instance (SizeOf n) => SizeOf (Namespace n) where
  sizeOf ver (Namespace name ug ag) =
    (constructorCost 3) + (sizeOf ver name) + (sizeOf ver ug) + (sizeOf ver ag)

instance (ToJSON a, FromJSON a) => ToJSON (Namespace a) where toJSON = lensyToJSON 3
instance (FromJSON a, ToJSON a) => FromJSON (Namespace a) where parseJSON = lensyParseJSON 3

instance (NFData a) => NFData (Namespace a)
=======
>>>>>>> 63c1d794

-- -------------------------------------------------------------------------- --
-- ModuleDef

data ModuleDef g
  = MDModule !(Module g)
  | MDInterface !Interface
 deriving (Eq,Functor,Foldable,Traversable,Show,Generic)

instance NFData g => NFData (ModuleDef g)

instance Pretty g => Pretty (ModuleDef g) where
  pretty = \case
    MDModule    m -> pretty m
    MDInterface i -> pretty i

instance ToJSON g => ToJSON (ModuleDef g) where
  toJSON (MDModule m) = toJSON m
  toJSON (MDInterface i) = toJSON i

instance FromJSON g => FromJSON (ModuleDef g) where
  parseJSON v = MDModule <$> parseJSON v <|> MDInterface <$> parseJSON v

instance (SizeOf g) => SizeOf (ModuleDef g)

moduleDefName :: ModuleDef g -> ModuleName
moduleDefName (MDModule m) = _mName m
moduleDefName (MDInterface m) = _interfaceName m

moduleDefCode :: ModuleDef g -> Code
moduleDefCode (MDModule m) = _mCode m
moduleDefCode (MDInterface m) = _interfaceCode m

moduleDefMeta :: ModuleDef g -> Meta
moduleDefMeta (MDModule m) = _mMeta m
moduleDefMeta (MDInterface m) = _interfaceMeta m


-- -------------------------------------------------------------------------- --
-- The following types have cyclic dependencies. There must be no TH splice
-- in between the definitions of these types.
--
-- * FunApp
-- * Ref' d (and Ref)
-- * NativeDFun
-- * Def n
-- * Object n
-- * Term n

-- -------------------------------------------------------------------------- --
-- FunApp

-- | Capture function application metadata
data FunApp = FunApp {
      _faInfo :: !Info
    , _faName :: !Text
    , _faModule :: !(Maybe ModuleName)
    , _faDefType :: !DefType
    , _faTypes :: !(FunTypes (Term Name))
    , _faDocs :: !(Maybe Text)
    } deriving (Generic)

deriving instance (Show1 Term) => Show FunApp
deriving instance (Eq1 Term) => Eq FunApp
instance NFData FunApp
instance ToJSON FunApp where toJSON = lensyToJSON 3
instance FromJSON FunApp where parseJSON = lensyParseJSON 3
instance HasInfo FunApp where getInfo = _faInfo

-- -------------------------------------------------------------------------- --
-- Ref'

type Ref = Ref' (Term Name)

-- | Variable type for an evaluable 'Term'.
data Ref' d =
  -- | "Reduced" (evaluated) or native (irreducible) term.
  Direct !d |
  -- | Unevaulated/un-reduced term, never a native.
  Ref !(Term (Ref' d))
  deriving (Functor,Foldable,Traversable,Generic)

deriving instance (Eq1 Term, Eq d) => Eq (Ref' d)
deriving instance (Show1 Term, Show d) => Show (Ref' d)

instance NFData d => NFData (Ref' d)

instance Pretty d => Pretty (Ref' d) where
  pretty (Direct tm) = pretty tm
  pretty (Ref tm)    = pretty tm

instance HasInfo n => HasInfo (Ref' n) where
  getInfo (Direct d) = getInfo d
  getInfo (Ref r) = getInfo r

instance (SizeOf d) => SizeOf (Ref' d)

-- -------------------------------------------------------------------------- --
-- NativeDFun

data NativeDFun = NativeDFun
  { _nativeName :: !NativeDefName
  , _nativeFun :: !(forall m . Monad m => FunApp -> [Term Ref] -> m (Gas,Term Name))
  }

instance Eq NativeDFun where a == b = _nativeName a == _nativeName b
instance Show NativeDFun where
  showsPrec p (NativeDFun name _) = showParen (p > 10) $
    showString "NativeDFun " . showsPrec 11 name . showString " _"

instance NFData NativeDFun where
  rnf (NativeDFun n _f) = seq n ()

-- -------------------------------------------------------------------------- --
-- Def

data Def n = Def
  { _dDefName :: !DefName
  , _dModule :: !ModuleName
  , _dDefType :: !DefType
  , _dFunType :: !(FunType (Term n))
  , _dDefBody :: !(Scope Int Term n)
  , _dMeta :: !Meta
  , _dDefMeta :: !(Maybe (DefMeta (Term n)))
  , _dInfo :: !Info
  } deriving (Functor,Foldable,Traversable,Generic)

deriving instance (Show1 Term, Show n) => Show (Def n)
deriving instance (Eq1 Term, Eq n) => Eq (Def n)
instance NFData (Term n) => NFData (Def n)
instance (Eq1 Term, Eq n) => Ord (Def n) where
  a `compare` b = nm a `compare` nm b
    where nm d = (_dModule d, _dDefName d)

instance HasInfo (Def n) where getInfo = _dInfo

instance Pretty (Term n) => Pretty (Def n) where
  pretty Def{..} = parensSep $
    [ prettyString (defTypeRep _dDefType)
    , pretty _dModule <> "." <> pretty _dDefName <> ":" <> pretty (_ftReturn _dFunType)
    , parensSep $ pretty <$> _ftArgs _dFunType
    ] ++ maybe [] (\docs -> [pretty docs]) (_mDocs _dMeta)
    ++ maybe [] (pure . pretty) _dDefMeta

instance (ToJSON (Term n), FromJSON (Term n)) => ToJSON (Def n) where toJSON = lensyToJSON 2
instance (ToJSON (Term n), FromJSON (Term n)) => FromJSON (Def n) where parseJSON = lensyParseJSON 2

derefDef :: Def n -> Name
derefDef Def{..} = QName $ QualifiedName _dModule (asString _dDefName) _dInfo

instance (SizeOf n) => SizeOf (Def n)

-- -------------------------------------------------------------------------- --
-- Lam

data Lam n
  = Lam
  { _lamArg :: !Text
  , _lamTy  :: !(FunType (Term n))
  , _lamBindBody :: !(Scope Int Term n)
  , _lamInfo :: !Info
  } deriving (Functor,Foldable,Traversable,Generic)

deriving instance (Show1 Term, Show n) => Show (Lam n)
deriving instance (Eq1 Term, Eq n) => Eq (Lam n)

instance HasInfo (Lam n) where getInfo = _lamInfo

instance Pretty n => Pretty (Lam n) where
  pretty (Lam arg ty _ _) =
    pretty arg <> ":" <> pretty (_ftReturn ty) <+> "lambda" <> (parensSep $ pretty <$> _ftArgs ty) <+> "..."

instance NFData n => NFData (Lam n)

instance (ToJSON (Term n), FromJSON (Term n)) => ToJSON (Lam n) where toJSON = lensyToJSON 2
instance (ToJSON (Term n), FromJSON (Term n)) => FromJSON (Lam n) where parseJSON = lensyParseJSON 2

instance (SizeOf n) => SizeOf (Lam n)
-- -------------------------------------------------------------------------- --
-- Object

-- | Full Term object.
data Object n = Object
  { _oObject :: !(ObjectMap (Term n))
  , _oObjectType :: !(Type (Term n))
  , _oKeyOrder :: !(Maybe [FieldKey])
  , _oInfo :: !Info
  } deriving (Functor,Foldable,Traversable,Generic)

deriving instance (Show1 Term, Show n) => Show (Object n)
deriving instance (Eq1 Term, Eq n) => Eq (Object n)

instance HasInfo (Object n) where getInfo = _oInfo

instance Pretty n => Pretty (Object n) where
  pretty (Object bs _ Nothing _) = pretty bs
  pretty (Object (ObjectMap om) _ (Just ko) _) =
    annotate Val $ commaBraces $
    map (\(k,v) -> pretty k <> ": " <> pretty v) $
    sortBy (compare `on` (keyOrder . fst)) $
    M.toList om
    where keyOrder f = elemIndex f ko

instance NFData n => NFData (Object n)

instance (ToJSON n, FromJSON n) => ToJSON (Object n) where
  toJSON Object{..} = object $
    [ "obj" .= _oObject
    , "type" .= _oObjectType
    , "i" .= _oInfo ] ++
    maybe [] (pure . ("keyorder" .=)) _oKeyOrder

instance (ToJSON n, FromJSON n) => FromJSON (Object n) where
  parseJSON = withObject "Object" $ \o ->
    Object <$> o .: "obj" <*> o .: "type" <*> o .:? "keyorder" <*> o .: "i"

instance (SizeOf n) => SizeOf (Object n)

-- -------------------------------------------------------------------------- --
-- Term

-- | Pact evaluable term.
data Term n =
    TModule {
      _tModuleDef :: !(ModuleDef (Term n))
    , _tModuleBody :: !(Scope () Term n)
    , _tInfo :: !Info
    } |
    TList {
      _tList :: !(Vector (Term n))
    , _tListType :: !(Type (Term n))
    , _tInfo :: !Info
    } |
    TDef {
      _tDef :: Def n
    , _tInfo :: !Info
    } |
    TNative {
      _tNativeName :: !NativeDefName
    , _tNativeFun :: !NativeDFun
    , _tFunTypes :: !(FunTypes (Term n))
    , _tNativeExamples :: ![Example]
    , _tNativeDocs :: !Text
    , _tNativeTopLevelOnly :: !Bool
    , _tInfo :: !Info
    } |
    TConst {
      _tConstArg :: !(Arg (Term n))
    , _tModule :: !(Maybe ModuleName)
    , _tConstVal :: !(ConstVal (Term n))
    , _tMeta :: !Meta
    , _tInfo :: !Info
    } |
    TApp {
      _tApp :: !(App (Term n))
    , _tInfo :: !Info
    } |
    TVar {
      _tVar :: !n
    , _tInfo :: !Info
    } |
    TBinding {
      _tBindPairs :: ![BindPair (Term n)]
    , _tBindBody :: !(Scope Int Term n)
    , _tBindType :: !(BindType (Type (Term n)))
    , _tInfo :: !Info
    } |
    TLam {
      _tLam :: Lam n
    , _tInfo :: !Info
    } |
    TObject {
      _tObject :: !(Object n)
    , _tInfo :: !Info
    } |
    TSchema {
      _tSchemaName :: !TypeName
    , _tModule :: !(Maybe ModuleName)
    , _tMeta :: !Meta
    , _tFields :: ![Arg (Term n)]
    , _tInfo :: !Info
    } |
    TLiteral {
      _tLiteral :: !Literal
    , _tInfo :: !Info
    } |
    TGuard {
      _tGuard :: !(Guard (Term n))
    , _tInfo :: !Info
    } |
    TUse {
      _tUse :: !Use
    , _tInfo :: !Info
    } |
    TStep {
      _tStep :: !(Step (Term n))
    , _tMeta :: !Meta
    , _tInfo :: !Info
    } |
    TModRef {
      _tModRef :: !ModRef
    , _tInfo :: !Info
    } |
    TTable {
      _tTableName :: !TableName
    , _tModuleName :: !ModuleName
    , _tHash :: !ModuleHash
    , _tTableType :: !(Type (Term n))
    , _tMeta :: !Meta
    , _tInfo :: !Info
    } |
    TDynamic {
      _tDynModRef :: !(Term n)
    , _tDynMember :: !(Term n)
    , _tInfo :: !Info
    }
    deriving (Functor,Foldable,Traversable,Generic)

deriving instance (Show1 Term, Show n) => Show (Term n)
deriving instance (Eq1 Term, Eq n) => Eq (Term n)
instance NFData n => NFData (Term n)

instance HasInfo (Term n) where
  getInfo t = case t of
    TApp{..} -> getInfo _tApp
    TBinding{..} -> _tInfo
    TConst{..} -> _tInfo
    TDef{..} -> getInfo _tDef
    TGuard{..} -> _tInfo
    TList{..} -> _tInfo
    TLiteral{..} -> _tInfo
    TModule{..} -> _tInfo
    TNative{..} -> _tInfo
    TObject{..} -> getInfo _tObject
    TSchema{..} -> _tInfo
    TLam{..} -> _tInfo
    TStep{..} -> _tInfo
    TTable{..} -> _tInfo
    TUse{..} -> getInfo _tUse
    TVar{..} -> _tInfo
    TDynamic{..} -> _tInfo
    TModRef{..} -> _tInfo

instance Pretty n => Pretty (Term n) where
  pretty = \case
    TModule{..} -> pretty _tModuleDef
    TList{..} -> bracketsSep $ pretty <$> V.toList _tList
    TDef{..} -> pretty _tDef
    TNative{..} -> annotate Header ("native `" <> pretty _tNativeName <> "`")
      <> nest 2 (
         line
      <> line <> fillSep (pretty <$> T.words _tNativeDocs)
      <> line
      <> line <> annotate Header "Type:"
      <> line <> align (vsep (prettyFunType <$> toList _tFunTypes))
      <> examples
      ) where examples = case _tNativeExamples of
                [] -> mempty
                exs ->
                     line <> line <> annotate Header "Examples:"
                  <> line <> align (vsep (pretty <$> exs))
    TConst{..} -> "constant "
        <> maybe "" ((<>) "." .  pretty) _tModule
        <> pretty _tConstArg
        <> " " <> pretty _tMeta
    TApp a _ -> pretty a
    TVar n _ -> pretty n
    TBinding pairs body BindLet _i -> parensSep
      [ "let"
      , parensSep $ fmap pretty pairs
      , pretty $ unscope body
      ]
    TBinding pairs body (BindSchema _) _i -> parensSep
      [ commaBraces $ fmap pretty pairs
      , pretty $ unscope body
      ]
    TLam lam _ -> pretty lam
    TObject o _ -> pretty o
    TLiteral l _ -> annotate Val $ pretty l
    TGuard k _ -> pretty k
    TUse u _ -> pretty u
    TStep s _meta _i -> pretty s
    TSchema{..} -> parensSep
      [ "defschema"
      , pretty _tSchemaName
      , pretty _tMeta
      , prettyList _tFields
      ]
    TTable{..} -> parensSep
      [ "deftable"
      , pretty _tTableName <> ":" <> pretty (fmap prettyTypeTerm _tTableType)
      , pretty _tMeta
      ]
    TDynamic ref var _i -> pretty ref <> "::" <> pretty var
    TModRef mr _ -> pretty mr
    where
      prettyFunType (FunType as r) = pretty (FunType (map (fmap prettyTypeTerm) as) (prettyTypeTerm <$> r))

prettyTypeTerm :: Term n -> SpecialPretty (Term n)
prettyTypeTerm TSchema{..} = SPSpecial ("{" <> asString _tSchemaName <> "}")
prettyTypeTerm t = SPNormal t

instance SizeOf1 Term where
  sizeOf1 ver = \case
    TModule defn body info ->
      constructorCost 3 + sizeOf ver defn + sizeOf ver body + sizeOf ver info
    TList li typ info ->
       constructorCost 3 + sizeOf ver li + sizeOf ver typ + sizeOf ver info
    TDef defn info ->
      constructorCost 2 + sizeOf ver defn + sizeOf ver info
    -- note: we actually strip docs and examples
    -- post fork
    TNative name _defun ftyps examples docs tlo info ->
      constructorCost 7 + sizeOf ver name + sizeOf ver ftyps + sizeOf ver examples +
        sizeOf ver docs + sizeOf ver tlo + sizeOf ver info
    TConst arg mname cval meta info  ->
      constructorCost 5 + sizeOf ver arg + sizeOf ver mname + sizeOf ver cval + sizeOf ver meta + sizeOf ver info
    TApp app info ->
      constructorCost 2 + sizeOf ver app + sizeOf ver info
    TVar v info ->
      constructorCost 2 + sizeOf ver v + sizeOf ver info
    TBinding bps body btyp info ->
      constructorCost 4 + sizeOf ver bps + sizeOf ver body + sizeOf ver btyp + sizeOf ver info
    TLam lam info ->
      constructorCost 2 + sizeOf ver lam + sizeOf ver info
    TObject obj info ->
      constructorCost 2 + sizeOf ver obj + sizeOf ver info
    TSchema tn mn meta args info ->
      constructorCost 5 + sizeOf ver tn + sizeOf ver mn + sizeOf ver meta + sizeOf ver args + sizeOf ver info
    TLiteral lit info ->
      constructorCost 2 + sizeOf ver lit + sizeOf ver info
    TGuard g info ->
      constructorCost 2 + sizeOf ver g + sizeOf ver info
    TUse u info->
      constructorCost 2 + sizeOf ver u + sizeOf ver info
    TStep step meta info ->
      constructorCost 3 + sizeOf ver step + sizeOf ver meta + sizeOf ver info
    TModRef mr info ->
      constructorCost 2 + sizeOf ver mr + sizeOf ver info
    TTable tn mn hs typ meta info ->
      constructorCost 6 + sizeOf ver tn + sizeOf ver mn + sizeOf ver hs + sizeOf ver typ
        + sizeOf ver meta + sizeOf ver info
    TDynamic e1 e2 info ->
      constructorCost 3 + sizeOf ver e1 + sizeOf ver e2 + sizeOf ver info

instance (SizeOf a) => SizeOf (Term a) where
  sizeOf ver t = sizeOf1 ver t

instance Applicative Term where
    pure = return
    (<*>) = ap

instance Monad Term where
    return a = TVar a def
    TModule m b i >>= f = TModule (fmap (>>= f) m) (b >>>= f) i
    TList bs t i >>= f = TList (V.map (>>= f) bs) (fmap (>>= f) t) i
    TDef (Def n m dt ft b d dm i) i' >>= f =
      TDef (Def n m dt (fmap (>>= f) ft) (b >>>= f) d (fmap (fmap (>>= f)) dm) i) i'
    TNative n fn t exs d tl i >>= f = TNative n fn (fmap (fmap (>>= f)) t) exs d tl i
    TConst d m c t i >>= f = TConst (fmap (>>= f) d) m (fmap (>>= f) c) t i
    TApp a i >>= f = TApp (fmap (>>= f) a) i
    TVar n i >>= f = (f n) { _tInfo = i }
    TBinding bs b c i >>= f =
      TBinding (map (fmap (>>= f)) bs) (b >>>= f) (fmap (fmap (>>= f)) c) i
    TLam (Lam arg ty b i) i' >>= f =
      TLam (Lam arg (fmap (>>= f) ty) (b >>>= f) i) i'
    TObject (Object bs t kf oi) i >>= f =
      TObject (Object (fmap (>>= f) bs) (fmap (>>= f) t) kf oi) i
    TLiteral l i >>= _ = TLiteral l i
    TGuard g i >>= f = TGuard (fmap (>>= f) g) i
    TUse u i >>= _ = TUse u i
    TStep (Step ent e r si) meta i >>= f =
      TStep (Step (fmap (>>= f) ent) (e >>= f) (fmap (>>= f) r) si) meta i
    TSchema {..} >>= f =
      TSchema _tSchemaName _tModule _tMeta (fmap (fmap (>>= f)) _tFields) _tInfo
    TTable {..} >>= f =
      TTable _tTableName _tModuleName _tHash (fmap (>>= f) _tTableType) _tMeta _tInfo
    TDynamic r m i >>= f = TDynamic (r >>= f) (m >>= f) i
    TModRef mr i >>= _ = TModRef mr i

termCodec :: (ToJSON n, FromJSON n) => Codec (Term n)
termCodec = Codec enc dec
  where
    enc t = case t of
      TModule d b i -> ob [ moduleDef .= d, body .= b, inf i ]
      TList ts ty i -> ob [ list' .= ts, type' .= ty, inf i ]
      TDef d _i -> toJSON d
      -- TNative intentionally not marshallable
      TNative n _fn tys _exs d tl i ->
        ob [ natName .= n, natFun .= Null {- TODO fn -}
           , natFunTypes .= tys, natExamples .= Null {- TODO exs -},
             natDocs .= d, natTopLevel .= tl, inf i ]
      TConst d m c met i ->
        ob [ constArg .= d, modName .= m, constVal .= c, meta .= met, inf i ]
      TApp a _i -> toJSON a
      TVar n i -> ob [ var .= n, inf i ]
      TBinding bs b c i -> ob [pairs .= bs, body .= b, type' .= c, inf i]
      TObject o _i -> toJSON o
      TLiteral l i -> ob [literal .= l, inf i]
      TLam tlam _i -> toJSON tlam

      TGuard k i -> ob [guard' .= k, inf i]
      TUse u _i -> toJSON u
      TStep s tmeta i -> ob [body .= s, meta .= tmeta, inf i]
      TSchema sn smod smeta sfs i ->
        ob [ schemaName .= sn, modName .= smod, meta .= smeta
           , fields .= sfs, inf i ]
      TTable tn tmod th tty tmeta i ->
        ob [ tblName .= tn, modName .= tmod, hash' .= th, type' .= tty
           , meta .= tmeta, inf i ]
      TDynamic r m i ->
        ob [ dynRef .= r, dynMem .= m, inf i ]
      TModRef mr _i -> toJSON mr

    dec decval =
      let wo n f = withObject n f decval
          parseWithInfo f = uncurry f . (id &&& getInfo) <$> parseJSON decval
      in
        wo "Module" (\o -> TModule <$> o .: moduleDef <*> o .: body <*> inf' o)
        <|> wo "List"
            (\o -> TList <$> o .: list' <*> o .: type' <*> inf' o)
        <|> parseWithInfo TDef
      -- TNative intentionally not marshallable
        <|> wo "Const"
            (\o -> TConst <$> o .: constArg <*> o .: modName
              <*> o .: constVal <*> o .: meta <*> inf' o )
        <|> parseWithInfo TApp
        <|> wo "Var" (\o -> TVar <$>  o .: var <*> inf' o )
        <|> wo "Binding"
            (\o -> TBinding <$> o .: pairs <*> o .: body
              <*> o .: type' <*> inf' o)
        <|> parseWithInfo TObject
        <|> wo "Literal" (\o -> TLiteral <$> o .: literal <*> inf' o)
        <|> wo "Guard" (\o -> TGuard <$> o .: guard' <*> inf' o)
        <|> parseWithInfo TUse
        <|> parseWithInfo TLam
        <|> wo "Step"
            (\o -> TStep <$> o .: body <*> o .: meta <*> inf' o)
       --  parseWithInfo TStep
        <|> wo "Schema"
            (\o -> TSchema <$>  o .: schemaName <*> o .: modName
              <*> o .: meta <*> o .: fields <*> inf' o )
        <|> wo "Table"
            (\o -> TTable <$>  o .: tblName <*> o .: modName
              <*> o .: hash' <*> o .: type'
              <*> o .: meta <*> inf' o )
        <|> wo "Dynamic"
            (\o -> TDynamic <$> o .: dynRef <*> o .: dynMem <*> inf' o)

        <|> parseWithInfo TModRef

    ob = object
    moduleDef = "module"
    body = "body"
    meta = "meta"
    inf i = "i" .= i
    inf' o = o .: "i"
    list' = "list"
    type' = "type"
    natName = "name"
    natFun = "fun"
    natFunTypes = "types"
    natExamples = "examples"
    natDocs = "docs"
    natTopLevel = "tl"
    constArg = "arg"
    modName = "modname"
    constVal = "val"
    var = "var"
    pairs = "pairs"
    literal = "lit"
    guard' = "guard"
    schemaName = "name"
    fields = "fields"
    tblName = "name"
    hash' = "hash"
    dynRef = "dref"
    dynMem = "dmem"

instance (ToJSON n, FromJSON n) => FromJSON (Term n) where
  parseJSON = decoder termCodec

instance (ToJSON n, FromJSON n) => ToJSON (Term n) where
  toJSON = encoder termCodec

-- -------------------------------------------------------------------------- --
-- ToTerm

class ToTerm a where
    toTerm :: a -> Term m
instance ToTerm Bool where toTerm = tLit . LBool
instance ToTerm Integer where toTerm = tLit . LInteger
instance ToTerm Int where toTerm = tLit . LInteger . fromIntegral
instance ToTerm Decimal where toTerm = tLit . LDecimal
instance ToTerm Text where toTerm = tLit . LString
instance ToTerm KeySet where toTerm k = TGuard (GKeySet k) def
instance ToTerm Literal where toTerm = tLit
instance ToTerm UTCTime where toTerm = tLit . LTime
instance ToTerm Word32 where toTerm = tLit . LInteger . fromIntegral
instance ToTerm Word64 where toTerm = tLit . LInteger . fromIntegral
instance ToTerm Int64 where toTerm = tLit . LInteger . fromIntegral
instance ToTerm TableName where toTerm = tLit . LString . asString
instance ToTerm PactId where toTerm (PactId t) = toTerm t

toTermList :: (ToTerm a,Foldable f) => Type (Term b) -> f a -> Term b
toTermList ty l = TList (V.map toTerm (V.fromList (toList l))) ty def

-- | Convenience for OverloadedStrings annoyances
tStr :: Text -> Term n
tStr = toTerm

-- -------------------------------------------------------------------------- --
-- Miscelaneous Functions

tLit :: Literal -> Term n
tLit = (`TLiteral` def)
{-# INLINE tLit #-}

-- Support 'termEq' in Ref'
refEq :: Eq1 Guard => Eq n => Ref' (Term n) -> Ref' (Term n) -> Bool
refEq a b = case (a,b) of
  (Direct x,Direct y) -> termEq x y
  (Ref x,Ref y) -> termEq1 refEq x y
  _ -> False

toTObject :: Type (Term n) -> Info -> [(FieldKey,Term n)] -> Term n
toTObject ty i = toTObjectMap ty i . ObjectMap . M.fromList

toTObjectMap :: Type (Term n) -> Info -> ObjectMap (Term n) -> Term n
toTObjectMap ty i m = TObject (Object m ty def i) i

toTList :: Type (Term n) -> Info -> [Term n] -> Term n
toTList ty i = toTListV ty i . V.fromList

toTListV :: Type (Term n) -> Info -> V.Vector (Term n) -> Term n
toTListV ty i vs = TList vs ty i

guardTypeOf :: Guard a -> GuardType
guardTypeOf g = case g of
  GKeySet{} -> GTyKeySet
  GKeySetRef{} -> GTyKeySetName
  GPact {} -> GTyPact
  GUser {} -> GTyUser
  GModule {} -> GTyModule
  GCapability {} -> GTyCapability

-- | Return a Pact type, or a String description of non-value Terms.
-- Does not handle partial schema types.
typeof :: Term a -> Either Text (Type (Term a))
typeof t = case t of
      TLiteral l _ -> Right $ TyPrim $ litToPrim l
      TModule{}-> Left "module"
      TList {..} -> Right $ TyList _tListType
      TDef{..} -> Right $ TyFun (_dFunType _tDef)
      TNative {} -> Left "defun"
      TConst {..} -> Left $ "const:" <> _aName _tConstArg
      TApp {} -> Left "app"
      TVar {} -> Left "var"
      TBinding {..} -> case _tBindType of
        BindLet -> Left "let"
        BindSchema bt -> Right $ TySchema TyBinding bt def
      -- This will likely change later on.
      TLam{..} -> Right $ TyFun (_lamTy _tLam)
      TObject (Object {..}) _ -> Right $ TySchema TyObject _oObjectType def
      TGuard {..} -> Right $ TyPrim $ TyGuard $ Just $ guardTypeOf _tGuard
      TUse {} -> Left "use"
      TStep {} -> Left "step"
      TSchema {..} -> Left $ "defobject:" <> asString _tSchemaName
      TTable {..} -> Right $ TySchema TyTable _tTableType def
      TDynamic {} -> Left "dynamic"
      TModRef m _ -> Right $ modRefTy m
{-# INLINE typeof #-}

-- | Populate 'TyModule' using a 'ModRef'
modRefTy :: ModRef -> Type (Term a)
modRefTy (ModRef _mn is _) = TyModule $ fmap (map (\i -> TModRef (ModRef i Nothing def) def)) is

-- | Return string type description.
typeof' :: Pretty a => Term a -> Text
typeof' = either id renderCompactText . typeof

pattern TLitString :: Text -> Term t
pattern TLitString s <- TLiteral (LString s) _
pattern TLitInteger :: Integer -> Term t
pattern TLitInteger i <- TLiteral (LInteger i) _
pattern TLitBool :: Bool -> Term t
pattern TLitBool b <- TLiteral (LBool b) _


-- | Equality dictionary for term-level equality
--
canEq :: Term n -> Term n -> Bool
canEq TList{} TList{} = True
canEq TObject{} TObject{} = True
canEq TLiteral{} TLiteral{} = True
canEq TTable{} TTable{} = True
canEq TSchema{} TSchema{} = True
canEq TGuard{} TGuard{} = True
canEq TModRef{} TModRef{} = True
canEq _ _ = False

-- | Support pact `=` for value-level terms
-- and TVar for types.
termEq :: Eq1 Guard => Eq n => Term n -> Term n -> Bool
termEq a b = termEq1 (==) a b

-- | Support 'termEq' for 'Term Ref'
termRefEq :: Eq1 Guard => Term Ref -> Term Ref -> Bool
termRefEq = termEq1 refEq

-- | Lifted version; support pact `=` for value-level terms
-- and TVar for types.
termEq1 :: Eq1 Guard => (n -> n -> Bool) -> Term n -> Term n -> Bool
termEq1 eq (TList a _ _) (TList b _ _) = length a == length b && and (V.zipWith (termEq1 eq) a b)
termEq1 eq (TObject (Object (ObjectMap a) _ _ _) _) (TObject (Object (ObjectMap b) _ _ _) _) =
  -- O(3n), 2x M.toList + short circuiting walk
  M.size a == M.size b && go (M.toList a) (M.toList b) True
    where go _ _ False = False
          go ((k1,v1):r1) ((k2,v2):r2) _ = go r1 r2 $ k1 == k2 && (termEq1 eq v1 v2)
          go [] [] _ = True
          go _ _ _ = False
termEq1 _ (TLiteral a _) (TLiteral b _) = a == b
termEq1 eq (TGuard a _) (TGuard b _) = liftEq (termEq1 eq) a b
termEq1 eq (TTable a b c d x _) (TTable e f g h y _) = a == e && b == f && c == g && liftEq (termEq1 eq) d h && x == y
termEq1 eq (TSchema a b c d _) (TSchema e f g h _) = a == e && b == f && c == g && length d == length h && and (zipWith (argEq1 (termEq1 eq)) d h)
termEq1 eq (TVar a _) (TVar b _) = eq a b
termEq1 _ (TModRef (ModRef am as _) _) (TModRef (ModRef bm bs _) _) = am == bm && as == bs
termEq1 _ _ _ = False

-- | Workhorse runtime typechecker on `Type (Term n)` to specialize
-- 'unifiesWith' on Term/'termEq'.
-- First argument is spec, second is value.
canUnifyWith :: Eq1 Guard => Eq n => Type (Term n) -> Type (Term n) -> Bool
canUnifyWith = unifiesWith termEq

-- -------------------------------------------------------------------------- --
-- Lenses

makeLenses ''Meta
makeLenses ''Module
makeLenses ''Interface
makePrisms ''ModuleDef
makeLenses ''App
makePrisms ''DefType
makeLenses ''BindPair
makeLenses ''Step
makeLenses ''ModuleHash
makeLenses ''ModRef
makePrisms ''Guard

makeLenses ''FunApp
makePrisms ''Ref'
makeLenses ''Def
makeLenses ''Lam
makeLenses ''Object
makeLenses ''Term
makePrisms ''Term

-- This noop TH splice is required to ensure that all types that are defined
-- above in this module are available in the type environment of the following
-- TH splices.
--
return []

-- -------------------------------------------------------------------------- --
-- Eq1 Instances

instance Eq1 Guard where
  liftEq = $(makeLiftEq ''Guard)
instance Eq1 UserGuard where
  liftEq = $(makeLiftEq ''UserGuard)
instance Eq1 CapabilityGuard where
  liftEq = $(makeLiftEq ''CapabilityGuard)
instance Eq1 BindPair where
  liftEq = $(makeLiftEq ''BindPair)
instance Eq1 App where
  liftEq = $(makeLiftEq ''App)
instance Eq1 BindType where
  liftEq = $(makeLiftEq ''BindType)
instance Eq1 ConstVal where
  liftEq = $(makeLiftEq ''ConstVal)
instance Eq1 DefcapMeta where
  liftEq = $(makeLiftEq ''DefcapMeta)
instance Eq1 DefMeta where
  liftEq = $(makeLiftEq ''DefMeta)
instance Eq1 ModuleDef where
  liftEq = $(makeLiftEq ''ModuleDef)
instance Eq1 Module where
  liftEq = $(makeLiftEq ''Module)
instance Eq1 Governance where
  liftEq = $(makeLiftEq ''Governance)
instance Eq1 ObjectMap where
  liftEq = $(makeLiftEq ''ObjectMap)
instance Eq1 Step where
  liftEq = $(makeLiftEq ''Step)

instance Eq1 Def where
  liftEq = $(makeLiftEq ''Def)
instance Eq1 Lam where
  liftEq = $(makeLiftEq ''Lam)
instance Eq1 Object where
  liftEq = $(makeLiftEq ''Object)
instance Eq1 Term where
  liftEq = $(makeLiftEq ''Term)

-- -------------------------------------------------------------------------- --
-- Show1 Instances

instance Show1 Guard where
  liftShowsPrec = $(makeLiftShowsPrec ''Guard)
instance Show1 CapabilityGuard where
  liftShowsPrec = $(makeLiftShowsPrec ''CapabilityGuard)
instance Show1 UserGuard where
  liftShowsPrec = $(makeLiftShowsPrec ''UserGuard)
instance Show1 BindPair where
  liftShowsPrec = $(makeLiftShowsPrec ''BindPair)
instance Show1 App where
  liftShowsPrec = $(makeLiftShowsPrec ''App)
instance Show1 ObjectMap where
  liftShowsPrec = $(makeLiftShowsPrec ''ObjectMap)
instance Show1 BindType where
  liftShowsPrec = $(makeLiftShowsPrec ''BindType)
instance Show1 ConstVal where
  liftShowsPrec = $(makeLiftShowsPrec ''ConstVal)
instance Show1 DefcapMeta where
  liftShowsPrec = $(makeLiftShowsPrec ''DefcapMeta)
instance Show1 DefMeta where
  liftShowsPrec = $(makeLiftShowsPrec ''DefMeta)
instance Show1 ModuleDef where
  liftShowsPrec = $(makeLiftShowsPrec ''ModuleDef)
instance Show1 Module where
  liftShowsPrec = $(makeLiftShowsPrec ''Module)
instance Show1 Governance where
  liftShowsPrec = $(makeLiftShowsPrec ''Governance)
instance Show1 Step where
  liftShowsPrec = $(makeLiftShowsPrec ''Step)

instance Show1 Def where
  liftShowsPrec = $(makeLiftShowsPrec ''Def)
instance Show1 Lam where
  liftShowsPrec = $(makeLiftShowsPrec ''Lam)
instance Show1 Object where
  liftShowsPrec = $(makeLiftShowsPrec ''Object)
instance Show1 Term where
  liftShowsPrec = $(makeLiftShowsPrec ''Term)<|MERGE_RESOLUTION|>--- conflicted
+++ resolved
@@ -723,20 +723,12 @@
   pretty (GCapability g) = pretty g
 
 instance (SizeOf p) => SizeOf (Guard p) where
-<<<<<<< HEAD
-  sizeOf ver (GPact pg) = (constructorCost 1) + (sizeOf ver pg)
-  sizeOf ver (GKeySet ks) = (constructorCost 1) + (sizeOf ver ks)
-  sizeOf ver (GKeySetRef ksr) = (constructorCost 1) + (sizeOf ver ksr)
-  sizeOf ver (GModule mg) = (constructorCost 1) + (sizeOf ver mg)
-  sizeOf ver (GUser ug) = (constructorCost 1) + (sizeOf ver ug)
-=======
   sizeOf (GPact pg) = (constructorCost 1) + (sizeOf pg)
   sizeOf (GKeySet ks) = (constructorCost 1) + (sizeOf ks)
   sizeOf (GKeySetRef ksr) = (constructorCost 1) + (sizeOf ksr)
   sizeOf (GModule mg) = (constructorCost 1) + (sizeOf mg)
   sizeOf (GUser ug) = (constructorCost 1) + (sizeOf ug)
   sizeOf (GCapability g) = (constructorCost 1) + (sizeOf g)
->>>>>>> 63c1d794
 
 guardCodec :: (ToJSON a, FromJSON a) => Codec (Guard a)
 guardCodec = Codec enc dec
@@ -806,32 +798,6 @@
 
 instance SizeOf Interface
 
-<<<<<<< HEAD
--- -------------------------------------------------------------------------- --
--- Namespace
-
-data Namespace a = Namespace
-  { _nsName :: !NamespaceName
-  , _nsUser :: !(Guard a)
-  , _nsAdmin :: !(Guard a)
-  } deriving (Eq, Show, Generic)
-
-instance (Arbitrary a) => Arbitrary (Namespace a) where
-  arbitrary = Namespace <$> arbitrary <*> arbitrary <*> arbitrary
-
-instance Pretty (Namespace a) where
-  pretty Namespace{..} = "(namespace " <> prettyString (asString' _nsName) <> ")"
-
-instance (SizeOf n) => SizeOf (Namespace n) where
-  sizeOf ver (Namespace name ug ag) =
-    (constructorCost 3) + (sizeOf ver name) + (sizeOf ver ug) + (sizeOf ver ag)
-
-instance (ToJSON a, FromJSON a) => ToJSON (Namespace a) where toJSON = lensyToJSON 3
-instance (FromJSON a, ToJSON a) => FromJSON (Namespace a) where parseJSON = lensyParseJSON 3
-
-instance (NFData a) => NFData (Namespace a)
-=======
->>>>>>> 63c1d794
 
 -- -------------------------------------------------------------------------- --
 -- ModuleDef
