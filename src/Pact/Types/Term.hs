--- conflicted
+++ resolved
@@ -162,11 +162,7 @@
     , _faTypes :: !(FunTypes (Term Name))
     , _faDocs :: !(Maybe Text)
     }
-<<<<<<< HEAD
-=======
-
-
->>>>>>> 824066bf
+
 instance Show FunApp where
   show FunApp {..} =
     "(" ++ defTypeRep _faDefType ++ " " ++ maybeDelim "." _faModule ++
@@ -262,8 +258,6 @@
   (Name a _) `compare` (Name b _) = a `compare` b
   Name {} `compare` QName {} = LT
   QName {} `compare` Name {} = GT
-<<<<<<< HEAD
-=======
 
 
 data Use = Use
@@ -274,8 +268,6 @@
 instance Show Use where
   show Use {..} = "(use " ++ show _uModuleName ++ maybeDelim " " _uModuleHash ++ ")"
 
-
->>>>>>> 824066bf
 
 -- TODO: We need a more expressive, safer ADT for this.
 data Module
@@ -301,10 +293,7 @@
     Module{..} -> "(Module " ++ asString' _mName ++ " '" ++ asString' _mKeySet ++ " " ++ show _mHash ++ ")"
     Interface{..} -> "(Interface " ++ asString' _interfaceName ++ ")"
 
-<<<<<<< HEAD
-=======
-
->>>>>>> 824066bf
+
 instance ToJSON Module where
   toJSON Module{..} = object
     [ "name" .= _mName
@@ -534,10 +523,6 @@
     TStep ent e r i >>= f = TStep (fmap (>>= f) ent) (e >>= f) (fmap (>>= f) r) i
     TSchema {..} >>= f = TSchema _tSchemaName _tModule _tMeta (fmap (fmap (>>= f)) _tFields) _tInfo
     TTable {..} >>= f = TTable _tTableName _tModule _tHash (fmap (>>= f) _tTableType) _tMeta _tInfo
-<<<<<<< HEAD
-    TImplements ifs mn i >>= _ = TImplements ifs mn i
-=======
->>>>>>> 824066bf
 
 
 instance FromJSON (Term n) where
