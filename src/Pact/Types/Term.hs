{-# LANGUAGE CPP #-}
{-# LANGUAGE DeriveFoldable #-}
{-# LANGUAGE DeriveFunctor #-}
{-# LANGUAGE DeriveGeneric #-}
{-# LANGUAGE DeriveTraversable #-}
{-# LANGUAGE FlexibleContexts #-}
{-# LANGUAGE FlexibleInstances #-}
{-# LANGUAGE GeneralizedNewtypeDeriving #-}
{-# LANGUAGE InstanceSigs #-}
{-# LANGUAGE LambdaCase #-}
{-# LANGUAGE OverloadedStrings #-}
{-# LANGUAGE PatternSynonyms #-}
{-# LANGUAGE RankNTypes #-}
{-# LANGUAGE RecordWildCards #-}
{-# LANGUAGE ScopedTypeVariables #-}
{-# LANGUAGE StandaloneDeriving #-}
{-# LANGUAGE TemplateHaskell #-}
{-# LANGUAGE TupleSections #-}
{-# LANGUAGE TypeSynonymInstances #-}
{-# LANGUAGE ViewPatterns #-}
{-# LANGUAGE DerivingStrategies #-}

-- |
-- Module      :  Pact.Types.Term
-- Copyright   :  (C) 2016 Stuart Popejoy
-- License     :  BSD-style (see the file LICENSE)
-- Maintainer  :  Stuart Popejoy <stuart@kadena.io>
--
-- Term and related types.
--

module Pact.Types.Term
 ( Namespace(..), nsName, nsUser, nsAdmin,
   Meta(..),mDocs,mModel,
   PublicKey(..),
   KeySet(..), mkKeySet,
   KeySetName(..),
   PactGuard(..),
   PactId(..),
   UserGuard(..),
   ModuleGuard(..),
   Guard(..),_GPact,_GKeySet,_GKeySetRef,_GModule,_GUser,
   DefType(..),_Defun,_Defpact,_Defcap,
   defTypeRep,
   FunApp(..),faDefType,faDocs,faInfo,faModule,faName,faTypes,
   Ref'(..),_Direct,_Ref,Ref,
   NativeDFun(..),
   BindType(..),
   BindPair(..),bpArg,bpVal,toBindPairs,
   Module(..),mName,mGovernance,mMeta,mCode,mHash,mBlessed,mInterfaces,mImports,
   Interface(..),interfaceCode, interfaceMeta, interfaceName, interfaceImports,
   ModuleDef(..),_MDModule,_MDInterface,moduleDefName,moduleDefCode,moduleDefMeta,
   Governance(..),
   ModuleHash(..), mhHash,
   ConstVal(..),constTerm,
   Use(..),
   App(..),appFun,appArgs,appInfo,
   Def(..),dDefBody,dDefName,dDefType,dMeta,dFunType,dInfo,dModule,dDefMeta,
   DefMeta(..),
   DefcapMeta(..),
   Example(..),
   derefDef,
   ObjectMap(..),objectMapToListWith,
   Object(..),oObject,oObjectType,oInfo,oKeyOrder,
   FieldKey(..),
   Step(..),sEntity,sExec,sRollback,sInfo,
   ModRef(..),modRefName,modRefSpec,modRefInfo,
   modRefTy,
   Term(..),
   tApp,tBindBody,tBindPairs,tBindType,tConstArg,tConstVal,
   tDef,tMeta,tFields,tFunTypes,tHash,tInfo,tGuard,
   tListType,tList,tLiteral,tModuleBody,tModuleDef,tModule,tUse,
   tNativeDocs,tNativeFun,tNativeName,tNativeExamples,
   tNativeTopLevelOnly,tObject,tSchemaName,
   tTableName,tTableType,tVar,tStep,tModuleName,
   tDynModRef,tDynMember,tModRef,
   ToTerm(..),
   toTermList,toTObject,toTObjectMap,toTList,toTListV,
   typeof,typeof',guardTypeOf,
   prettyTypeTerm,
   pattern TLitString,pattern TLitInteger,pattern TLitBool,
   tLit,tStr,termEq,canEq,
   Gas(..),
   module Pact.Types.Names
   ) where


import Bound
import Control.Applicative
import Control.Arrow ((&&&))
import Control.DeepSeq
import Control.Lens (makeLenses,makePrisms)
import Control.Monad
#if MIN_VERSION_aeson(1,4,3)
import Data.Aeson hiding (pairs,Object, (<?>))
#else
import Data.Aeson hiding (pairs,Object)
#endif
import qualified Data.ByteString.UTF8 as BS
import Data.Char (isAlphaNum)
import Data.Decimal
import Data.Default
import Data.Eq.Deriving
import Data.Foldable
import Data.Functor.Classes (Eq1(..))
import Data.Function
import qualified Data.HashMap.Strict as HM
import qualified Data.HashSet as HS
import Data.Hashable
import Data.Int (Int64)
import Data.List
import qualified Data.Map.Strict as M
import Data.Maybe
import Data.Set (Set)
import qualified Data.Set as S
import Data.Serialize (Serialize)
import Data.String
import Data.Text (Text,pack)
import qualified Data.Text as T
import Data.Text.Encoding
import Data.Thyme (UTCTime)
import Data.Vector (Vector)
import qualified Data.Vector as V
import Data.Word (Word64, Word32)
import GHC.Generics (Generic)
import Prelude
import Test.QuickCheck hiding (Success)
import Text.Show.Deriving

import Pact.Types.Codec
import Pact.Types.Exp
import Pact.Types.Hash
import Pact.Types.Info
import Pact.Types.Names
import Pact.Types.Pretty hiding (dot)
import Pact.Types.SizeOf
import Pact.Types.Type
import Pact.Types.Util

data Meta = Meta
  { _mDocs  :: !(Maybe Text) -- ^ docs
  , _mModel :: ![Exp Info]   -- ^ models
  } deriving (Eq, Show, Generic)

instance Pretty Meta where
  pretty (Meta (Just doc) model) = dquotes (pretty doc) <> line <> prettyModel model
  pretty (Meta Nothing    model) = prettyModel model

instance NFData Meta

prettyModel :: [Exp Info] -> Doc
prettyModel []    = mempty
prettyModel props = "@model " <> list (pretty <$> props)

instance ToJSON Meta where toJSON = lensyToJSON 2
instance FromJSON Meta where parseJSON = lensyParseJSON 2

instance Default Meta where def = Meta def def

instance Semigroup Meta where
  (Meta d m) <> (Meta d' m') = Meta (d <> d') (m <> m')

instance Monoid Meta where
  mempty = Meta Nothing []

newtype PublicKey = PublicKey { _pubKey :: BS.ByteString }
  deriving (Eq,Ord,Generic,IsString,AsString,Show,SizeOf)

instance Arbitrary PublicKey where
  arbitrary = PublicKey <$> encodeUtf8 <$> T.pack <$> vectorOf 64 genValidPublicKeyChar
    where genValidPublicKeyChar = suchThat arbitraryASCIIChar isAlphaNum
instance Serialize PublicKey
instance NFData PublicKey
instance FromJSON PublicKey where
  parseJSON = withText "PublicKey" (return . PublicKey . encodeUtf8)
instance ToJSON PublicKey where
  toJSON = toJSON . decodeUtf8 . _pubKey

instance Pretty PublicKey where
  pretty (PublicKey s) = prettyString (BS.toString s)

-- | KeySet pairs keys with a predicate function name.
data KeySet = KeySet
  { _ksKeys :: !(Set PublicKey)
  , _ksPredFun :: !Name
  } deriving (Eq,Generic,Show,Ord)

instance NFData KeySet

instance Pretty KeySet where
  pretty (KeySet ks f) = "KeySet" <+> commaBraces
    [ "keys: " <> prettyList (toList ks)
    , "pred: " <> pretty f
    ]

instance SizeOf KeySet where
  sizeOf (KeySet pkArr ksPred) =
    (constructorCost 2) + (sizeOf pkArr) + (sizeOf ksPred)

instance Arbitrary KeySet where
  arbitrary = do
    pks <- listOf1 arbitrary
    name <- frequency
      [ (3, pure "keys-all")
      , (2, pure "keys-any")
      , (1, pure "keys-2")
      , (1, genBareText)
      ]
    pure $ mkKeySet pks name

-- | allow `{ "keys": [...], "pred": "..." }`, `{ "keys": [...] }`, and just `[...]`,
-- | the latter cases defaulting to "keys-all"
instance FromJSON KeySet where
    parseJSON v = withObject "KeySet" (\o ->
                    KeySet <$> o .: "keys" <*>
                    (fromMaybe defPred <$> o .:? "pred")) v <|>
                  (KeySet <$> parseJSON v <*> pure defPred)
      where defPred = Name (BareName "keys-all" def)
instance ToJSON KeySet where
    toJSON (KeySet k f) = object ["keys" .= k, "pred" .= f]


mkKeySet :: [PublicKey] -> Text -> KeySet
mkKeySet pks n = KeySet (S.fromList pks) (Name $ BareName n def)

newtype KeySetName = KeySetName Text
    deriving (Eq,Ord,IsString,AsString,ToJSON,FromJSON,Show,NFData,Generic,SizeOf)

instance Arbitrary KeySetName where
  arbitrary = KeySetName <$> genBareText
instance Pretty KeySetName where pretty (KeySetName s) = "'" <> pretty s

newtype PactId = PactId Text
    deriving (Eq,Ord,Show,Pretty,AsString,IsString,FromJSON,ToJSON,Generic,NFData,ToTerm,SizeOf)

instance Arbitrary PactId where
  arbitrary = PactId <$> hashToText <$> arbitrary

data PactGuard = PactGuard
  { _pgPactId :: !PactId
  , _pgName :: !Text
  } deriving (Eq,Generic,Show,Ord)

instance Arbitrary PactGuard where
  arbitrary = PactGuard <$> arbitrary <*> genBareText

instance NFData PactGuard

instance Pretty PactGuard where
  pretty PactGuard{..} = "PactGuard" <+> commaBraces
    [ "pactId: " <> pretty _pgPactId
    , "name: "   <> pretty _pgName
    ]

instance SizeOf PactGuard where
  sizeOf (PactGuard pid pn) =
    (constructorCost 2) + (sizeOf pid) + (sizeOf pn)

instance ToJSON PactGuard where toJSON = lensyToJSON 3
instance FromJSON PactGuard where parseJSON = lensyParseJSON 3

data ModuleGuard = ModuleGuard
  { _mgModuleName :: !ModuleName
  , _mgName :: !Text
  } deriving (Eq,Generic,Show,Ord)

instance Arbitrary ModuleGuard where
  arbitrary = ModuleGuard <$> arbitrary <*> genBareText

instance NFData ModuleGuard

instance Pretty ModuleGuard where
  pretty ModuleGuard{..} = "ModuleGuard" <+> commaBraces
    [ "module: " <> pretty _mgModuleName
    , "name: " <> pretty _mgName
    ]

instance SizeOf ModuleGuard where
  sizeOf (ModuleGuard md n) =
    (constructorCost 2) + (sizeOf md) + (sizeOf n)

instance ToJSON ModuleGuard where toJSON = lensyToJSON 3
instance FromJSON ModuleGuard where parseJSON = lensyParseJSON 3

data UserGuard a = UserGuard
  { _ugFun :: !Name
  , _ugArgs :: ![a]
  } deriving (Eq,Generic,Show,Functor,Foldable,Traversable,Ord)

instance (Arbitrary a) => Arbitrary (UserGuard a) where
  arbitrary = UserGuard <$> arbitrary <*> arbitrary

instance NFData a => NFData (UserGuard a)

instance Pretty a => Pretty (UserGuard a) where
  pretty UserGuard{..} = "UserGuard" <+> commaBraces
    [ "fun: " <> pretty _ugFun
    , "args: " <> pretty _ugArgs
    ]

instance (SizeOf p) => SizeOf (UserGuard p) where
  sizeOf (UserGuard n arr) =
    (constructorCost 2) + (sizeOf n) + (sizeOf arr)

instance ToJSON a => ToJSON (UserGuard a) where toJSON = lensyToJSON 3
instance FromJSON a => FromJSON (UserGuard a) where parseJSON = lensyParseJSON 3

data Guard a
  = GPact !PactGuard
  | GKeySet !KeySet
  | GKeySetRef !KeySetName
  | GModule !ModuleGuard
  | GUser !(UserGuard a)
  deriving (Eq,Show,Generic,Functor,Foldable,Traversable,Ord)

-- potentially long output due to constrained recursion of PactValue
instance (Arbitrary a) => Arbitrary (Guard a) where
  arbitrary = oneof
    [ GPact <$> arbitrary
    , GKeySet <$> arbitrary
    , GKeySetRef <$> arbitrary
    , GModule <$> arbitrary
    , GUser <$> arbitrary ]

instance NFData a => NFData (Guard a)

instance Pretty a => Pretty (Guard a) where
  pretty (GPact g)      = pretty g
  pretty (GKeySet g)    = pretty g
  pretty (GKeySetRef g) = pretty g
  pretty (GUser g)      = pretty g
  pretty (GModule g)    = pretty g

instance (SizeOf p) => SizeOf (Guard p) where
  sizeOf (GPact pg) = (constructorCost 1) + (sizeOf pg)
  sizeOf (GKeySet ks) = (constructorCost 1) + (sizeOf ks)
  sizeOf (GKeySetRef ksr) = (constructorCost 1) + (sizeOf ksr)
  sizeOf (GModule mg) = (constructorCost 1) + (sizeOf mg)
  sizeOf (GUser ug) = (constructorCost 1) + (sizeOf ug)

guardCodec :: (ToJSON a, FromJSON a) => Codec (Guard a)
guardCodec = Codec enc dec
  where
    enc (GKeySet k) = toJSON k
    enc (GKeySetRef n) = object [ keyNamef .= n ]
    enc (GPact g) = toJSON g
    enc (GModule g) = toJSON g
    enc (GUser g) = toJSON g
    {-# INLINE enc #-}
    dec v =
      (GKeySet <$> parseJSON v) <|>
      (withObject "KeySetRef" $ \o ->
          GKeySetRef . KeySetName <$> o .: keyNamef) v <|>
      (GPact <$> parseJSON v) <|>
      (GModule <$> parseJSON v) <|>
      (GUser <$> parseJSON v)
    {-# INLINE dec #-}
    keyNamef = "keysetref"


instance (FromJSON a,ToJSON a) => ToJSON (Guard a) where toJSON = encoder guardCodec
instance (FromJSON a,ToJSON a) => FromJSON (Guard a) where parseJSON = decoder guardCodec

data DefType
  = Defun
  | Defpact
  | Defcap
  deriving (Eq,Show,Generic, Bounded, Enum)

instance FromJSON DefType
instance ToJSON DefType
instance NFData DefType

defTypeRep :: DefType -> String
defTypeRep Defun = "defun"
defTypeRep Defpact = "defpact"
defTypeRep Defcap = "defcap"

instance Pretty DefType where
  pretty = prettyString . defTypeRep

-- | Capture function application metadata
data FunApp = FunApp {
      _faInfo :: !Info
    , _faName :: !Text
    , _faModule :: !(Maybe ModuleName)
    , _faDefType :: !DefType
    , _faTypes :: !(FunTypes (Term Name))
    , _faDocs :: !(Maybe Text)
    } deriving (Show,Eq,Generic)
instance NFData FunApp
instance ToJSON FunApp where toJSON = lensyToJSON 3
instance FromJSON FunApp where parseJSON = lensyParseJSON 3
instance HasInfo FunApp where getInfo = _faInfo

-- | Variable type for an evaluable 'Term'.
data Ref' d =
  -- | "Reduced" (evaluated) or native (irreducible) term.
  Direct d |
  -- | Unevaulated/un-reduced term, never a native.
  Ref (Term (Ref' d))
  deriving (Eq,Show,Functor,Foldable,Traversable,Generic)

instance NFData d => NFData (Ref' d)

type Ref = Ref' (Term Name)

instance Pretty d => Pretty (Ref' d) where
  pretty (Direct tm) = pretty tm
  pretty (Ref tm)    = pretty tm

instance HasInfo n => HasInfo (Ref' n) where
  getInfo (Direct d) = getInfo d
  getInfo (Ref r) = getInfo r

-- | Gas compute cost unit.
newtype Gas = Gas Int64
  deriving (Eq,Ord,Num,Real,Integral,Enum,ToJSON,FromJSON,Generic,NFData)

instance Show Gas where show (Gas g) = show g

instance Pretty Gas where
  pretty (Gas i) = pretty i

instance Semigroup Gas where
  (Gas a) <> (Gas b) = Gas $ a + b

instance Monoid Gas where
  mempty = 0

data NativeDFun = NativeDFun
  { _nativeName :: NativeDefName
  , _nativeFun :: forall m . Monad m => FunApp -> [Term Ref] -> m (Gas,Term Name)
  }

instance Eq NativeDFun where a == b = _nativeName a == _nativeName b
instance Show NativeDFun where
  showsPrec p (NativeDFun name _) = showParen (p > 10) $
    showString "NativeDFun " . showsPrec 11 name . showString " _"

instance NFData NativeDFun where
  rnf (NativeDFun n _f) = seq n ()

-- | Binding forms.
data BindType n =
  -- | Normal "let" bind
  BindLet |
  -- | Schema-style binding, with string value for key
  BindSchema { _bType :: n }
  deriving (Eq,Functor,Foldable,Traversable,Ord,Show,Generic)

instance (Pretty n) => Pretty (BindType n) where
  pretty BindLet = "let"
  pretty (BindSchema b) = "bind" <> pretty b

instance ToJSON n => ToJSON (BindType n) where
  toJSON BindLet = "let"
  toJSON (BindSchema s) = object [ "bind" .= s ]

instance FromJSON n => FromJSON (BindType n) where
  parseJSON v =
    withThisText "BindLet" "let" v (pure BindLet) <|>
    withObject "BindSchema" (\o -> BindSchema <$> o .: "bind") v

instance NFData n => NFData (BindType n)


data BindPair n = BindPair
  { _bpArg :: Arg n
  , _bpVal :: n }
  deriving (Eq,Show,Functor,Traversable,Foldable,Generic)

toBindPairs :: BindPair n -> (Arg n,n)
toBindPairs (BindPair a v) = (a,v)

instance Pretty n => Pretty (BindPair n) where
  pretty (BindPair arg body) = pretty arg <+> pretty body

instance NFData n => NFData (BindPair n)

instance ToJSON n => ToJSON (BindPair n) where toJSON = lensyToJSON 3
instance FromJSON n => FromJSON (BindPair n) where parseJSON = lensyParseJSON 3


data Use = Use
  { _uModuleName :: !ModuleName
  , _uModuleHash :: !(Maybe ModuleHash)
  , _uImports :: !(Maybe (Vector Text))
  , _uInfo :: !Info
  } deriving (Eq, Show, Generic)

instance HasInfo Use where getInfo = _uInfo

instance Pretty Use where
  pretty Use{..} =
    let args = pretty _uModuleName : maybe [] (\mh -> [pretty mh]) _uModuleHash
    in parensSep $ "use" : args

instance ToJSON Use where
  toJSON Use{..} = object $
    [ "module" .= _uModuleName
    , "hash" .= _uModuleHash
    , "imports" .= _uImports
    ,  "i" .= _uInfo
    ]

instance FromJSON Use where
  parseJSON = withObject "Use" $ \o ->
    Use <$> o .: "module"
        <*> o .:? "hash"
        <*> o .:? "imports"
        <*> o .: "i"

instance NFData Use

data App t = App
  { _appFun :: !t
  , _appArgs :: ![t]
  , _appInfo :: !Info
  } deriving (Functor,Foldable,Traversable,Eq,Show,Generic)

instance HasInfo (App t) where getInfo = _appInfo

instance ToJSON t => ToJSON (App t) where toJSON = lensyToJSON 4
instance FromJSON t => FromJSON (App t) where parseJSON = lensyParseJSON 4

instance Pretty n => Pretty (App n) where
  pretty App{..} = parensSep $ pretty _appFun : map pretty _appArgs

instance NFData t => NFData (App t)


newtype Governance g = Governance { _gGovernance :: Either KeySetName g }
  deriving (Eq,Ord,Functor,Foldable,Traversable,Show,NFData)

instance Pretty g => Pretty (Governance g) where
  pretty = \case
    Governance (Left  k) -> pretty k
    Governance (Right r) -> pretty r

instance ToJSON g => ToJSON (Governance g) where
  toJSON (Governance g) = case g of
    Left ks -> object [ "keyset" .= ks ]
    Right c -> object [ "capability" .= c ]
instance FromJSON g => FromJSON (Governance g) where
  parseJSON = withObject "Governance" $ \o ->
    Governance <$> (Left <$> o .: "keyset" <|>
                    Right <$> o .: "capability")


-- | Newtype wrapper differentiating 'Hash'es from module hashes
--
newtype ModuleHash = ModuleHash { _mhHash :: Hash }
  deriving (Eq, Ord, Show, Generic, Hashable, Serialize, AsString, Pretty, ToJSON, FromJSON, ParseText)
  deriving newtype (NFData, SizeOf)

instance Arbitrary ModuleHash where
  -- Coin contract is about 20K characters
  arbitrary = ModuleHash <$> resize 20000 arbitrary

data Module g = Module
  { _mName :: !ModuleName
  , _mGovernance :: !(Governance g)
  , _mMeta :: !Meta
  , _mCode :: !Code
  , _mHash :: !ModuleHash
  , _mBlessed :: !(HS.HashSet ModuleHash)
  , _mInterfaces :: [ModuleName]
  , _mImports :: [Use]
  } deriving (Eq,Functor,Foldable,Traversable,Show,Generic)

instance NFData g => NFData (Module g)

instance Pretty g => Pretty (Module g) where
  pretty Module{..} = parensSep
    [ "module" , pretty _mName , pretty _mGovernance , pretty _mHash ]

instance ToJSON g => ToJSON (Module g) where toJSON = lensyToJSON 2
instance FromJSON g => FromJSON (Module g) where parseJSON = lensyParseJSON 2

data Interface = Interface
  { _interfaceName :: !ModuleName
  , _interfaceCode :: !Code
  , _interfaceMeta :: !Meta
  , _interfaceImports :: [Use]
  } deriving (Eq,Show,Generic)
instance Pretty Interface where
  pretty Interface{..} = parensSep [ "interface", pretty _interfaceName ]

instance ToJSON Interface where toJSON = lensyToJSON 10
instance FromJSON Interface where parseJSON = lensyParseJSON 10

instance NFData Interface

data ModuleDef g
  = MDModule !(Module g)
  | MDInterface !Interface
 deriving (Eq,Functor,Foldable,Traversable,Show,Generic)

instance NFData g => NFData (ModuleDef g)

instance Pretty g => Pretty (ModuleDef g) where
  pretty = \case
    MDModule    m -> pretty m
    MDInterface i -> pretty i

instance ToJSON g => ToJSON (ModuleDef g) where
  toJSON (MDModule m) = toJSON m
  toJSON (MDInterface i) = toJSON i

instance FromJSON g => FromJSON (ModuleDef g) where
  parseJSON v = MDModule <$> parseJSON v <|> MDInterface <$> parseJSON v

moduleDefName :: ModuleDef g -> ModuleName
moduleDefName (MDModule m) = _mName m
moduleDefName (MDInterface m) = _interfaceName m

moduleDefCode :: ModuleDef g -> Code
moduleDefCode (MDModule m) = _mCode m
moduleDefCode (MDInterface m) = _interfaceCode m

moduleDefMeta :: ModuleDef g -> Meta
moduleDefMeta (MDModule m) = _mMeta m
moduleDefMeta (MDInterface m) = _interfaceMeta m

-- | Metadata specific to Defcaps.
data DefcapMeta n = DefcapManaged
  { _dcManaged :: Maybe (Text,n)
    -- ^ "Auto" managed or user-managed by (param,function)
  }
  deriving (Functor,Foldable,Traversable,Generic,Eq,Show,Ord)
instance NFData n => NFData (DefcapMeta n)
instance Pretty n => Pretty (DefcapMeta n) where
  pretty (DefcapManaged m) = case m of
    Nothing -> tag
    Just (p,f) -> tag <> " " <> pretty p <> " " <> pretty f
    where
      tag = "@managed"
instance (ToJSON n,FromJSON n) => ToJSON (DefcapMeta n) where
  toJSON (DefcapManaged (Just (p,f))) = object
    [ "managerFun" .= f
    , "managedParam" .= p
    ]
  toJSON (DefcapManaged Nothing) = object [ "managerAuto" .= True ]
instance (ToJSON n,FromJSON n) => FromJSON (DefcapMeta n) where
  parseJSON v = parseUser v <|> parseAuto v
    where
      parseUser = withObject "DefcapMeta" $ \o -> (DefcapManaged . Just) <$>
        ((,) <$> o .: "managedParam" <*> o .: "managerFun")
      parseAuto = withObject "DefcapMeta" $ \o -> do
        b <- o .: "managerAuto"
        if b then pure (DefcapManaged Nothing)
        else fail "Expected True"

-- | Def metadata specific to 'DefType'.
-- Currently only specified for Defcap.
data DefMeta n =
  DMDefcap !(DefcapMeta n)
  deriving (Functor,Foldable,Traversable,Generic,Eq,Show,Ord)
instance NFData n => NFData (DefMeta n)
instance Pretty n => Pretty (DefMeta n) where
  pretty (DMDefcap m) = pretty m
instance (ToJSON n,FromJSON n) => ToJSON (DefMeta n) where
  toJSON (DMDefcap m) = toJSON m
instance (ToJSON n,FromJSON n) => FromJSON (DefMeta n) where
  parseJSON = fmap DMDefcap . parseJSON

data Def n = Def
  { _dDefName :: !DefName
  , _dModule :: !ModuleName
  , _dDefType :: !DefType
  , _dFunType :: !(FunType (Term n))
  , _dDefBody :: !(Scope Int Term n)
  , _dMeta :: !Meta
  , _dDefMeta :: !(Maybe (DefMeta (Term n)))
  , _dInfo :: !Info
  } deriving (Functor,Foldable,Traversable,Generic)

deriving instance Show n => Show (Def n)
deriving instance Eq n => Eq (Def n)
instance NFData n => NFData (Def n)
instance Eq n => Ord (Def n) where
  a `compare` b = nm a `compare` nm b
    where nm d = (_dModule d, _dDefName d)

instance HasInfo (Def n) where getInfo = _dInfo

instance Pretty n => Pretty (Def n) where
  pretty Def{..} = parensSep $
    [ prettyString (defTypeRep _dDefType)
    , pretty _dModule <> "." <> pretty _dDefName <> ":" <> pretty (_ftReturn _dFunType)
    , parensSep $ pretty <$> _ftArgs _dFunType
    ] ++ maybe [] (\docs -> [pretty docs]) (_mDocs _dMeta)
    ++ maybe [] (pure . pretty) _dDefMeta

instance (ToJSON n, FromJSON n) => ToJSON (Def n) where toJSON = lensyToJSON 2
instance (ToJSON n, FromJSON n) => FromJSON (Def n) where parseJSON = lensyParseJSON 2

derefDef :: Def Ref -> Name
derefDef Def{..} = QName $ QualifiedName _dModule (asString _dDefName) _dInfo



data Namespace a = Namespace
  { _nsName :: NamespaceName
  , _nsUser :: (Guard a)
  , _nsAdmin :: (Guard a)
  } deriving (Eq, Show, Generic)

instance (Arbitrary a) => Arbitrary (Namespace a) where
  arbitrary = Namespace <$> arbitrary <*> arbitrary <*> arbitrary

instance Pretty (Namespace a) where
  pretty Namespace{..} = "(namespace " <> prettyString (asString' _nsName) <> ")"

instance (SizeOf n) => SizeOf (Namespace n) where
  sizeOf (Namespace name ug ag) =
    (constructorCost 3) + (sizeOf name) + (sizeOf ug) + (sizeOf ag)

instance (ToJSON a, FromJSON a) => ToJSON (Namespace a) where toJSON = lensyToJSON 3
instance (FromJSON a, ToJSON a) => FromJSON (Namespace a) where parseJSON = lensyParseJSON 3

instance (NFData a) => NFData (Namespace a)

data ConstVal n =
  CVRaw { _cvRaw :: !n } |
  CVEval { _cvRaw :: !n
         , _cvEval :: !n }
  deriving (Eq,Functor,Foldable,Traversable,Generic,Show)

instance NFData n => NFData (ConstVal n)

instance ToJSON n => ToJSON (ConstVal n) where
  toJSON (CVRaw n) = object [ "raw" .= n ]
  toJSON (CVEval n m) = object [ "raw" .= n, "eval" .= m ]

instance FromJSON n => FromJSON (ConstVal n) where
  parseJSON v =
    (withObject "CVEval"
     (\o -> CVEval <$> o .: "raw" <*> o .: "eval") v) <|>
    (withObject "CVRaw"
     (\o -> CVRaw <$> o .: "raw") v)

-- | A term from a 'ConstVal', preferring evaluated terms when available.
constTerm :: ConstVal a -> a
constTerm (CVRaw raw) = raw
constTerm (CVEval _raw eval) = eval

data Example
  = ExecExample !Text
  -- ^ An example shown as a good execution
  | ExecErrExample !Text
  -- ^ An example shown as a failing execution
  | LitExample !Text
  -- ^ An example shown as a literal
  deriving (Eq, Show, Generic)

instance Pretty Example where
  pretty = \case
    ExecExample    str -> annotate Example    $ "> " <> pretty str
    ExecErrExample str -> annotate BadExample $ "> " <> pretty str
    LitExample     str -> annotate Example    $ pretty str

instance IsString Example where
  fromString = ExecExample . fromString

instance NFData Example

-- | Label type for objects.
newtype FieldKey = FieldKey Text
  deriving (Eq,Ord,IsString,AsString,ToJSON,FromJSON,Show,NFData,Generic,ToJSONKey,SizeOf)
instance Pretty FieldKey where
  pretty (FieldKey k) = dquotes $ pretty k

instance Arbitrary FieldKey where
  arbitrary = resize 50 (FieldKey <$> genBareText)


-- | Simple dictionary for object values.
newtype ObjectMap v = ObjectMap { _objectMap :: (M.Map FieldKey v) }
  deriving (Eq,Ord,Show,Functor,Foldable,Traversable,Generic,SizeOf)

instance NFData v => NFData (ObjectMap v)

-- potentially long output due to constrained recursion of PactValue
instance (Eq v, FromJSON v, ToJSON v, Arbitrary v) => Arbitrary (ObjectMap v) where
  arbitrary = ObjectMap <$> M.fromList <$> listOf1 arbitrary

-- | O(n) conversion to list. Adapted from 'M.toAscList'
objectMapToListWith :: (FieldKey -> v -> r) -> ObjectMap v -> [r]
objectMapToListWith f (ObjectMap m) = M.foldrWithKey (\k x xs -> (f k x):xs) [] m

instance Pretty v => Pretty (ObjectMap v) where
  pretty om = annotate Val $ commaBraces $
    objectMapToListWith (\k v -> pretty k <> ": " <> pretty v) om

instance ToJSON v => ToJSON (ObjectMap v)
  where toJSON om =
          object $ objectMapToListWith (\k v -> (asString k,toJSON v)) om

instance FromJSON v => FromJSON (ObjectMap v)
  where parseJSON = withObject "ObjectMap" $ \o ->
          ObjectMap . M.fromList <$>
            traverse (\(k,v) -> (FieldKey k,) <$> parseJSON v) (HM.toList o)

instance Default (ObjectMap v) where
  def = ObjectMap M.empty


-- | Full Term object.
data Object n = Object
  { _oObject :: !(ObjectMap (Term n))
  , _oObjectType :: !(Type (Term n))
  , _oKeyOrder :: Maybe [FieldKey]
  , _oInfo :: !Info
  } deriving (Functor,Foldable,Traversable,Eq,Show,Generic)

instance HasInfo (Object n) where getInfo = _oInfo


instance Pretty n => Pretty (Object n) where
  pretty (Object bs _ Nothing _) = pretty bs
  pretty (Object (ObjectMap om) _ (Just ko) _) =
    annotate Val $ commaBraces $
    map (\(k,v) -> pretty k <> ": " <> pretty v) $
    sortBy (compare `on` (keyOrder . fst)) $
    M.toList om
    where keyOrder f = elemIndex f ko

instance NFData n => NFData (Object n)

instance (ToJSON n, FromJSON n) => ToJSON (Object n) where
  toJSON Object{..} = object $
    [ "obj" .= _oObject
    , "type" .= _oObjectType
    , "i" .= _oInfo ] ++
    maybe [] (pure . ("keyorder" .=)) _oKeyOrder

instance (ToJSON n, FromJSON n) => FromJSON (Object n) where
  parseJSON = withObject "Object" $ \o ->
    Object <$> o .: "obj" <*> o .: "type" <*> o .:? "keyorder" <*> o .: "i"



data Step n = Step
  { _sEntity :: !(Maybe n)
  , _sExec :: !n
  , _sRollback :: !(Maybe n)
  , _sInfo :: !Info
  } deriving (Eq,Show,Generic,Functor,Foldable,Traversable)
instance NFData n => NFData (Step n)
instance ToJSON n => ToJSON (Step n) where toJSON = lensyToJSON 2
instance FromJSON n => FromJSON (Step n) where parseJSON = lensyParseJSON 2
instance HasInfo (Step n) where getInfo = _sInfo
instance Pretty n => Pretty (Step n) where
  pretty = \case
    Step mEntity exec Nothing _i -> parensSep $
      [ "step"
      ] ++ maybe [] (\entity -> [pretty entity]) mEntity ++
      [ pretty exec
      ]
    Step mEntity exec (Just rollback) _i -> parensSep $
      [ "step-with-rollback"
      ] ++ maybe [] (\entity -> [pretty entity]) mEntity ++
      [ pretty exec
      , pretty rollback
      ]


-- | A reference to a module or interface.
data ModRef = ModRef
    { _modRefName :: !ModuleName
      -- ^ Fully-qualified module name.
    , _modRefSpec :: !(Maybe [ModuleName])
      -- ^ Specification: for modules, 'Just' implemented interfaces;
      -- for interfaces, 'Nothing'.
    , _modRefInfo :: !Info
    } deriving (Eq,Show,Generic)
instance NFData ModRef
instance HasInfo ModRef where getInfo = _modRefInfo
instance Pretty ModRef where
  pretty (ModRef mn sm _i) = case sm of
    Just is -> pretty mn <> commaBraces' is
    Nothing -> pretty mn
instance ToJSON ModRef where toJSON = lensyToJSON 4
instance FromJSON ModRef where parseJSON = lensyParseJSON 4
instance Ord ModRef where
  (ModRef a b _) `compare` (ModRef c d _) = (a,b) `compare` (c,d)
instance Arbitrary ModRef where
  arbitrary = ModRef <$> arbitrary <*> arbitrary <*> pure def
instance SizeOf ModRef where
  sizeOf (ModRef n s _) = constructorCost 1 + sizeOf n + sizeOf s

-- | Pact evaluable term.
data Term n =
    TModule {
      _tModuleDef :: ModuleDef (Term n)
    , _tModuleBody :: !(Scope () Term n)
    , _tInfo :: !Info
    } |
    TList {
      _tList :: !(Vector (Term n))
    , _tListType :: Type (Term n)
    , _tInfo :: !Info
    } |
    TDef {
      _tDef :: Def n
    , _tInfo :: !Info
    } |
    TNative {
      _tNativeName :: !NativeDefName
    , _tNativeFun :: !NativeDFun
    , _tFunTypes :: FunTypes (Term n)
    , _tNativeExamples :: ![Example]
    , _tNativeDocs :: Text
    , _tNativeTopLevelOnly :: Bool
    , _tInfo :: !Info
    } |
    TConst {
      _tConstArg :: !(Arg (Term n))
    , _tModule :: !(Maybe ModuleName)
    , _tConstVal :: !(ConstVal (Term n))
    , _tMeta :: !Meta
    , _tInfo :: !Info
    } |
    TApp {
      _tApp :: !(App (Term n))
    , _tInfo :: !Info
    } |
    TVar {
      _tVar :: !n
    , _tInfo :: !Info
    } |
    TBinding {
      _tBindPairs :: ![BindPair (Term n)]
    , _tBindBody :: !(Scope Int Term n)
    , _tBindType :: BindType (Type (Term n))
    , _tInfo :: !Info
    } |
    TObject {
      _tObject :: !(Object n)
    , _tInfo :: !Info
    } |
    TSchema {
      _tSchemaName :: !TypeName
    , _tModule :: !(Maybe ModuleName)
    , _tMeta :: !Meta
    , _tFields :: ![Arg (Term n)]
    , _tInfo :: !Info
    } |
    TLiteral {
      _tLiteral :: !Literal
    , _tInfo :: !Info
    } |
    TGuard {
      _tGuard :: !(Guard (Term n))
    , _tInfo :: !Info
    } |
    TUse {
      _tUse :: Use
    , _tInfo :: Info
    } |
    TStep {
      _tStep :: Step (Term n)
    , _tMeta :: !Meta
    , _tInfo :: !Info
    } |
    TModRef {
      _tModRef :: !ModRef
    , _tInfo :: !Info
    } |
    TTable {
      _tTableName :: !TableName
    , _tModuleName :: ModuleName
    , _tHash :: !ModuleHash
    , _tTableType :: !(Type (Term n))
    , _tMeta :: !Meta
    , _tInfo :: !Info
    } |
    TDynamic {
      _tDynModRef :: !(Term n)
    , _tDynMember :: !(Term n)
    , _tInfo :: !Info
    }
    deriving (Functor,Foldable,Traversable,Generic)


deriving instance Show n => Show (Term n)
deriving instance Eq n => Eq (Term n)
instance NFData n => NFData (Term n)

instance HasInfo (Term n) where
  getInfo t = case t of
    TApp{..} -> getInfo _tApp
    TBinding{..} -> _tInfo
    TConst{..} -> _tInfo
    TDef{..} -> getInfo _tDef
    TGuard{..} -> _tInfo
    TList{..} -> _tInfo
    TLiteral{..} -> _tInfo
    TModule{..} -> _tInfo
    TNative{..} -> _tInfo
    TObject{..} -> getInfo _tObject
    TSchema{..} -> _tInfo
    TStep{..} -> _tInfo
    TTable{..} -> _tInfo
    TUse{..} -> getInfo _tUse
    TVar{..} -> _tInfo
    TDynamic{..} -> _tInfo
    TModRef{..} -> _tInfo

instance Pretty n => Pretty (Term n) where
  pretty = \case
    TModule{..} -> pretty _tModuleDef
    TList{..} -> bracketsSep $ pretty <$> V.toList _tList
    TDef{..} -> pretty _tDef
    TNative{..} -> annotate Header ("native `" <> pretty _tNativeName <> "`")
      <> nest 2 (
         line
      <> line <> fillSep (pretty <$> T.words _tNativeDocs)
      <> line
      <> line <> annotate Header "Type:"
      <> line <> align (vsep (prettyFunType <$> toList _tFunTypes))
      <> examples
      ) where examples = case _tNativeExamples of
                [] -> mempty
                exs ->
                     line <> line <> annotate Header "Examples:"
                  <> line <> align (vsep (pretty <$> exs))
    TConst{..} -> "constant "
        <> maybe "" ((<>) "." .  pretty) _tModule
        <> pretty _tConstArg
        <> " " <> pretty _tMeta
    TApp a _ -> pretty a
    TVar n _ -> pretty n
    TBinding pairs body BindLet _i -> parensSep
      [ "let"
      , parensSep $ fmap pretty pairs
      , pretty $ unscope body
      ]
    TBinding pairs body (BindSchema _) _i -> parensSep
      [ commaBraces $ fmap pretty pairs
      , pretty $ unscope body
      ]
    TObject o _ -> pretty o
    TLiteral l _ -> annotate Val $ pretty l
    TGuard k _ -> pretty k
    TUse u _ -> pretty u
    TStep s _meta _i -> pretty s
    TSchema{..} -> parensSep
      [ "defschema"
      , pretty _tSchemaName
      , pretty _tMeta
      , prettyList _tFields
      ]
    TTable{..} -> parensSep
      [ "deftable"
      , pretty _tTableName <> ":" <> pretty (fmap prettyTypeTerm _tTableType)
      , pretty _tMeta
      ]
    TDynamic ref var _i -> pretty ref <> "::" <> pretty var
    TModRef mr _ -> pretty mr
    where
      prettyFunType (FunType as r) = pretty (FunType (map (fmap prettyTypeTerm) as) (prettyTypeTerm <$> r))

prettyTypeTerm :: Term n -> SpecialPretty (Term n)
prettyTypeTerm TSchema{..} = SPSpecial ("{" <> asString _tSchemaName <> "}")
prettyTypeTerm t = SPNormal t


instance Applicative Term where
    pure = return
    (<*>) = ap

instance Monad Term where
    return a = TVar a def
    TModule m b i >>= f = TModule (fmap (>>= f) m) (b >>>= f) i
    TList bs t i >>= f = TList (V.map (>>= f) bs) (fmap (>>= f) t) i
    TDef (Def n m dt ft b d dm i) i' >>= f =
      TDef (Def n m dt (fmap (>>= f) ft) (b >>>= f) d (fmap (fmap (>>= f)) dm) i) i'
    TNative n fn t exs d tl i >>= f = TNative n fn (fmap (fmap (>>= f)) t) exs d tl i
    TConst d m c t i >>= f = TConst (fmap (>>= f) d) m (fmap (>>= f) c) t i
    TApp a i >>= f = TApp (fmap (>>= f) a) i
    TVar n i >>= f = (f n) { _tInfo = i }
    TBinding bs b c i >>= f =
      TBinding (map (fmap (>>= f)) bs) (b >>>= f) (fmap (fmap (>>= f)) c) i
    TObject (Object bs t kf oi) i >>= f =
      TObject (Object (fmap (>>= f) bs) (fmap (>>= f) t) kf oi) i
    TLiteral l i >>= _ = TLiteral l i
    TGuard g i >>= f = TGuard (fmap (>>= f) g) i
    TUse u i >>= _ = TUse u i
    TStep (Step ent e r si) meta i >>= f =
      TStep (Step (fmap (>>= f) ent) (e >>= f) (fmap (>>= f) r) si) meta i
    TSchema {..} >>= f =
      TSchema _tSchemaName _tModule _tMeta (fmap (fmap (>>= f)) _tFields) _tInfo
    TTable {..} >>= f =
      TTable _tTableName _tModuleName _tHash (fmap (>>= f) _tTableType) _tMeta _tInfo
    TDynamic r m i >>= f = TDynamic (r >>= f) (m >>= f) i
    TModRef mr i >>= _ = TModRef mr i

termCodec :: (ToJSON n, FromJSON n) => Codec (Term n)
termCodec = Codec enc dec
  where
    enc t = case t of
      TModule d b i -> ob [ moduleDef .= d, body .= b, inf i ]
      TList ts ty i -> ob [ list' .= ts, type' .= ty, inf i ]
      TDef d _i -> toJSON d
      -- TNative intentionally not marshallable
      TNative n _fn tys _exs d tl i ->
        ob [ natName .= n, natFun .= Null {- TODO fn -}
           , natFunTypes .= tys, natExamples .= Null {- TODO exs -},
             natDocs .= d, natTopLevel .= tl, inf i ]
      TConst d m c met i ->
        ob [ constArg .= d, modName .= m, constVal .= c, meta .= met, inf i ]
      TApp a _i -> toJSON a
      TVar n i -> ob [ var .= n, inf i ]
      TBinding bs b c i -> ob [pairs .= bs, body .= b, type' .= c, inf i]
      TObject o _i -> toJSON o
      TLiteral l i -> ob [literal .= l, inf i]
      TGuard k i -> ob [guard' .= k, inf i]
      TUse u _i -> toJSON u
      TStep s tmeta i -> ob [body .= s, meta .= tmeta, inf i]
      TSchema sn smod smeta sfs i ->
        ob [ schemaName .= sn, modName .= smod, meta .= smeta
           , fields .= sfs, inf i ]
      TTable tn tmod th tty tmeta i ->
        ob [ tblName .= tn, modName .= tmod, hash' .= th, type' .= tty
           , meta .= tmeta, inf i ]
      TDynamic r m i ->
        ob [ dynRef .= r, dynMem .= m, inf i ]
      TModRef mr _i -> toJSON mr

    dec decval =
      let wo n f = withObject n f decval
          parseWithInfo f = uncurry f . (id &&& getInfo) <$> parseJSON decval
      in
        wo "Module" (\o -> TModule <$> o .: moduleDef <*> o .: body <*> inf' o)
        <|> wo "List"
            (\o -> TList <$> o .: list' <*> o .: type' <*> inf' o)
        <|> parseWithInfo TDef
      -- TNative intentionally not marshallable
        <|> wo "Const"
            (\o -> TConst <$> o .: constArg <*> o .: modName
              <*> o .: constVal <*> o .: meta <*> inf' o )
        <|> parseWithInfo TApp
        <|> wo "Var" (\o -> TVar <$>  o .: var <*> inf' o )
        <|> wo "Binding"
            (\o -> TBinding <$> o .: pairs <*> o .: body
              <*> o .: type' <*> inf' o)
        <|> parseWithInfo TObject
        <|> wo "Literal" (\o -> TLiteral <$> o .: literal <*> inf' o)
        <|> wo "Guard" (\o -> TGuard <$> o .: guard' <*> inf' o)
        <|> parseWithInfo TUse
        <|> wo "Step"
            (\o -> TStep <$> o .: body <*> o .: meta <*> inf' o)
       --  parseWithInfo TStep
        <|> wo "Schema"
            (\o -> TSchema <$>  o .: schemaName <*> o .: modName
              <*> o .: meta <*> o .: fields <*> inf' o )
        <|> wo "Table"
            (\o -> TTable <$>  o .: tblName <*> o .: modName
              <*> o .: hash' <*> o .: type'
              <*> o .: meta <*> inf' o )
        <|> wo "Dynamic"
            (\o -> TDynamic <$> o .: dynRef <*> o .: dynMem <*> inf' o)

        <|> parseWithInfo TModRef

    ob = object
    moduleDef = "module"
    body = "body"
    meta = "meta"
    inf i = "i" .= i
    inf' o = o .: "i"
    list' = "list"
    type' = "type"
    natName = "name"
    natFun = "fun"
    natFunTypes = "types"
    natExamples = "examples"
    natDocs = "docs"
    natTopLevel = "tl"
    constArg = "arg"
    modName = "modname"
    constVal = "val"
    var = "var"
    pairs = "pairs"
    literal = "lit"
    guard' = "guard"
    schemaName = "name"
    fields = "fields"
    tblName = "name"
    hash' = "hash"
    dynRef = "dref"
    dynMem = "dmem"



instance (ToJSON n, FromJSON n) => FromJSON (Term n) where
  parseJSON = decoder termCodec

instance (ToJSON n, FromJSON n) => ToJSON (Term n) where
  toJSON = encoder termCodec


class ToTerm a where
    toTerm :: a -> Term m
instance ToTerm Bool where toTerm = tLit . LBool
instance ToTerm Integer where toTerm = tLit . LInteger
instance ToTerm Int where toTerm = tLit . LInteger . fromIntegral
instance ToTerm Decimal where toTerm = tLit . LDecimal
instance ToTerm Text where toTerm = tLit . LString
instance ToTerm KeySet where toTerm k = TGuard (GKeySet k) def
instance ToTerm Literal where toTerm = tLit
instance ToTerm UTCTime where toTerm = tLit . LTime
instance ToTerm Word32 where toTerm = tLit . LInteger . fromIntegral
instance ToTerm Word64 where toTerm = tLit . LInteger . fromIntegral
instance ToTerm Int64 where toTerm = tLit . LInteger . fromIntegral
instance ToTerm TableName where toTerm = tLit . LString . asString


toTObject :: Type (Term n) -> Info -> [(FieldKey,Term n)] -> Term n
toTObject ty i = toTObjectMap ty i . ObjectMap . M.fromList

toTObjectMap :: Type (Term n) -> Info -> ObjectMap (Term n) -> Term n
toTObjectMap ty i m = TObject (Object m ty def i) i

toTList :: Type (Term n) -> Info -> [Term n] -> Term n
toTList ty i = toTListV ty i . V.fromList

toTListV :: Type (Term n) -> Info -> V.Vector (Term n) -> Term n
toTListV ty i vs = TList vs ty i

toTermList :: (ToTerm a,Foldable f) => Type (Term b) -> f a -> Term b
toTermList ty l = TList (V.map toTerm (V.fromList (toList l))) ty def

guardTypeOf :: Guard a -> GuardType
guardTypeOf g = case g of
  GKeySet{} -> GTyKeySet
  GKeySetRef{} -> GTyKeySetName
  GPact {} -> GTyPact
  GUser {} -> GTyUser
  GModule {} -> GTyModule

-- | Return a Pact type, or a String description of non-value Terms.
-- Does not handle partial schema types.
typeof :: Term a -> Either Text (Type (Term a))
typeof t = case t of
      TLiteral l _ -> Right $ TyPrim $ litToPrim l
      TModule{}-> Left "module"
      TList {..} -> Right $ TyList _tListType
      TDef {..} -> Left $ pack $ defTypeRep (_dDefType _tDef)
      TNative {} -> Left "defun"
      TConst {..} -> Left $ "const:" <> _aName _tConstArg
      TApp {} -> Left "app"
      TVar {} -> Left "var"
      TBinding {..} -> case _tBindType of
        BindLet -> Left "let"
        BindSchema bt -> Right $ TySchema TyBinding bt def
      TObject (Object {..}) _ -> Right $ TySchema TyObject _oObjectType def
      TGuard {..} -> Right $ TyPrim $ TyGuard $ Just $ guardTypeOf _tGuard
      TUse {} -> Left "use"
      TStep {} -> Left "step"
      TSchema {..} -> Left $ "defobject:" <> asString _tSchemaName
      TTable {..} -> Right $ TySchema TyTable _tTableType def
      TDynamic {} -> Left "dynamic"
      TModRef m _ -> Right $ modRefTy m
{-# INLINE typeof #-}

-- | Populate 'TyModule' using a 'ModRef'
modRefTy :: ModRef -> Type (Term a)
modRefTy (ModRef _mn is _) = TyModule $ fmap (map (\i -> TModRef (ModRef i Nothing def) def)) is

-- | Return string type description.
typeof' :: Pretty a => Term a -> Text
typeof' = either id renderCompactText . typeof

pattern TLitString :: Text -> Term t
pattern TLitString s <- TLiteral (LString s) _
pattern TLitInteger :: Integer -> Term t
pattern TLitInteger i <- TLiteral (LInteger i) _
pattern TLitBool :: Bool -> Term t
pattern TLitBool b <- TLiteral (LBool b) _


tLit :: Literal -> Term n
tLit = (`TLiteral` def)
{-# INLINE tLit #-}

-- | Convenience for OverloadedStrings annoyances
tStr :: Text -> Term n
tStr = toTerm

-- | Equality dictionary for term-level equality
--
canEq :: Term n -> Term n -> Bool
canEq TList{} TList{} = True
canEq TObject{} TObject{} = True
canEq TLiteral{} TLiteral{} = True
canEq TTable{} TTable{} = True
canEq TSchema{} TSchema{} = True
canEq TGuard{} TGuard{} = True
canEq _ _ = False

-- | Support pact `=` for value-level terms.
-- and TVar for types.
termEq :: Eq n => Term n -> Term n -> Bool
termEq (TList a _ _) (TList b _ _) = length a == length b && and (V.zipWith termEq a b)
termEq (TObject (Object (ObjectMap a) _ _ _) _) (TObject (Object (ObjectMap b) _ _ _) _) =
  -- O(3n), 2x M.toList + short circuiting walk
  M.size a == M.size b && go (M.toList a) (M.toList b) True
    where go _ _ False = False
          go ((k1,v1):r1) ((k2,v2):r2) _ = go r1 r2 $ k1 == k2 && v1 `termEq` v2
          go [] [] _ = True
          go _ _ _ = False
termEq (TLiteral a _) (TLiteral b _) = a == b
termEq (TGuard a _) (TGuard b _) = liftEq termEq a b
termEq (TTable a b c d x _) (TTable e f g h y _) = a == e && b == f && c == g && d == h && x == y
termEq (TSchema a b c d _) (TSchema e f g h _) = a == e && b == f && c == g && argEq d h
  where argEq = liftEq (liftEq termEq)
termEq (TVar a _) (TVar b _) = a == b
termEq (TModRef (ModRef am as _) _) (TModRef (ModRef bm bs _) _) = am == bm && as == bs
termEq _ _ = False


makeLenses ''Term
makeLenses ''Namespace
makeLenses ''FunApp
makePrisms ''Ref'
makeLenses ''Meta
makeLenses ''Module
makeLenses ''Interface
makePrisms ''ModuleDef
makeLenses ''App
makeLenses ''Def
makePrisms ''DefType
makeLenses ''Object
makeLenses ''BindPair
makeLenses ''Step
makeLenses ''ModuleHash
<<<<<<< HEAD
makeLenses ''ModRef
=======
makePrisms ''Guard
>>>>>>> 39c196e0

deriveEq1 ''Guard
deriveEq1 ''UserGuard
deriveEq1 ''Term
deriveEq1 ''BindPair
deriveEq1 ''App
deriveEq1 ''BindType
deriveEq1 ''ConstVal
deriveEq1 ''DefcapMeta
deriveEq1 ''DefMeta
deriveEq1 ''Def
deriveEq1 ''ModuleDef
deriveEq1 ''Module
deriveEq1 ''Governance
deriveEq1 ''ObjectMap
deriveEq1 ''Object
deriveEq1 ''Step

deriveShow1 ''Guard
deriveShow1 ''UserGuard
deriveShow1 ''Term
deriveShow1 ''BindPair
deriveShow1 ''App
deriveShow1 ''ObjectMap
deriveShow1 ''Object
deriveShow1 ''BindType
deriveShow1 ''ConstVal
deriveShow1 ''DefcapMeta
deriveShow1 ''DefMeta
deriveShow1 ''Def
deriveShow1 ''ModuleDef
deriveShow1 ''Module
deriveShow1 ''Governance
deriveShow1 ''Step<|MERGE_RESOLUTION|>--- conflicted
+++ resolved
@@ -1338,11 +1338,8 @@
 makeLenses ''BindPair
 makeLenses ''Step
 makeLenses ''ModuleHash
-<<<<<<< HEAD
 makeLenses ''ModRef
-=======
 makePrisms ''Guard
->>>>>>> 39c196e0
 
 deriveEq1 ''Guard
 deriveEq1 ''UserGuard
