--- conflicted
+++ resolved
@@ -305,15 +305,6 @@
 
 instance Pretty DefType where
   pretty = prettyString . defTypeRep
-
-<<<<<<< HEAD
-newtype NativeDefName = NativeDefName Text
-    deriving (Eq,Ord,IsString,ToJSON,FromJSON,AsString,Show,NFData,Hashable)
-
-instance Pretty NativeDefName where
-  pretty (NativeDefName name) = pretty name
-=======
->>>>>>> 02579be2
 
 -- | Capture function application metadata
 data FunApp = FunApp {
