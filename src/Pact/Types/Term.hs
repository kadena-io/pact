--- conflicted
+++ resolved
@@ -67,7 +67,7 @@
    tDef,tMeta,tFields,tFunTypes,tHash,tInfo,tGuard,
    tListType,tList,tLiteral,tModuleBody,tModuleDef,tModule,tUse,
    tNativeDocs,tNativeFun,tNativeName,tNativeExamples,tNativeTopLevelOnly,tObject,tSchemaName,
-   tTableName,tTableType,tVar,tStep,
+   tTableName,tTableType,tVar,tStep,tModuleName,
    ToTerm(..),
    toTermList,toTObject,toTObjectMap,toTList,toTListV,
    typeof,typeof',guardTypeOf,
@@ -91,11 +91,6 @@
 #else
 import Data.Aeson hiding (pairs,Object)
 #endif
-<<<<<<< HEAD
-import qualified Data.Attoparsec.Text as AP
-import Data.Bool (bool)
-=======
->>>>>>> 02579be2
 import qualified Data.ByteString.UTF8 as BS
 import Data.Decimal
 import Data.Default
@@ -759,7 +754,7 @@
     } |
     TConst {
       _tConstArg :: !(Arg (Term n))
-    , _tModule :: !ModuleName
+    , _tModule :: !(Maybe ModuleName)
     , _tConstVal :: !(ConstVal (Term n))
     , _tMeta :: !Meta
     , _tInfo :: !Info
@@ -784,7 +779,7 @@
     } |
     TSchema {
       _tSchemaName :: !TypeName
-    , _tModule :: !ModuleName
+    , _tModule :: !(Maybe ModuleName)
     , _tMeta :: !Meta
     , _tFields :: ![Arg (Term n)]
     , _tInfo :: !Info
@@ -808,7 +803,7 @@
     } |
     TTable {
       _tTableName :: !TableName
-    , _tModule :: ModuleName
+    , _tModuleName :: ModuleName
     , _tHash :: !ModuleHash
     , _tTableType :: !(Type (Term n))
     , _tMeta :: !Meta
@@ -857,12 +852,9 @@
                 exs ->
                      line <> line <> annotate Header "Examples:"
                   <> line <> align (vsep (pretty <$> exs))
-    TConst{..} ->
-      let
-        m = pretty _tModule
-      in "constant "
-        <> (bool m "native" $ m == "")
-        <> "." <> pretty _tConstArg
+    TConst{..} -> "constant "
+        <> maybe "" ((<>) "." .  pretty) _tModule
+        <> pretty _tConstArg
         <> " " <> pretty _tMeta
     TApp a _ -> pretty a
     TVar n _ -> pretty n
@@ -921,7 +913,7 @@
     TUse u i >>= _ = TUse u i
     TStep (Step ent e r si) meta i >>= f = TStep (Step (fmap (>>= f) ent) (e >>= f) (fmap (>>= f) r) si) meta i
     TSchema {..} >>= f = TSchema _tSchemaName _tModule _tMeta (fmap (fmap (>>= f)) _tFields) _tInfo
-    TTable {..} >>= f = TTable _tTableName _tModule _tHash (fmap (>>= f) _tTableType) _tMeta _tInfo
+    TTable {..} >>= f = TTable _tTableName _tModuleName _tHash (fmap (>>= f) _tTableType) _tMeta _tInfo
 
 
 termCodec :: (ToJSON n,FromJSON n) => Codec (Term n)
