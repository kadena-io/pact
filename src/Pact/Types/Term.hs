{-# LANGUAGE CPP #-}
{-# LANGUAGE DeriveFoldable #-}
{-# LANGUAGE DeriveFunctor #-}
{-# LANGUAGE DeriveGeneric #-}
{-# LANGUAGE DeriveTraversable #-}
{-# LANGUAGE FlexibleContexts #-}
{-# LANGUAGE FlexibleInstances #-}
{-# LANGUAGE GeneralizedNewtypeDeriving #-}
{-# LANGUAGE InstanceSigs #-}
{-# LANGUAGE LambdaCase #-}
{-# LANGUAGE OverloadedStrings #-}
{-# LANGUAGE PatternSynonyms #-}
{-# LANGUAGE RankNTypes #-}
{-# LANGUAGE RecordWildCards #-}
{-# LANGUAGE ScopedTypeVariables #-}
{-# LANGUAGE StandaloneDeriving #-}
{-# LANGUAGE TemplateHaskell #-}
{-# LANGUAGE TupleSections #-}
{-# LANGUAGE TypeSynonymInstances #-}
{-# LANGUAGE ViewPatterns #-}

-- |
-- Module      :  Pact.Types.Term
-- Copyright   :  (C) 2016 Stuart Popejoy
-- License     :  BSD-style (see the file LICENSE)
-- Maintainer  :  Stuart Popejoy <stuart@kadena.io>
--
-- Term and related types.
--

module Pact.Types.Term
 ( Namespace(..), nsName, nsGuard,
   NamespaceName(..),
   Meta(..),mDocs,mModel,
   PublicKey(..),
   KeySet(..),
   KeySetName(..),
   PactGuard(..),
   PactId(..),
   UserGuard(..),
   ModuleGuard(..),
   Guard(..),
   DefType(..),_Defun,_Defpact,_Defcap,
   defTypeRep,
   NativeDefName(..),DefName(..),
   FunApp(..),faDefType,faDocs,faInfo,faModule,faName,faTypes,
   Ref'(..),_Direct,_Ref,Ref,
   NativeDFun(..),
   BindType(..),
   BindPair(..),bpArg,bpVal,toBindPairs,
   TableName(..),
   Module(..),mName,mGovernance,mMeta,mCode,mHash,mBlessed,mInterfaces,mImports,
   Interface(..),interfaceCode, interfaceMeta, interfaceName, interfaceImports,
   ModuleDef(..),_MDModule,_MDInterface,moduleDefName,moduleDefCode,moduleDefMeta,
   Governance(..),
   ModuleName(..), mnName, mnNamespace,
   Name(..),parseName,
   ConstVal(..),
   Use(..),
   App(..),appFun,appArgs,appInfo,
   Def(..),dDefBody,dDefName,dDefType,dMeta,dFunType,dInfo,dModule,
   Example(..),
   derefDef,
   ObjectMap(..),objectMapToListWith,
   Object(..),oObject,oObjectType,oInfo,oKeyOrder,
   FieldKey(..),
   Term(..),
   tApp,tBindBody,tBindPairs,tBindType,tConstArg,tConstVal,
   tDef,tMeta,tFields,tFunTypes,tHash,tInfo,tGuard,
   tListType,tList,tLiteral,tModuleBody,tModuleDef,tModule,tUse,
   tNativeDocs,tNativeFun,tNativeName,tNativeExamples,tNativeTopLevelOnly,tObject,tSchemaName,
   tStepEntity,tStepExec,tStepRollback,tTableName,tTableType,tVar,
   ToTerm(..),
   toTermList,toTObject,toTObjectMap,toTList,toTListV,
   typeof,typeof',guardTypeOf,
   pattern TLitString,pattern TLitInteger,pattern TLitBool,
   tLit,tStr,termEq,
   Gas(..)
   ) where


import Bound
import Control.Applicative
import Control.Arrow ((&&&))
import Control.DeepSeq
import Control.Lens (makeLenses,makePrisms, (<&>))
import Control.Monad
import qualified Data.Aeson as A
#if MIN_VERSION_aeson(1,4,3)
import Data.Aeson hiding (pairs,Object, (<?>))
#else
import Data.Aeson hiding (pairs,Object)
#endif
import qualified Data.Attoparsec.Text as AP
import qualified Data.ByteString.UTF8 as BS
import Data.Decimal
import Data.Default
import Data.Eq.Deriving
import Data.Foldable
import Data.Function
import qualified Data.HashMap.Strict as HM
import qualified Data.HashSet as HS
import Data.Hashable
import Data.Int (Int64)
import Data.List
import qualified Data.Map.Strict as M
import Data.Maybe
import Data.Serialize (Serialize)
import Data.String
import Data.Text (Text,pack)
import qualified Data.Text as T
import Data.Text.Encoding
import Data.Thyme (UTCTime)
import Data.Vector (Vector)
import qualified Data.Vector as V
import Data.Word (Word64, Word32)
import GHC.Generics (Generic)
import Prelude
import Text.Show.Deriving
import Text.Trifecta (ident,TokenParsing,(<?>),dot,eof)

import Pact.Types.Codec
import Pact.Types.Exp
import Pact.Types.Hash
import Pact.Types.Info
import Pact.Types.Parser
import Pact.Types.Pretty hiding (dot)
import Pact.Types.Type
import Pact.Types.Util

data Meta = Meta
  { _mDocs  :: !(Maybe Text) -- ^ docs
  , _mModel :: ![Exp Info]   -- ^ models
  } deriving (Eq, Show, Generic)

instance Pretty Meta where
  pretty (Meta (Just doc) model) = pretty doc <> line <> prettyModel model
  pretty (Meta Nothing    model) = prettyModel model

instance NFData Meta

prettyModel :: [Exp Info] -> Doc
prettyModel []    = mempty
prettyModel props = "@model " <> list (pretty <$> props)

instance ToJSON Meta where toJSON = lensyToJSON 2
instance FromJSON Meta where parseJSON = lensyParseJSON 2

instance Default Meta where def = Meta def def

instance Semigroup Meta where
  (Meta d m) <> (Meta d' m') = Meta (d <> d') (m <> m')

instance Monoid Meta where
  mempty = Meta Nothing []

newtype PublicKey = PublicKey { _pubKey :: BS.ByteString }
  deriving (Eq,Ord,Generic,IsString,AsString,Show)

instance Serialize PublicKey
instance NFData PublicKey
instance FromJSON PublicKey where
  parseJSON = withText "PublicKey" (return . PublicKey . encodeUtf8)
instance ToJSON PublicKey where
  toJSON = toJSON . decodeUtf8 . _pubKey

instance Pretty PublicKey where
  pretty (PublicKey s) = prettyString (BS.toString s)

-- | KeySet pairs keys with a predicate function name.
data KeySet = KeySet {
      _ksKeys :: ![PublicKey]
    , _ksPredFun :: !Name
    } deriving (Eq,Generic,Show,Ord)

instance NFData KeySet

instance Pretty KeySet where
  pretty (KeySet ks f) = "KeySet" <+> commaBraces
    [ "keys: " <> prettyList ks
    , "pred: " <> pretty f
    ]

-- | allow `{ "keys": [...], "pred": "..." }`, `{ "keys": [...] }`, and just `[...]`,
-- | the latter cases defaulting to "keys-all"
instance FromJSON KeySet where
    parseJSON v = withObject "KeySet" (\o ->
                    KeySet <$> o .: "keys" <*>
                    (fromMaybe defPred <$> o .:? "pred")) v <|>
                  (KeySet <$> parseJSON v <*> pure defPred)
      where defPred = Name "keys-all" def
instance ToJSON KeySet where
    toJSON (KeySet k f) = object ["keys" .= k, "pred" .= f]


newtype KeySetName = KeySetName Text
    deriving (Eq,Ord,IsString,AsString,ToJSON,FromJSON,Show,NFData)

instance Pretty KeySetName where pretty (KeySetName s) = "'" <> pretty s

<<<<<<< HEAD
newtype PactId = PactId Hash
    deriving (Eq,Ord,Show,Pretty,AsString,FromJSON,ToJSON,Generic)
instance ToTerm PactId where toTerm (PactId p) = (tLit . LString) (hashToText p)
instance NFData PactId
=======
newtype PactId = PactId Word64
    deriving (Eq,Ord,Enum,Num,Real,Integral,Bounded,Default,FromJSON,ToJSON,Generic,NFData)
instance Show PactId where show (PactId p) = show p
instance Pretty PactId where pretty = viaShow
>>>>>>> 0cf36de7

data PactGuard = PactGuard
  { _pgPactId :: !PactId
  , _pgName :: !Text
  } deriving (Eq,Generic,Show,Ord)

instance NFData PactGuard

instance Pretty PactGuard where
  pretty PactGuard{..} = "PactGuard" <+> commaBraces
    [ "pactId: " <> pretty _pgPactId
    , "name: "   <> pretty _pgName
    ]

instance ToJSON PactGuard where toJSON = lensyToJSON 3
instance FromJSON PactGuard where parseJSON = lensyParseJSON 3

data ModuleGuard = ModuleGuard
  { _mgModuleName :: !ModuleName
  , _mgName :: !Text
  } deriving (Eq,Generic,Show,Ord)

instance NFData ModuleGuard

instance Pretty ModuleGuard where
  pretty ModuleGuard{..} = "ModuleGuard" <+> commaBraces
    [ "module: " <> pretty _mgModuleName
    , "name: " <> pretty _mgName
    ]

instance ToJSON ModuleGuard where toJSON = lensyToJSON 3
instance FromJSON ModuleGuard where parseJSON = lensyParseJSON 3

data UserGuard = UserGuard
  { _ugData :: !(Object Name)
  , _ugPredFun :: !Name
  } deriving (Eq,Generic,Show)

instance NFData UserGuard

instance Pretty UserGuard where
  pretty UserGuard{..} = "UserGuard" <+> commaBraces
    [ "data: " <> pretty _ugData
    , "pred: " <> pretty _ugPredFun
    ]

instance ToJSON UserGuard where toJSON = lensyToJSON 3
instance FromJSON UserGuard where parseJSON = lensyParseJSON 3

data Guard
  = GPact !PactGuard
  | GKeySet !KeySet
  | GKeySetRef !KeySetName
  | GModule !ModuleGuard
  | GUser !UserGuard
  deriving (Eq,Show,Generic)

instance NFData Guard

instance Pretty Guard where
  pretty (GPact g)      = pretty g
  pretty (GKeySet g)    = pretty g
  pretty (GKeySetRef g) = pretty g
  pretty (GUser g)      = pretty g
  pretty (GModule g)    = pretty g


guardCodec :: Codec Guard
guardCodec = Codec enc dec
  where
    enc (GKeySet k) = toJSON k
    enc (GKeySetRef n) = object [ keyNamef .= n ]
    enc (GPact g) = toJSON g
    enc (GModule g) = toJSON g
    enc (GUser g) = toJSON g
    {-# INLINE enc #-}
    dec v =
      (GKeySet <$> parseJSON v) <|>
      (withObject "KeySetRef" $ \o ->
          GKeySetRef . KeySetName <$> o .: keyNamef) v <|>
      (GPact <$> parseJSON v) <|>
      (GModule <$> parseJSON v) <|>
      (GUser <$> parseJSON v)
    {-# INLINE dec #-}
    keyNamef = "keysetref"


instance ToJSON Guard where toJSON = encoder guardCodec
instance FromJSON Guard where parseJSON = decoder guardCodec

data DefType
  = Defun
  | Defpact
  | Defcap
  deriving (Eq,Show,Generic)

instance FromJSON DefType
instance ToJSON DefType
instance NFData DefType

defTypeRep :: DefType -> String
defTypeRep Defun = "defun"
defTypeRep Defpact = "defpact"
defTypeRep Defcap = "defcap"

instance Pretty DefType where
  pretty = prettyString . defTypeRep

newtype NativeDefName = NativeDefName Text
    deriving (Eq,Ord,IsString,ToJSON,FromJSON,AsString,Show,NFData)

instance Pretty NativeDefName where
  pretty (NativeDefName name) = pretty name

-- | Capture function application metadata
data FunApp = FunApp {
      _faInfo :: !Info
    , _faName :: !Text
    , _faModule :: !(Maybe ModuleName)
    , _faDefType :: !DefType
    , _faTypes :: !(FunTypes (Term Name))
    , _faDocs :: !(Maybe Text)
    } deriving Show

instance HasInfo FunApp where getInfo = _faInfo

-- | Variable type for an evaluable 'Term'.
data Ref' d =
  -- | "Reduced" (evaluated) or native (irreducible) term.
  Direct d |
  -- | Unevaulated/un-reduced term, never a native.
  Ref (Term (Ref' d))
  deriving (Eq,Show,Functor,Foldable,Traversable,Generic)

instance NFData d => NFData (Ref' d)

type Ref = Ref' (Term Name)

instance Pretty d => Pretty (Ref' d) where
  pretty (Direct tm) = pretty tm
  pretty (Ref tm)    = pretty tm

-- | Gas compute cost unit.
newtype Gas = Gas Int64
  deriving (Eq,Ord,Num,Real,Integral,Enum,Show,ToJSON,FromJSON)

instance Pretty Gas where
  pretty (Gas i) = pretty i

instance Semigroup Gas where
  (Gas a) <> (Gas b) = Gas $ a + b

instance Monoid Gas where
  mempty = 0

data NativeDFun = NativeDFun
  { _nativeName :: NativeDefName
  , _nativeFun :: forall m . Monad m => FunApp -> [Term Ref] -> m (Gas,Term Name)
  }

instance Eq NativeDFun where a == b = _nativeName a == _nativeName b
instance Show NativeDFun where
  showsPrec p (NativeDFun name _) = showParen (p > 10) $
    showString "NativeDFun " . showsPrec 11 name . showString " _"

instance NFData NativeDFun where
  rnf (NativeDFun n _f) = seq n ()

-- | Binding forms.
data BindType n =
  -- | Normal "let" bind
  BindLet |
  -- | Schema-style binding, with string value for key
  BindSchema { _bType :: n }
  deriving (Eq,Functor,Foldable,Traversable,Ord,Show,Generic)

instance (Pretty n) => Pretty (BindType n) where
  pretty BindLet = "let"
  pretty (BindSchema b) = "bind" <> pretty b

instance ToJSON n => ToJSON (BindType n) where
  toJSON BindLet = "let"
  toJSON (BindSchema s) = object [ "bind" .= s ]

instance FromJSON n => FromJSON (BindType n) where
  parseJSON v =
    withThisText "BindLet" "let" v (pure BindLet) <|>
    withObject "BindSchema" (\o -> BindSchema <$> o .: "bind") v

instance NFData n => NFData (BindType n)


data BindPair n = BindPair
  { _bpArg :: Arg n
  , _bpVal :: n }
  deriving (Eq,Show,Functor,Traversable,Foldable,Generic)

toBindPairs :: BindPair n -> (Arg n,n)
toBindPairs (BindPair a v) = (a,v)

instance NFData n => NFData (BindPair n)

instance ToJSON n => ToJSON (BindPair n) where toJSON = lensyToJSON 3
instance FromJSON n => FromJSON (BindPair n) where parseJSON = lensyParseJSON 3

newtype TableName = TableName Text
    deriving (Eq,Ord,IsString,ToTerm,AsString,Hashable,Show,NFData,ToJSON,FromJSON)
instance Pretty TableName where pretty (TableName s) = pretty s

data ModuleName = ModuleName
  { _mnName      :: Text
  , _mnNamespace :: Maybe NamespaceName
  } deriving (Eq, Ord, Generic, Show)

instance Hashable ModuleName where
  hashWithSalt s (ModuleName n Nothing)   =
    s `hashWithSalt` (0::Int) `hashWithSalt` n
  hashWithSalt s (ModuleName n (Just ns)) =
    s `hashWithSalt` (1::Int) `hashWithSalt` n `hashWithSalt` ns

instance NFData ModuleName

instance AsString ModuleName where
  asString (ModuleName n Nothing) = n
  asString (ModuleName n (Just (NamespaceName ns))) = ns <> "." <> n

instance IsString ModuleName where
  fromString = coalesce . T.splitOn "." . pack
    where
      coalesce l = case l of
        [ns,n] -> ModuleName n (Just (NamespaceName ns))
        [n]    -> ModuleName n Nothing
        _      -> ModuleName (pack . show $ l) (Just . NamespaceName $ "Err: malformed name")

instance Pretty ModuleName where
  pretty (ModuleName n Nothing)   = pretty n
  pretty (ModuleName n (Just ns)) = pretty ns <> "." <> pretty n

instance ToJSON ModuleName where toJSON = lensyToJSON 3
instance FromJSON ModuleName where parseJSON = lensyParseJSON 3

newtype DefName = DefName Text
    deriving (Eq,Ord,IsString,ToJSON,FromJSON,AsString,Hashable,Pretty,Show,NFData)

-- | A named reference from source.
data Name
  = QName { _nQual :: ModuleName, _nName :: Text, _nInfo :: Info }
  | Name { _nName :: Text, _nInfo :: Info }
  deriving (Generic, Show)

instance Pretty Name where
  pretty = \case
    QName modName nName _ -> pretty modName <> "." <> pretty nName
    Name nName _          -> pretty nName

instance AsString Name where asString = renderCompactText

instance ToJSON Name where
  toJSON = toJSON . renderCompactString

instance FromJSON Name where
  parseJSON = withText "Name" $ \t -> case parseName def t of
    Left s  -> fail s
    Right n -> return n

instance NFData Name

parseName :: Info -> Text -> Either String Name
parseName i = AP.parseOnly (nameParser i <* eof)


nameParser :: (TokenParsing m, Monad m) => Info -> m Name
nameParser i = do
  a <- ident style
  b <- optional (dot *> (ident style))
  case b of
    Nothing -> return (Name a i)
    Just b' -> do
      c <- optional (dot *> ident style)
      case c of
        Nothing -> return (QName (ModuleName a Nothing) b' i) <?> "qualified name"
        Just c' -> return (QName (ModuleName b' (Just . NamespaceName $ a)) c' i)

instance Hashable Name where
  hashWithSalt s (Name t _) = s `hashWithSalt` (0::Int) `hashWithSalt` t
  hashWithSalt s (QName q n _) = s `hashWithSalt` (1::Int) `hashWithSalt` q `hashWithSalt` n
instance Eq Name where
  (QName a b _) == (QName c d _) = (a,b) == (c,d)
  (Name a _) == (Name b _) = a == b
  _ == _ = False
instance Ord Name where
  (QName a b _) `compare` (QName c d _) = (a,b) `compare` (c,d)
  (Name a _) `compare` (Name b _) = a `compare` b
  Name {} `compare` QName {} = LT
  QName {} `compare` Name {} = GT


data Use = Use
  { _uModuleName :: !ModuleName
  , _uModuleHash :: !(Maybe Hash)
  , _uInfo :: !Info
  } deriving (Eq, Show, Generic)

instance HasInfo Use where getInfo = _uInfo

instance Pretty Use where
  pretty Use{..} =
    let args = pretty _uModuleName : maybe [] (\mh -> [pretty mh]) _uModuleHash
    in parensSep $ "use" : args

instance ToJSON Use where
  toJSON Use{..} =
    object $ ("module" .= _uModuleName) : ("i" .= _uInfo) :
    (maybe [] (return . ("hash" .=)) _uModuleHash)
instance FromJSON Use where
  parseJSON = withObject "Use" $ \o ->
    Use <$> o .: "module"
        <*> o .:? "hash"
        <*> o .: "i"

instance NFData Use

data App t = App
  { _appFun :: !t
  , _appArgs :: ![t]
  , _appInfo :: !Info
  } deriving (Functor,Foldable,Traversable,Eq,Show,Generic)

instance HasInfo (App t) where getInfo = _appInfo

instance ToJSON t => ToJSON (App t) where toJSON = lensyToJSON 4
instance FromJSON t => FromJSON (App t) where parseJSON = lensyParseJSON 4

instance Pretty n => Pretty (App n) where
  pretty App{..} = parensSep $ pretty _appFun : map pretty _appArgs

instance NFData t => NFData (App t)


newtype Governance g = Governance { _gGovernance :: Either KeySetName g }
  deriving (Eq,Ord,Functor,Foldable,Traversable,Show,NFData)

instance Pretty g => Pretty (Governance g) where
  pretty = \case
    Governance (Left  k) -> pretty k
    Governance (Right r) -> pretty r

instance ToJSON g => ToJSON (Governance g) where
  toJSON (Governance g) = case g of
    Left ks -> object [ "keyset" .= ks ]
    Right c -> object [ "capability" .= c ]
instance FromJSON g => FromJSON (Governance g) where
  parseJSON = withObject "Governance" $ \o ->
    Governance <$> (Left <$> o .: "keyset" <|>
                    Right <$> o .: "capability")


data Module g = Module
  { _mName :: !ModuleName
  , _mGovernance :: !(Governance g)
  , _mMeta :: !Meta
  , _mCode :: !Code
  , _mHash :: !Hash
  , _mBlessed :: !(HS.HashSet Hash)
  , _mInterfaces :: [ModuleName]
  , _mImports :: [Use]
  } deriving (Eq,Functor,Foldable,Traversable,Show,Generic)

instance NFData g => NFData (Module g)

instance Pretty g => Pretty (Module g) where
  pretty Module{..} = parensSep
    [ "module" , pretty _mName , pretty _mGovernance , pretty _mHash ]

instance ToJSON g => ToJSON (Module g) where toJSON = lensyToJSON 2
instance FromJSON g => FromJSON (Module g) where parseJSON = lensyParseJSON 2

data Interface = Interface
  { _interfaceName :: !ModuleName
  , _interfaceCode :: !Code
  , _interfaceMeta :: !Meta
  , _interfaceImports :: [Use]
  } deriving (Eq,Show,Generic)
instance Pretty Interface where
  pretty Interface{..} = parensSep [ "interface", pretty _interfaceName ]

instance ToJSON Interface where toJSON = lensyToJSON 10
instance FromJSON Interface where parseJSON = lensyParseJSON 10

instance NFData Interface


data ModuleDef g
  = MDModule !(Module g)
  | MDInterface !Interface
 deriving (Eq,Functor,Foldable,Traversable,Show,Generic)

instance NFData g => NFData (ModuleDef g)

instance Pretty g => Pretty (ModuleDef g) where
  pretty = \case
    MDModule    m -> pretty m
    MDInterface i -> pretty i

instance ToJSON g => ToJSON (ModuleDef g) where
  toJSON (MDModule m) = toJSON m
  toJSON (MDInterface i) = toJSON i

instance FromJSON g => FromJSON (ModuleDef g) where
  parseJSON v = MDModule <$> parseJSON v <|> MDInterface <$> parseJSON v

moduleDefName :: ModuleDef g -> ModuleName
moduleDefName (MDModule m) = _mName m
moduleDefName (MDInterface m) = _interfaceName m

moduleDefCode :: ModuleDef g -> Code
moduleDefCode (MDModule m) = _mCode m
moduleDefCode (MDInterface m) = _interfaceCode m

moduleDefMeta :: ModuleDef g -> Meta
moduleDefMeta (MDModule m) = _mMeta m
moduleDefMeta (MDInterface m) = _interfaceMeta m



data Def n = Def
  { _dDefName :: !DefName
  , _dModule :: !ModuleName
  , _dDefType :: !DefType
  , _dFunType :: !(FunType (Term n))
  , _dDefBody :: !(Scope Int Term n)
  , _dMeta :: !Meta
  , _dInfo :: !Info
  } deriving (Functor,Foldable,Traversable,Generic)

deriving instance Show n => Show (Def n)
deriving instance Eq n => Eq (Def n)
instance NFData n => NFData (Def n)

instance HasInfo (Def n) where getInfo = _dInfo

instance Pretty n => Pretty (Def n) where
  pretty Def{..} = parensSep $
    [ prettyString (defTypeRep _dDefType)
    , pretty _dModule <> "." <> pretty _dDefName <> ":" <> pretty (_ftReturn _dFunType)
    , parensSep $ pretty <$> _ftArgs _dFunType
    ] ++ maybe [] (\docs -> [pretty docs]) (_mDocs _dMeta)

instance (ToJSON n, FromJSON n) => ToJSON (Def n) where toJSON = lensyToJSON 2
instance (ToJSON n, FromJSON n) => FromJSON (Def n) where parseJSON = lensyParseJSON 2

derefDef :: Def Ref -> Name
derefDef Def{..} = QName _dModule (asString _dDefName) _dInfo



newtype NamespaceName = NamespaceName Text
  deriving (Eq, Ord, Show, FromJSON, ToJSON, IsString, AsString, Hashable, Pretty, Generic, NFData)

data Namespace = Namespace
  { _nsName   :: NamespaceName
  , _nsGuard  :: Guard
  } deriving (Eq, Show, Generic)

instance Pretty Namespace where
  pretty Namespace{..} = "(namespace " <> prettyString (asString' _nsName) <> ")"

instance ToJSON Namespace where toJSON = lensyToJSON 3
instance FromJSON Namespace where parseJSON = lensyParseJSON 3

instance NFData Namespace

data ConstVal n =
  CVRaw { _cvRaw :: !n } |
  CVEval { _cvRaw :: !n
         , _cvEval :: !n }
  deriving (Eq,Functor,Foldable,Traversable,Generic,Show)

instance NFData n => NFData (ConstVal n)

instance ToJSON n => ToJSON (ConstVal n) where
  toJSON (CVRaw n) = object [ "raw" .= n ]
  toJSON (CVEval n m) = object [ "raw" .= n, "eval" .= m ]

instance FromJSON n => FromJSON (ConstVal n) where
  parseJSON v =
    (withObject "CVRaw"
     (\o -> CVRaw <$> o .: "raw") v) <|>
    (withObject "CVEval"
     (\o -> CVEval <$> o .: "raw" <*> o .: "eval") v)


data Example
  = ExecExample !Text
  -- ^ An example shown as a good execution
  | ExecErrExample !Text
  -- ^ An example shown as a failing execution
  | LitExample !Text
  -- ^ An example shown as a literal
  deriving (Eq, Show, Generic)

instance Pretty Example where
  pretty = \case
    ExecExample    str -> annotate Example    $ "> " <> pretty str
    ExecErrExample str -> annotate BadExample $ "> " <> pretty str
    LitExample     str -> annotate Example    $ pretty str

instance IsString Example where
  fromString = ExecExample . fromString

instance NFData Example

-- | Label type for objects.
newtype FieldKey = FieldKey Text
  deriving (Eq,Ord,IsString,AsString,ToJSON,FromJSON,Show,NFData)
instance Pretty FieldKey where
  pretty (FieldKey k) = dquotes $ pretty k

-- | Simple dictionary for object values.
newtype ObjectMap v = ObjectMap { _objectMap :: (M.Map FieldKey v) }
  deriving (Eq,Ord,Show,Functor,Foldable,Traversable,Generic)

instance NFData v => NFData (ObjectMap v)

-- | O(n) conversion to list. Adapted from 'M.toAscList'
objectMapToListWith :: (FieldKey -> v -> r) -> ObjectMap v -> [r]
objectMapToListWith f (ObjectMap m) = M.foldrWithKey (\k x xs -> (f k x):xs) [] m

instance Pretty v => Pretty (ObjectMap v) where
  pretty om = annotate Val $ commaBraces $
    objectMapToListWith (\k v -> pretty k <> ": " <> pretty v) om

instance ToJSON v => ToJSON (ObjectMap v)
  where toJSON om =
          object $ objectMapToListWith (\k v -> (asString k,toJSON v)) om

instance FromJSON v => FromJSON (ObjectMap v)
  where parseJSON = withObject "ObjectMap" $ \o ->
          ObjectMap . M.fromList <$>
            traverse (\(k,v) -> (FieldKey k,) <$> parseJSON v) (HM.toList o)

-- | Full Term object.
data Object n = Object
  { _oObject :: !(ObjectMap (Term n))
  , _oObjectType :: !(Type (Term n))
  , _oKeyOrder :: Maybe [FieldKey]
  , _oInfo :: !Info
  } deriving (Functor,Foldable,Traversable,Eq,Show,Generic)

instance HasInfo (Object n) where getInfo = _oInfo


instance Pretty n => Pretty (Object n) where
  pretty (Object bs _ Nothing _) = pretty bs
  pretty (Object (ObjectMap om) _ (Just ko) _) =
    annotate Val $ commaBraces $
    map (\(k,v) -> pretty k <> ": " <> pretty v) $
    sortBy (compare `on` (keyOrder . fst)) $
    M.toList om
    where keyOrder f = elemIndex f ko

instance NFData n => NFData (Object n)

instance (ToJSON n, FromJSON n) => ToJSON (Object n) where
  toJSON Object{..} = object $
    [ "obj" .= _oObject
    , "type" .= _oObjectType
    , "i" .= _oInfo ] ++
    maybe [] (pure . ("keyorder" .=)) _oKeyOrder

instance (ToJSON n, FromJSON n) => FromJSON (Object n) where
  parseJSON = withObject "Object" $ \o ->
    Object <$> o .: "obj" <*> o .: "type" <*> o .:? "keyorder" <*> o .: "i"

-- | Pact evaluable term.
data Term n =
    TModule {
      _tModuleDef :: ModuleDef (Term n)
    , _tModuleBody :: !(Scope () Term n)
    , _tInfo :: !Info
    } |
    TList {
      _tList :: !(Vector (Term n))
    , _tListType :: Type (Term n)
    , _tInfo :: !Info
    } |
    TDef {
      _tDef :: Def n
    , _tInfo :: !Info
    } |
    TNative {
      _tNativeName :: !NativeDefName
    , _tNativeFun :: !NativeDFun
    , _tFunTypes :: FunTypes (Term n)
    , _tNativeExamples :: ![Example]
    , _tNativeDocs :: Text
    , _tNativeTopLevelOnly :: Bool
    , _tInfo :: !Info
    } |
    TConst {
      _tConstArg :: !(Arg (Term n))
    , _tModule :: !ModuleName
    , _tConstVal :: !(ConstVal (Term n))
    , _tMeta :: !Meta
    , _tInfo :: !Info
    } |
    TApp {
      _tApp :: !(App (Term n))
    , _tInfo :: !Info
    } |
    TVar {
      _tVar :: !n
    , _tInfo :: !Info
    } |
    TBinding {
      _tBindPairs :: ![BindPair (Term n)]
    , _tBindBody :: !(Scope Int Term n)
    , _tBindType :: BindType (Type (Term n))
    , _tInfo :: !Info
    } |
    TObject {
      _tObject :: !(Object n)
    , _tInfo :: !Info
    } |
    TSchema {
      _tSchemaName :: !TypeName
    , _tModule :: !ModuleName
    , _tMeta :: !Meta
    , _tFields :: ![Arg (Term n)]
    , _tInfo :: !Info
    } |
    TLiteral {
      _tLiteral :: !Literal
    , _tInfo :: !Info
    } |
    TGuard {
      _tGuard :: !Guard
    , _tInfo :: !Info
    } |
    TUse {
      _tUse :: Use
    , _tInfo :: Info
    } |
    TStep {
      _tStepEntity :: !(Maybe (Term n))
    , _tStepExec :: !(Term n)
    , _tStepRollback :: !(Maybe (Term n))
    , _tInfo :: !Info
    } |
    TTable {
      _tTableName :: !TableName
    , _tModule :: ModuleName
    , _tHash :: !Hash
    , _tTableType :: !(Type (Term n))
    , _tMeta :: !Meta
    , _tInfo :: !Info
    }
    deriving (Functor,Foldable,Traversable,Generic)

deriving instance Show n => Show (Term n)
deriving instance Eq n => Eq (Term n)
instance NFData n => NFData (Term n)

instance HasInfo (Term n) where
  getInfo t = case t of
    TApp{..} -> getInfo _tApp
    TBinding{..} -> _tInfo
    TConst{..} -> _tInfo
    TDef{..} -> getInfo _tDef
    TGuard{..} -> _tInfo
    TList{..} -> _tInfo
    TLiteral{..} -> _tInfo
    TModule{..} -> _tInfo
    TNative{..} -> _tInfo
    TObject{..} -> getInfo _tObject
    TSchema{..} -> _tInfo
    TStep{..} -> _tInfo
    TTable{..} -> _tInfo
    TUse{..} -> getInfo _tUse
    TVar{..} -> _tInfo

instance Pretty n => Pretty (Term n) where
  pretty = \case
    TModule{..} -> pretty _tModuleDef
    TList{..} -> bracketsSep $ pretty <$> V.toList _tList
    TDef{..} -> pretty _tDef
    TNative{..} -> annotate Header ("native `" <> pretty _tNativeName <> "`")
      <> nest 2 (
         line
      <> line <> fillSep (pretty <$> T.words _tNativeDocs)
      <> line
      <> line <> annotate Header "Type:"
      <> line <> align (vsep (pretty <$> toList _tFunTypes))
      <> examples
      ) where examples = case _tNativeExamples of
                [] -> mempty
                exs ->
                     line <> line <> annotate Header "Examples:"
                  <> line <> align (vsep (pretty <$> exs))
    TConst{..} -> "constant " <> pretty _tModule <> "." <> pretty _tConstArg
      <> " " <> pretty _tMeta
    TApp a _ -> pretty a
    TVar n _ -> pretty n
    TBinding pairs body BindLet _i -> parensSep
      [ "let"
      , parensSep $ pairs <&> \(BindPair arg body') -> pretty arg <+> pretty body'
      , pretty $ unscope body
      ]
    TBinding pairs body (BindSchema _) _i -> parensSep
      [ commaBraces $ pairs <&> \(BindPair arg body') -> pretty arg <+> pretty body'
      , pretty $ unscope body
      ]
    TObject o _ -> pretty o
    TLiteral l _ -> annotate Val $ pretty l
    TGuard k _ -> pretty k
    TUse u _ -> pretty u
    TStep mEntity exec Nothing _i -> parensSep $
      [ "step"
      ] ++ maybe [] (\entity -> [pretty entity]) mEntity ++
      [ pretty exec
      ]
    TStep mEntity exec (Just rollback) _i -> parensSep $
      [ "step-with-rollback"
      ] ++ maybe [] (\entity -> [pretty entity]) mEntity ++
      [ pretty exec
      , pretty rollback
      ]
    TSchema{..} -> parensSep
      [ "defschema"
      , pretty _tSchemaName
      , pretty _tMeta
      , prettyList _tFields
      ]
    TTable{..} -> parensSep
      [ "deftable"
      , pretty _tTableName <> ":" <> pretty _tTableType
      , pretty _tMeta
      ]

instance Applicative Term where
    pure = return
    (<*>) = ap

instance Monad Term where
    return a = TVar a def
    TModule m b i >>= f = TModule (fmap (>>= f) m) (b >>>= f) i
    TList bs t i >>= f = TList (V.map (>>= f) bs) (fmap (>>= f) t) i
    TDef (Def n m dt ft b d i) i' >>= f = TDef (Def n m dt (fmap (>>= f) ft) (b >>>= f) d i) i'
    TNative n fn t exs d tl i >>= f = TNative n fn (fmap (fmap (>>= f)) t) exs d tl i
    TConst d m c t i >>= f = TConst (fmap (>>= f) d) m (fmap (>>= f) c) t i
    TApp a i >>= f = TApp (fmap (>>= f) a) i
    TVar n i >>= f = (f n) { _tInfo = i }
    TBinding bs b c i >>= f =
      TBinding (map (fmap (>>= f)) bs) (b >>>= f) (fmap (fmap (>>= f)) c) i
    TObject (Object bs t kf oi) i >>= f = TObject (Object (fmap (>>= f) bs) (fmap (>>= f) t) kf oi) i
    TLiteral l i >>= _ = TLiteral l i
    TGuard k i >>= _ = TGuard k i
    TUse u i >>= _ = TUse u i
    TStep ent e r i >>= f = TStep (fmap (>>= f) ent) (e >>= f) (fmap (>>= f) r) i
    TSchema {..} >>= f = TSchema _tSchemaName _tModule _tMeta (fmap (fmap (>>= f)) _tFields) _tInfo
    TTable {..} >>= f = TTable _tTableName _tModule _tHash (fmap (>>= f) _tTableType) _tMeta _tInfo


termCodec :: (ToJSON n,FromJSON n) => Codec (Term n)
termCodec = Codec enc dec
  where
    enc t = case t of
      TModule d b i -> ob [ moduleDef .= d, body .= b, inf i ]
      TList ts ty i -> ob [ list' .= ts, type' .= ty, inf i ]
      TDef d _i -> toJSON d
      -- TODO native is all statically-declared
      TNative n _fn tys _exs d tl i ->
        ob [ natName .= n, natFun .= Null {- TODO fn -}, natFunTypes .= tys, natExamples .= Null {- TODO exs -},
             natDocs .= d, natTopLevel .= tl, inf i ]
      TConst d m c met i -> ob [ constArg .= d, modName .= m, constVal .= c, meta .= met, inf i ]
      TApp a _i -> toJSON a
      TVar n i -> ob [ var .= n, inf i ]
      TBinding bs b c i -> ob [pairs .= bs, body .= b, type' .= c, inf i]
      TObject o _i -> toJSON o
      TLiteral l i -> ob [literal .= l, inf i]
      TGuard k i -> ob [guard' .= k, inf i]
      TUse u _i -> toJSON u
      TStep ent e r i -> ob [entity .= ent, exec .= e, rollback .= r, inf i]
      TSchema sn smod smeta sfs i ->
        ob [ schemaName .= sn, modName .= smod, meta .= smeta, fields .= sfs, inf i ]
      TTable tn tmod th tty tmeta i ->
        ob [ tblName .= tn, modName .= tmod, hash' .= th, type' .= tty, meta .= tmeta,
             inf i ]
    dec decval =
      let wo n f = withObject n f decval
          parseWithInfo f = uncurry f . (id &&& getInfo) <$> parseJSON decval
      in
        wo "Module" (\o -> TModule <$> o .: moduleDef <*> o .: body <*> inf' o)
        <|> wo "List" (\o -> TList <$> o .: list' <*> o .: type' <*> inf' o)
        <|> parseWithInfo TDef
      -- TODO native is all statically-declared
      --(wo "Native" $ \o -> TNative <$>  natName <*> pure Null {- TODO fn -}, natFunTypes <*> natExamples .= Null {- TODO exs -},
      --natDocs <*> natTopLevel <*> inf i )
        <|> wo "Const"
            (\o -> TConst <$> o .: constArg <*> o .: modName <*> o .: constVal <*> o .: meta <*> inf' o )
        <|> parseWithInfo TApp
        <|> wo "Var" (\o -> TVar <$>  o .: var <*> inf' o )
        <|> wo "Binding" (\o -> TBinding <$> o .: pairs <*> o .: body <*> o .: type' <*> inf' o)
        <|> parseWithInfo TObject
        <|> wo "Literal" (\o -> TLiteral <$> o .: literal <*> inf' o)
        <|> wo "Guard" (\o -> TGuard <$> o .: guard' <*> inf' o)
        <|> parseWithInfo TUse
        <|> wo "Step" (\o -> TStep <$> o .: entity <*> o .: exec <*> o .: rollback <*> inf' o)
        <|> wo "Schema"
            (\o -> TSchema <$>  o .: schemaName <*> o .: modName <*> o .: meta <*> o .: fields <*> inf' o )
        <|> wo "Table"
            (\o -> TTable <$>  o .: tblName <*> o .: modName <*> o .: hash' <*> o .: type'
                   <*> o .: meta <*> inf' o )


    ob = object
    moduleDef = "module"
    body = "body"
    meta = "meta"
    inf i = "i" .= i
    inf' o = o .: "i"
    list' = "list"
    type' = "type"
    natName = "name"
    natFun = "fun"
    natFunTypes = "types"
    natExamples = "examples"
    natDocs = "docs"
    natTopLevel = "tl"
    constArg = "arg"
    modName = "modname"
    constVal = "val"
    var = "var"
    pairs = "pairs"
    literal = "lit"
    guard' = "guard"
    entity = "ent"
    exec = "exec"
    rollback = "rb"
    schemaName = "name"
    fields = "fields"
    tblName = "name"
    hash' = "hash"



instance (ToJSON n, FromJSON n) => FromJSON (Term n) where
  parseJSON = decoder termCodec

instance (ToJSON n, FromJSON n) => ToJSON (Term n) where
  toJSON = encoder termCodec

class ToTerm a where
    toTerm :: a -> Term m
instance ToTerm Bool where toTerm = tLit . LBool
instance ToTerm Integer where toTerm = tLit . LInteger
instance ToTerm Int where toTerm = tLit . LInteger . fromIntegral
instance ToTerm Decimal where toTerm = tLit . LDecimal
instance ToTerm Text where toTerm = tLit . LString
instance ToTerm KeySet where toTerm k = TGuard (GKeySet k) def
instance ToTerm Guard where toTerm = (`TGuard` def)
instance ToTerm Literal where toTerm = tLit
instance ToTerm UTCTime where toTerm = tLit . LTime
instance ToTerm Word32 where toTerm = tLit . LInteger . fromIntegral
instance ToTerm Word64 where toTerm = tLit . LInteger . fromIntegral
instance ToTerm Int64 where toTerm = tLit . LInteger . fromIntegral


toTObject :: Type (Term n) -> Info -> [(FieldKey,Term n)] -> Term n
toTObject ty i = toTObjectMap ty i . ObjectMap . M.fromList

toTObjectMap :: Type (Term n) -> Info -> ObjectMap (Term n) -> Term n
toTObjectMap ty i m = TObject (Object m ty def i) i

toTList :: Type (Term n) -> Info -> [Term n] -> Term n
toTList ty i = toTListV ty i . V.fromList

toTListV :: Type (Term n) -> Info -> V.Vector (Term n) -> Term n
toTListV ty i vs = TList vs ty i

toTermList :: (ToTerm a,Foldable f) => Type (Term b) -> f a -> Term b
toTermList ty l = TList (V.map toTerm (V.fromList (toList l))) ty def

guardTypeOf :: Guard -> GuardType
guardTypeOf g = case g of
  GKeySet{} -> GTyKeySet
  GKeySetRef{} -> GTyKeySetName
  GPact {} -> GTyPact
  GUser {} -> GTyUser
  GModule {} -> GTyModule

-- | Return a Pact type, or a String description of non-value Terms.
-- Does not handle partial schema types.
typeof :: Term a -> Either Text (Type (Term a))
typeof t = case t of
      TLiteral l _ -> Right $ TyPrim $ litToPrim l
      TModule {} -> Left "module"
      TList {..} -> Right $ TyList _tListType
      TDef {..} -> Left $ pack $ defTypeRep (_dDefType _tDef)
      TNative {..} -> Left "defun"
      TConst {..} -> Left $ "const:" <> _aName _tConstArg
      TApp {..} -> Left "app"
      TVar {..} -> Left "var"
      TBinding {..} -> case _tBindType of
        BindLet -> Left "let"
        BindSchema bt -> Right $ TySchema TyBinding bt def
      TObject (Object {..}) _ -> Right $ TySchema TyObject _oObjectType def
      TGuard {..} -> Right $ TyPrim $ TyGuard $ Just $ guardTypeOf _tGuard
      TUse {} -> Left "use"
      TStep {} -> Left "step"
      TSchema {..} -> Left $ "defobject:" <> asString _tSchemaName
      TTable {..} -> Right $ TySchema TyTable _tTableType def
{-# INLINE typeof #-}

-- | Return string type description.
typeof' :: Pretty a => Term a -> Text
typeof' = either id renderCompactText . typeof

pattern TLitString :: Text -> Term t
pattern TLitString s <- TLiteral (LString s) _
pattern TLitInteger :: Integer -> Term t
pattern TLitInteger i <- TLiteral (LInteger i) _
pattern TLitBool :: Bool -> Term t
pattern TLitBool b <- TLiteral (LBool b) _


tLit :: Literal -> Term n
tLit = (`TLiteral` def)
{-# INLINE tLit #-}

-- | Convenience for OverloadedStrings annoyances
tStr :: Text -> Term n
tStr = toTerm

-- | Support pact `=` for value-level terms
termEq :: Eq n => Term n -> Term n -> Bool
termEq (TList a _ _) (TList b _ _) = length a == length b && and (V.zipWith termEq a b)
termEq (TObject (Object (ObjectMap a) _ _ _) _) (TObject (Object (ObjectMap b) _ _ _) _) =
  -- O(3n), 2x M.toList + short circuiting walk
  M.size a == M.size b && go (M.toList a) (M.toList b) True
    where go _ _ False = False
          go ((k1,v1):r1) ((k2,v2):r2) _ = go r1 r2 $ k1 == k2 && v1 `termEq` v2
          go [] [] _ = True
          go _ _ _ = False
termEq (TLiteral a _) (TLiteral b _) = a == b
termEq (TGuard a _) (TGuard b _) = a == b
termEq (TTable a b c d x _) (TTable e f g h y _) = a == e && b == f && c == g && d == h && x == y
termEq (TSchema a b c d _) (TSchema e f g h _) = a == e && b == f && c == g && d == h
termEq _ _ = False


makeLenses ''Term
makeLenses ''Namespace
makeLenses ''FunApp
makePrisms ''Ref'
makeLenses ''Meta
makeLenses ''Module
makeLenses ''Interface
makePrisms ''ModuleDef
makeLenses ''App
makeLenses ''Def
makeLenses ''ModuleName
makePrisms ''DefType
makeLenses ''Object
makeLenses ''BindPair

deriveEq1 ''Term
deriveEq1 ''BindPair
deriveEq1 ''App
deriveEq1 ''BindType
deriveEq1 ''ConstVal
deriveEq1 ''Def
deriveEq1 ''ModuleDef
deriveEq1 ''Module
deriveEq1 ''Governance
deriveEq1 ''ObjectMap
deriveEq1 ''Object

deriveShow1 ''Term
deriveShow1 ''BindPair
deriveShow1 ''App
deriveShow1 ''ObjectMap
deriveShow1 ''Object
deriveShow1 ''BindType
deriveShow1 ''ConstVal
deriveShow1 ''Def
deriveShow1 ''ModuleDef
deriveShow1 ''Module
deriveShow1 ''Governance

-- | Demonstrate Term/Bound JSON marshalling with nested bound and free vars.
_roundtripJSON :: String
_roundtripJSON | r == (Success tmod) = show r
               | otherwise = error ("Mismatch: " ++ show r ++ ", " ++ show tmod)
  where
    r = fromJSON v
    v = toJSON tmod
    tmod = TModule
           (MDModule (Module "foo" (Governance (Right (tStr "hi")))
                      def "" pactInitialHash HS.empty [] []))
           (abstract (const (Just ()))
            (toTList TyAny def
             [tlet1]))
           def
    tlet1 = TBinding []
           (abstract (\b -> if b == na then Just 0 else Nothing)
            (toTList TyAny def
             [(TVar na def),tlet2])) -- bound var + let
           BindLet def
    tlet2 = TBinding []
           (abstract (\b -> if b == nb then Just 0 else Nothing)
            (toTList TyAny def
             [(TVar na def),(TVar nb def)])) -- free var + bound var
           BindLet def
    na = Name "a" def
    nb = Name "b" def<|MERGE_RESOLUTION|>--- conflicted
+++ resolved
@@ -198,17 +198,9 @@
 
 instance Pretty KeySetName where pretty (KeySetName s) = "'" <> pretty s
 
-<<<<<<< HEAD
 newtype PactId = PactId Hash
-    deriving (Eq,Ord,Show,Pretty,AsString,FromJSON,ToJSON,Generic)
+    deriving (Eq,Ord,Show,Pretty,AsString,FromJSON,ToJSON,Generic,NFData)
 instance ToTerm PactId where toTerm (PactId p) = (tLit . LString) (hashToText p)
-instance NFData PactId
-=======
-newtype PactId = PactId Word64
-    deriving (Eq,Ord,Enum,Num,Real,Integral,Bounded,Default,FromJSON,ToJSON,Generic,NFData)
-instance Show PactId where show (PactId p) = show p
-instance Pretty PactId where pretty = viaShow
->>>>>>> 0cf36de7
 
 data PactGuard = PactGuard
   { _pgPactId :: !PactId
