{-# LANGUAGE DeriveGeneric #-}
{-# LANGUAGE GeneralizedNewtypeDeriving #-}
{-# LANGUAGE LambdaCase #-}
{-# LANGUAGE OverloadedStrings #-}
{-# LANGUAGE RankNTypes #-}
{-# LANGUAGE RecordWildCards #-}
{-# LANGUAGE ScopedTypeVariables #-}
{-# LANGUAGE TemplateHaskell #-}


-- |
-- Module      :  Pact.Types.Names
-- Copyright   :  (C) 2019 Stuart Popejoy, Kadena LLC
-- License     :  BSD-style (see the file LICENSE)
-- Maintainer  :  Stuart Popejoy <stuart@kadena.io>
--
-- Symbol name types.
--

module Pact.Types.Names
  ( NamespaceName(..)
  , NativeDefName(..)
  , DefName(..)
  , TableName(..)
  , ModuleName(..), mnName, mnNamespace, parseModuleName
  , Name(..), parseName
  , QualifiedName(..), parseQualifiedName
  , DynamicName(..)
  , dynInfo, dynInterfaces, dynMember, dynRefArg
  , BareName(..)
  , FullyQualifiedName(..)
  ) where


import Control.Applicative
import Control.DeepSeq
import Control.Lens (makeLenses)
import Data.Aeson (ToJSON(..), FromJSON(..), withText, FromJSONKey(..), ToJSONKey(..))
import qualified Data.Attoparsec.Text as AP
import Data.Default
import Data.Hashable
import Data.Set (Set)
import Data.String
import Data.Text (Text,pack)
import qualified Data.Text as T

import GHC.Generics (Generic)

import Test.QuickCheck
import Text.Trifecta (ident,TokenParsing,(<?>),dot,eof, alphaNum, between, char)


import Pact.Types.Info
import Pact.Types.Parser
import Pact.Types.Pretty hiding (dot)
import Pact.Types.SizeOf
import Pact.Types.Util
import Pact.Types.Hash


newtype NamespaceName = NamespaceName { _namespaceName :: Text }
  deriving (Eq, Ord, Show, FromJSON, ToJSON, IsString, AsString, Hashable, Pretty, Generic, NFData, SizeOf)

instance Arbitrary NamespaceName where
  arbitrary = NamespaceName <$> genBareText

data ModuleName = ModuleName
  { _mnName      :: Text
  , _mnNamespace :: Maybe NamespaceName
  } deriving (Eq, Ord, Generic, Show)

instance Arbitrary ModuleName where
  -- assumes most modules names defined inside a namespace
  arbitrary = ModuleName <$> genBareText <*> frequency
    [ (4, Just <$> arbitrary)
    , (1, pure Nothing) ]
instance Hashable ModuleName where
  hashWithSalt s (ModuleName n Nothing)   =
    s `hashWithSalt` (0::Int) `hashWithSalt` n
  hashWithSalt s (ModuleName n (Just ns)) =
    s `hashWithSalt` (1::Int) `hashWithSalt` n `hashWithSalt` ns

instance SizeOf ModuleName where
  sizeOf (ModuleName mn namespace) =
    (constructorCost 2) + (sizeOf mn) + (sizeOf namespace)

instance NFData ModuleName

instance AsString ModuleName where
  asString (ModuleName n Nothing) = n
  asString (ModuleName n (Just (NamespaceName ns))) = ns <> "." <> n

instance IsString ModuleName where
  fromString = coalesce . T.splitOn "." . pack
    where
      coalesce l = case l of
        [ns,n] -> ModuleName n (Just (NamespaceName ns))
        [n]    -> ModuleName n Nothing
        _      -> ModuleName (pack . show $ l) (Just . NamespaceName $ "Err: malformed name")

instance Pretty ModuleName where
  pretty (ModuleName n Nothing)   = pretty n
  pretty (ModuleName n (Just ns)) = pretty ns <> "." <> pretty n

instance ToJSON ModuleName where toJSON = lensyToJSON 3
instance FromJSON ModuleName where parseJSON = lensyParseJSON 3

moduleNameParser :: (TokenParsing m, Monad m) => m ModuleName
moduleNameParser = do
  a <- ident style
  b <- optional (dot *> ident style)
  case b of
    Nothing -> return (ModuleName a Nothing) <?> "module name"
    Just b' -> return (ModuleName b' (Just . NamespaceName $ a)) <?> "namespaced module name"

parseModuleName :: Text -> Either String ModuleName
parseModuleName = AP.parseOnly (moduleNameParser <* eof)

<<<<<<< HEAD
newtype DefName = DefName Text
    deriving (Eq,Ord,IsString,ToJSON,FromJSON,AsString,Hashable,Pretty,Show,NFData)

=======

newtype DefName = DefName { _unDefName :: Text }
    deriving (Eq,Ord,IsString,ToJSON,FromJSON,AsString,Hashable,Pretty,Show,NFData)

instance SizeOf DefName where
  sizeOf (DefName n) = sizeOf n

>>>>>>> 434d62f8
data QualifiedName = QualifiedName
  { _qnQual :: ModuleName
  , _qnName :: Text
  , _qnInfo :: Info
  } deriving (Generic,Show)

instance Arbitrary QualifiedName where
  arbitrary = QualifiedName <$> arbitrary <*> genBareText <*> arbitrary
instance Eq QualifiedName where
  (QualifiedName a b _c) == (QualifiedName d e _f) =
    a == d && b == e
instance Ord QualifiedName where
  (QualifiedName a b _c) `compare` (QualifiedName d e _f) =
    (a,b) `compare` (d,e)
instance Pretty QualifiedName where
  pretty QualifiedName{..} = pretty _qnQual <> "." <> pretty _qnName
instance HasInfo QualifiedName where getInfo = _qnInfo
instance NFData QualifiedName
instance AsString QualifiedName where asString = renderCompactText

instance SizeOf QualifiedName where
  sizeOf (QualifiedName modName n i) =
    (constructorCost 3) + (sizeOf modName) + (sizeOf n) + (sizeOf i)

instance ToJSON QualifiedName where
  toJSON = toJSON . renderCompactString

instance FromJSON QualifiedName where
  parseJSON = withText "QualifiedName" $ \t -> case parseQualifiedName def t of
    Left s  -> fail s
    Right n -> return n

qualifiedNameParser :: (TokenParsing m, Monad m) => Info -> m QualifiedName
qualifiedNameParser i = do
  a <- ident style
  b <- dot *> ident style
  c <- optional (dot *> ident style)
  case c of
    Nothing -> return (QualifiedName (ModuleName a Nothing) b i) <?> "qualified name"
    Just c' -> return (QualifiedName (ModuleName b (Just . NamespaceName $ a)) c' i) <?> "namespaced qualified name"

parseQualifiedName :: Info -> Text -> Either String QualifiedName
parseQualifiedName i = AP.parseOnly (qualifiedNameParser i <* eof)


data BareName = BareName
  { _bnName :: Text
  , _bnInfo :: Info
  } deriving (Generic,Eq,Show)
instance Arbitrary BareName where
  arbitrary = BareName <$> genBareText <*> arbitrary
instance Pretty BareName where
  pretty BareName{..} = pretty _bnName
instance HasInfo BareName where getInfo = _bnInfo
instance NFData BareName
instance AsString BareName where asString = renderCompactText

instance SizeOf BareName where
  sizeOf (BareName n i) =
    (constructorCost 2) + (sizeOf n) + (sizeOf i)

data DynamicName = DynamicName
    { _dynMember :: Text
    , _dynRefArg :: Text
    , _dynInterfaces :: Set ModuleName
    , _dynInfo :: Info
    } deriving (Generic,Eq,Show)
instance NFData DynamicName
instance Arbitrary DynamicName where
  arbitrary = DynamicName <$> genBareText <*> genBareText <*> arbitrary <*> arbitrary
instance ToJSON DynamicName where
  toJSON = lensyToJSON 4
instance FromJSON DynamicName where
  parseJSON = lensyParseJSON 4

instance HasInfo DynamicName where getInfo = _dynInfo
instance Pretty DynamicName where
  pretty DynamicName{..} = pretty _dynRefArg <> "::" <> pretty _dynMember
instance AsString DynamicName where asString = renderCompactText
instance SizeOf DynamicName where
  sizeOf DynamicName{..} =
    sizeOf _dynMember + sizeOf _dynRefArg
    + sizeOf _dynInterfaces + sizeOf _dynInfo

data FullyQualifiedName
  = FullyQualifiedName
  { _fqName :: !Text
  , _fqModule :: ModuleName
  , _fqModuleHash :: Hash
  } deriving (Generic, Eq, Show)

instance NFData FullyQualifiedName

instance ToJSON FullyQualifiedName where
  toJSON (FullyQualifiedName n (ModuleName m ns) hsh) =
    toJSON $ maybe "" ((<> ".") . _namespaceName) ns <> m <> "." <> n <> ".{" <> hashToText hsh <> "}"

instance FromJSON FullyQualifiedName where
  parseJSON = withText "FullyQualifiedName" $ \f -> case AP.parseOnly (fullyQualNameParser <* eof) f of
    Left s  -> fail s
    Right n -> return n

instance FromJSONKey FullyQualifiedName
instance ToJSONKey FullyQualifiedName

instance SizeOf FullyQualifiedName

instance Pretty FullyQualifiedName where
  pretty (FullyQualifiedName fqn fqm _) =
    pretty fqm <> "." <> pretty fqn

instance Hashable FullyQualifiedName where
  hashWithSalt s FullyQualifiedName{..} =
    s `hashWithSalt` _fqName `hashWithSalt` _fqModule `hashWithSalt` _fqModuleHash

instance Ord FullyQualifiedName where
  (FullyQualifiedName fq fm fh) `compare` (FullyQualifiedName fq' fm' fh') =
    (fq, fm, fh) `compare` (fq', fm', fh')

-- | A named reference from source.
data Name
  = QName QualifiedName
  | Name BareName
  | DName DynamicName
  | FQName FullyQualifiedName
  deriving (Generic, Show)

instance Arbitrary Name where
  -- assumes most names are qualified names
  arbitrary = frequency
    [ (4, QName <$> arbitrary)
    , (1, Name <$> arbitrary) ]

instance HasInfo Name where
  getInfo (QName q) = getInfo q
  getInfo (Name n) = getInfo n
  getInfo (DName d) = getInfo d
  getInfo _ = def

instance Pretty Name where
  pretty = \case
    QName q -> pretty q
    Name n -> pretty n
    DName d -> pretty d
    FQName n -> pretty n

instance SizeOf Name where
  sizeOf (QName qn) = constructorCost 1 + sizeOf qn
  sizeOf (Name bn) = constructorCost 1 + sizeOf bn
  sizeOf (DName dn) = constructorCost 1 + sizeOf dn
  sizeOf (FQName fq) = constructorCost 1 + sizeOf fq

instance AsString Name where asString = renderCompactText

instance ToJSON Name where
  toJSON = toJSON . renderCompactString

instance FromJSON Name where
  parseJSON = withText "Name" $ \t -> case parseName def t of
    Left s  -> fail s
    Right n -> return n

instance NFData Name

parseName :: Info -> Text -> Either String Name
parseName i = AP.parseOnly (nameParser i <* eof)

fullyQualNameParser :: AP.Parser FullyQualifiedName
fullyQualNameParser = do
  qualifier <- ident style
  mname <- dot *> ident style
  oname <- optional (dot *> ident style)
  h <- dot *> (between (char '{') (char '}') $ some (alphaNum <|> char '-' <|> char '_'))
  hash' <- case parseB64UrlUnpaddedText' (T.pack h) of
    Right hash' -> pure hash'
    Left _ -> fail "invalid hash encoding"
  case oname of
    Just nn ->
      pure (FullyQualifiedName nn (ModuleName mname (Just $ NamespaceName qualifier)) (Hash hash'))
    Nothing ->
      pure (FullyQualifiedName mname (ModuleName qualifier Nothing) (Hash hash'))

nameParser :: (TokenParsing m, Monad m) => Info -> m Name
nameParser i = (QName <$> qualifiedNameParser i <?> "qualifiedName") <|>
               (Name <$> bareNameParser <?> "bareName")
  where
    bareNameParser = BareName <$> ident style <*> pure i


instance Hashable Name where
  hashWithSalt s (Name (BareName t _)) =
    s `hashWithSalt` (0::Int) `hashWithSalt` t
  hashWithSalt s (QName (QualifiedName q n _)) =
    s `hashWithSalt` (1::Int) `hashWithSalt` q `hashWithSalt` n
  hashWithSalt s (DName DynamicName{..}) =
    s `hashWithSalt` (2::Int) `hashWithSalt` _dynMember
    `hashWithSalt` _dynRefArg `hashWithSalt` _dynInterfaces
  hashWithSalt s (FQName fqn) =
    s `hashWithSalt` (3 :: Int) `hashWithSalt` fqn
instance Eq Name where
  (QName (QualifiedName a b _)) == (QName (QualifiedName c d _)) =
    (a,b) == (c,d)
  (Name (BareName a _)) == (Name (BareName b _)) =
    a == b
  (DName (DynamicName a b c _)) == (DName (DynamicName d e f _)) =
    (a,b,c) == (d,e,f)
  _ == _ = False
instance Ord Name where
  (QName (QualifiedName a b _)) `compare` (QName (QualifiedName c d _)) =
    (a,b) `compare` (c,d)
  (Name (BareName a _)) `compare` (Name (BareName b _)) =
    a `compare` b
  (DName (DynamicName a b c _)) `compare` (DName (DynamicName d e f _)) =
    (a,b,c) `compare` (d,e,f)
  (FQName f) `compare` (FQName f') =
    f `compare` f'
  Name {} `compare` _ = LT
  QName {} `compare` DName {} = LT
  QName {} `compare` FQName {} = LT
  QName {} `compare` Name {} = GT
  FQName {} `compare` Name {} = GT
  FQName {} `compare` QName {} = GT
  FQName {} `compare` DName {} = LT
  DName {} `compare` _ = GT


newtype NativeDefName = NativeDefName Text
    deriving (Eq,Ord,IsString,ToJSON,FromJSON,AsString,Show,NFData,Hashable)

instance Pretty NativeDefName where
  pretty (NativeDefName name) = pretty name

instance SizeOf NativeDefName where
  sizeOf (NativeDefName n) = sizeOf n

newtype TableName = TableName Text
    deriving (Eq,Ord,IsString,AsString,Hashable,Show,NFData,ToJSON,FromJSON)
instance Pretty TableName where pretty (TableName s) = pretty s

instance SizeOf TableName where
  sizeOf (TableName t) = sizeOf t

makeLenses ''ModuleName
makeLenses ''DynamicName<|MERGE_RESOLUTION|>--- conflicted
+++ resolved
@@ -116,11 +116,6 @@
 parseModuleName :: Text -> Either String ModuleName
 parseModuleName = AP.parseOnly (moduleNameParser <* eof)
 
-<<<<<<< HEAD
-newtype DefName = DefName Text
-    deriving (Eq,Ord,IsString,ToJSON,FromJSON,AsString,Hashable,Pretty,Show,NFData)
-
-=======
 
 newtype DefName = DefName { _unDefName :: Text }
     deriving (Eq,Ord,IsString,ToJSON,FromJSON,AsString,Hashable,Pretty,Show,NFData)
@@ -128,7 +123,6 @@
 instance SizeOf DefName where
   sizeOf (DefName n) = sizeOf n
 
->>>>>>> 434d62f8
 data QualifiedName = QualifiedName
   { _qnQual :: ModuleName
   , _qnName :: Text
