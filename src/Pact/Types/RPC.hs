--- conflicted
+++ resolved
@@ -98,15 +98,6 @@
   , _cmProof :: !(Maybe ContProof)
   } deriving (Eq,Show,Generic)
 
-contMsgJsonPairs :: (Monoid a, KeyValue a) => ContMsg -> a
-contMsgJsonPairs ContMsg{..} = mconcat
-  [ "pactId" .= _cmPactId
-  , "step" .= _cmStep
-  , "rollback" .= _cmRollback
-  , "data" .= _cmData
-  , "proof" .= _cmProof
-  ]
-
 instance NFData ContMsg
 instance FromJSON ContMsg where
     parseJSON =
@@ -126,7 +117,6 @@
 {-# INLINE contMsgProperties #-}
 
 instance ToJSON ContMsg where
-<<<<<<< HEAD
     toJSON = enableToJSON "Pact.Types.RPC.ContMsg" . object . contMsgProperties
     toEncoding = pairs . mconcat . contMsgProperties
     {-# INLINE toJSON #-}
@@ -140,7 +130,6 @@
     <*> pure (String "JSON VALUE")
     <*> arbitrary
 
---
-=======
-    toJSON = A.Object . contMsgJsonPairs
->>>>>>> a9597c87
+contMsgJsonPairs :: (Monoid a, KeyValue a) => ContMsg -> a
+contMsgJsonPairs = mconcat . contMsgProperties
+{-# INLINE contMsgJsonPairs #-}
