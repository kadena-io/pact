--- conflicted
+++ resolved
@@ -15,11 +15,7 @@
  , putGas)
  where
 
-<<<<<<< HEAD
-import Control.Monad
-=======
 import Control.Monad(when)
->>>>>>> c7c557f9
 import Control.Monad.State.Strict
 import Data.Text
 import Data.IORef
@@ -40,22 +36,12 @@
     g1 = runGasModel _geGasModel name args
   let gMillisUsed = g0 <> g1
       gUsed = milliGasToGas gMillisUsed
-<<<<<<< HEAD
-  evalLogGas %= fmap ((msg name gUsed, milliGasToGas g1):)
-  -- evalLogGas %= fmap ((renderCompactText' (pretty name <> ":" <> pretty args <> ":currTotalGas=" <> pretty gUsed),milliGasToGas g1):)
-=======
   evalLogGas %= fmap ((gasLogMsg name args gUsed, milliGasToGas g1):)
->>>>>>> c7c557f9
   putGas gMillisUsed
   let (MilliGasLimit gasLimit) = _geGasLimit
   when (gMillisUsed > gasLimit) $ do
     let oldGasLimit = milliGasToGas gasLimit
     throwErr GasError info $ "Gas limit (" <> pretty oldGasLimit <> ") exceeded: " <> pretty gUsed
-<<<<<<< HEAD
-  where
-    msg name used = renderCompactText' (pretty name <> ":" <> pretty args <> ":currTotalGas=" <> pretty used)
-=======
->>>>>>> c7c557f9
     -- else return gUsed
 {-# INLINABLE computeGas #-}
 
@@ -104,11 +90,7 @@
   let !g1 = runGasModel _geGasModel name args
       !gMillisUsed = g0 <> g1
       gUsed = milliGasToGas gMillisUsed
-<<<<<<< HEAD
-  evalLogGas %= fmap ((renderCompactText' (pretty name <> ":" <> pretty args <> ":currTotalGas=" <> pretty gUsed),milliGasToGas g1):)
-=======
   evalLogGas %= fmap ((gasLogMsg name args gUsed,milliGasToGas g1):)
->>>>>>> c7c557f9
   putGas gMillisUsed
   let (MilliGasLimit milliGasLimit) = _geGasLimit
   when (gMillisUsed > milliGasLimit) $ do
