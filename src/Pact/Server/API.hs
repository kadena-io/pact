--- conflicted
+++ resolved
@@ -240,26 +240,20 @@
 instance ToSchema Doc where
   declareNamedSchema = declareGenericString
 
-<<<<<<< HEAD
-
-=======
-instance ToSchema ChainId
-
-instance ToSchema PactExec
-
-instance ToSchema Provenance
-
-instance ToSchema Yield
-
-instance ToSchema PactContinuation
->>>>>>> a622a1e1
+instance ToSchema ChainId where
+  declareNamedSchema = declareGenericString
+instance ToSchema ModuleHash where
+  declareNamedSchema = declareGenericSchema pactHashSchema
+instance ToSchema Provenance where
+   declareNamedSchema = lensyDeclareNamedSchema 2
+instance ToSchema Yield where
+   declareNamedSchema = lensyDeclareNamedSchema 2
 
 instance ToSchema PactValue where
   declareNamedSchema = genericDeclareNamedSchema $
     optionsOf $ optConstructor $ toNiceString 1
 
 
-<<<<<<< HEAD
 instance ToSchema Literal where
   declareNamedSchema = genericDeclareNamedSchema $
     (optionsOf $ optConstructor $ toNiceString 1)
@@ -278,20 +272,6 @@
   declareNamedSchema _ = return $
     NamedSchema (Just "Decimal")
                 (schemaOf $ swaggerType SwaggerNumber)
-=======
-instance ToSchema Guard
-instance ToSchema PactGuard
-instance ToSchema KeySet
-instance ToSchema KeySetName
-instance ToSchema PactId
-instance ToSchema Name
-instance ToSchema ModuleName
-instance ToSchema NamespaceName
-instance ToSchema ModuleGuard
-instance ToSchema ModuleHash
-instance ToSchema UserGuard where
-  declareNamedSchema = declareGenericString
->>>>>>> a622a1e1
 
 
 -- | Adapted from 'Map k v' as a naive instance will cause an infinite loop!!
