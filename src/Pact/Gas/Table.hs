--- conflicted
+++ resolved
@@ -58,10 +58,7 @@
   , _gasCostConfig_hyperlaneMessageIdGasPerRecipientOneHundredBytes :: MilliGas
   , _gasCostConfig_hyperlaneDecodeTokenMessageGasPerOneHundredBytes :: MilliGas
   , _gasCostConfig_keccak256GasPerOneHundredBytes :: MilliGas
-<<<<<<< HEAD
-=======
   , _gasCostConfig_keccak256GasPerChunk :: MilliGas
->>>>>>> 3751854f
   }
 
 defaultGasConfig :: GasCostConfig
@@ -91,10 +88,7 @@
   , _gasCostConfig_hyperlaneMessageIdGasPerRecipientOneHundredBytes = MilliGas 47
   , _gasCostConfig_hyperlaneDecodeTokenMessageGasPerOneHundredBytes = MilliGas 50
   , _gasCostConfig_keccak256GasPerOneHundredBytes = MilliGas 146
-<<<<<<< HEAD
-=======
   , _gasCostConfig_keccak256GasPerChunk = MilliGas 2_120
->>>>>>> 3751854f
   }
 
 defaultGasTable :: Map Text Gas
@@ -252,11 +246,7 @@
   ,("poseidon-hash-hack-a-chain", 124)
   ,("hyperlane-message-id", 2)
   ,("hyperlane-decode-token-message", 2)
-<<<<<<< HEAD
-  ,("keccak256",3)
-=======
   ,("hash-keccak256",1)
->>>>>>> 3751854f
   ]
 
 {-# NOINLINE defaultGasTable #-}
@@ -360,18 +350,12 @@
         GHyperlaneDecodeTokenMessage len ->
           let MilliGas costPerOneHundredBytes = _gasCostConfig_hyperlaneDecodeTokenMessageGasPerOneHundredBytes gasConfig
           in MilliGas (costPerOneHundredBytes * div (fromIntegral len) 100)
-<<<<<<< HEAD
-        GKeccak256 numBytes ->
-          let MilliGas costPerOneHundredBytes = _gasCostConfig_keccak256GasPerOneHundredBytes gasConfig
-          in MilliGas (costPerOneHundredBytes * div (fromIntegral numBytes) 100)
-=======
         GKeccak256 numBytesInChunk ->
           let MilliGas costPerOneHundredBytes = _gasCostConfig_keccak256GasPerOneHundredBytes gasConfig
               MilliGas costPerChunk = _gasCostConfig_keccak256GasPerChunk gasConfig
              -- we need to use ceiling here, otherwise someone could cheat by
              -- having as many bytes as they want, but in chunks of 99 bytes.
           in MilliGas (costPerChunk + costPerOneHundredBytes * ceiling (fromIntegral @_ @Double numBytesInChunk / 100.0))
->>>>>>> 3751854f
 
   in GasModel
       { gasModelName = "table"
