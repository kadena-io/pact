{-# LANGUAGE TupleSections #-}
{-# LANGUAGE RecordWildCards #-}
{-# LANGUAGE FlexibleInstances #-}
{-# LANGUAGE LambdaCase #-}
{-# LANGUAGE MultiParamTypeClasses #-}
{-# LANGUAGE TypeSynonymInstances #-}
{-# LANGUAGE RankNTypes #-}
{-# LANGUAGE ScopedTypeVariables #-}
{-# LANGUAGE OverloadedStrings #-}
{-# LANGUAGE FlexibleContexts #-}
{-# LANGUAGE TypeFamilies #-}
{-# LANGUAGE ViewPatterns #-}
{-# LANGUAGE BangPatterns #-}
{-# LANGUAGE CPP #-}
{-# LANGUAGE TypeApplications #-}

-- Suppress unused constraint on enforce-keyset.
-- TODO unused constraint is a dodgy warning, probably should not do it.
-- See: https://github.com/kadena-io/pact/pull/206/files#r215468087
{-# OPTIONS_GHC -fno-warn-redundant-constraints #-}

-- |
-- Module      :  Pact.Eval
-- Copyright   :  (C) 2016,2019 Stuart Popejoy, Emily Pillmore, Kadena LLC
-- License     :  BSD-style (see the file LICENSE)
-- Maintainer  :  Stuart Popejoy <stuart@kadena.io>,
--                Emily Pillmore <emily@kadena.io>
--
-- Pact interpreter.
--

module Pact.Eval
    (eval
    ,evalBeginTx,evalRollbackTx,evalCommitTx
    ,reduce,reduceBody
    ,resolveFreeVars,resolveArg,resolveRef
    ,enforceKeySet,enforceKeySetName
    ,deref
    ,liftTerm,apply
    ,acquireModuleAdmin
    ,computeUserAppGas,prepareUserAppArgs,evalUserAppBody
    ,evalByName
    ,resumePact
    ,enforcePactValue,enforcePactValue'
    ,toPersistDirect
    ,reduceDynamic
    ,instantiate'
    ,resumeNestedPactExec
    ) where

import Bound
import Control.Lens hiding (DefName)
import Control.Monad
import Control.Monad.Reader
import Control.Monad.State.Strict
import Data.Monoid (Sum(..))
import Data.Aeson (Value)
import Data.Default
import Data.Foldable
import Data.Functor.Classes
import Data.Graph
import qualified Data.HashMap.Strict as HM
import Data.IORef
import qualified Data.Map.Strict as M
import Data.Maybe
import qualified Data.Vector as V
import Data.Text (Text, pack)
import qualified Data.Text as T
<<<<<<< HEAD
import qualified Data.Text.Encoding as T
import Safe hiding (at)
=======
import qualified Data.Set as Set
>>>>>>> 434d62f8

import Pact.Gas
import Pact.Runtime.Capabilities
import Pact.Runtime.Typecheck
import Pact.Runtime.Utils
import Pact.Types.Capability
import Pact.Types.PactValue
import Pact.Types.Pretty
import Pact.Types.Purity
import Pact.Types.Runtime
import Pact.Types.SizeOf
-- import Control.DeepSeq

#ifdef ADVICE
import Pact.Types.Advice
#endif

evalBeginTx :: Info -> Eval e (Maybe TxId)
evalBeginTx i = view eeMode >>= beginTx i
{-# INLINE evalBeginTx #-}

evalRollbackTx :: Info -> Eval e ()
evalRollbackTx i = revokeAllCapabilities >> void (rollbackTx i)
{-# INLINE evalRollbackTx #-}

evalCommitTx :: Info -> Eval e [TxLog Value]
evalCommitTx i = do
  revokeAllCapabilities
  -- backend now handles local exec
  commitTx i
{-# INLINE evalCommitTx #-}

enforceKeySetName :: Info -> KeySetName -> Eval e ()
enforceKeySetName mi mksn = do
  ks <- maybe (evalError mi $ "No such keyset: " <> pretty mksn) return =<< readRow mi KeySets mksn
  _ <- computeGas (Left (mi,"enforce keyset name")) (GPostRead (ReadKeySet mksn ks))
  runSysOnly $ enforceKeySet mi (Just mksn) ks
{-# INLINE enforceKeySetName #-}

-- | Enforce keyset against environment.
enforceKeySet :: PureSysOnly e => Info -> Maybe KeySetName -> KeySet -> Eval e ()
enforceKeySet i ksn KeySet{..} = go
  where
    go = do
      sigs <- M.filterWithKey matchKey <$> view eeMsgSigs
      sigs' <- checkSigCaps sigs
      runPred (M.size sigs')
    matchKey k _ = k `elem` _ksKeys
    failed = failTx i $ "Keyset failure " <> parens (pretty _ksPredFun) <> ": " <>
      maybe (pretty $ map (elide . asString) $ toList _ksKeys) pretty ksn
    atLeast t m = m >= t
    elide pk | T.length pk < 8 = pk
             | otherwise = T.take 8 pk <> "..."
    count = length _ksKeys
    runPred matched =
      case M.lookup _ksPredFun keyPredBuiltins of
        Just KeysAll -> runBuiltIn (\c m -> atLeast c m)
        Just KeysAny -> runBuiltIn (\_ m -> atLeast 1 m)
        Just Keys2 -> runBuiltIn (\_ m -> atLeast 2 m)
        Nothing -> do
          r <- evalByName _ksPredFun [toTerm count,toTerm matched] i
          case r of
            (TLiteral (LBool b) _) | b -> return ()
                                   | otherwise -> failed
            _ -> evalError i $ "Invalid response from keyset predicate: " <> pretty r
      where
        runBuiltIn p | p count matched = return ()
                     | otherwise = failed
{-# INLINE enforceKeySet #-}


-- | Hoist Name back to ref
liftTerm :: Term Name -> Term Ref
liftTerm a = TVar (Direct a) def

-- | Eval a function by name with supplied args, and guard against recursive execution.
evalByName :: Name -> [Term Name] -> Info -> Eval e (Term Name)
evalByName n as i = do

  -- Build and resolve TApp

  app <- enscope (TApp (App (TVar n def) as i) i)

  -- lens into user function if any to test for loop

  case preview (tApp . appFun . tVar . _Ref . tDef) app of
    Nothing -> return ()
    Just Def{..} -> do

      -- lens into call stack to find first app with matching name/module, blowup if found

      let sameName :: DefName -> ModuleName -> FunApp -> Maybe ()
          sameName dn mn FunApp{..}
            | (DefName _faName) == dn && Just mn == _faModule = Just ()
            | otherwise = Nothing

      found <- searchCallStackApps $ sameName _dDefName _dModule

      case found of
        Just () -> evalError i $ "evalByName: loop detected: " <> pretty n
        _ -> return ()

  -- success: evaluate

  reduce app


-- | Application with additional args.
apply :: App (Term Ref) -> [Term Name] -> Eval e (Term Name)
apply app as = reduceApp $ over appArgs (++ map liftTerm as) app

topLevelCall
  :: Info -> Text -> GasArgs -> (Gas -> Eval e (Gas, a)) -> Eval e a
topLevelCall i name gasArgs action = call (StackFrame name i Nothing) $
  computeGas (Left (i,name)) gasArgs >>= action

-- | Acquire module admin with enforce.
acquireModuleAdmin :: Info -> ModuleName -> Governance (Def Ref) -> Eval e CapEvalResult
acquireModuleAdmin i modName modGov =
  acquireModuleAdminCapability modName $ enforceModuleAdmin i modGov


enforceModuleAdmin :: Info -> Governance (Def Ref) -> Eval e ()
enforceModuleAdmin i modGov =
    case _gGovernance modGov of
      Left ks -> enforceKeySetName i ks
      Right d@Def{..} -> case _dDefType of
        Defcap -> do
          af <- prepareUserAppArgs d [] _dInfo
          g <- computeUserAppGas d _dInfo
          void $ evalUserAppBody d af _dInfo g reduceBody
        _ -> evalError i "enforceModuleAdmin: module governance must be defcap"



-- | Evaluate current namespace and prepend namespace to the
-- module name. This should be done before any lookups, as
-- 'namespace.modulename' is the name we will associate
-- with a module unless the namespace policy is defined
-- otherwise
evalNamespace :: Info -> (Setter' s ModuleName) -> s -> Eval e s
evalNamespace info setter m = do
  mNs <- use $ evalRefs . rsNamespace
  case mNs of
    Nothing -> do
      policy <- view eeNamespacePolicy
      unless (allowRoot policy) $
        evalError info "Definitions in default namespace are not authorized"
      return m
    Just (Namespace n _ _) -> return $ over setter (mangleModuleName n) m
  where
    mangleModuleName :: NamespaceName -> ModuleName -> ModuleName
    mangleModuleName n mn@(ModuleName nn ns) =
      case ns of
        Nothing -> ModuleName nn (Just n)
        Just {} -> mn
    allowRoot (SimpleNamespacePolicy f) = f Nothing
    allowRoot (SmartNamespacePolicy ar _) = ar

eval :: Term Name -> Eval e (Term Name)
eval t =
  ifExecutionFlagSet FlagDisableInlineMemCheck (eval' t) (eval' stripped)
  where
  stripped = case t of
    TModule{} -> stripTermInfo t
    _ -> t

-- | Evaluate top-level term.
eval' ::  Term Name ->  Eval e (Term Name)
eval' (TUse u@Use{..} i) = topLevelCall i "use" (GUse _uModuleName _uModuleHash) $ \g ->
  evalUse u >> return (g,tStr $ renderCompactText' $ "Using " <> pretty _uModuleName)
eval' (TModule _tm@(MDModule m) bod i) =
#ifdef ADVICE
  topLevelCall i "module" (GModuleDecl (_mName m) (_mCode m)) $ \g0 -> eAdvise i (AdviceModule _tm) $ do
#else
  topLevelCall i "module" (GModuleDecl (_mName m) (_mCode m)) $ \g0 -> do
#endif
    checkAllowModule i
    -- prepend namespace def to module name
    mangledM <- evalNamespace i mName m
    -- enforce old module governance
    preserveModuleNameBug <- isExecutionFlagSet FlagPreserveModuleNameBug
    oldM <- lookupModule i $ _mName $ if preserveModuleNameBug then m else mangledM
    case oldM of
      Nothing -> return ()
      Just (ModuleData omd _ _) ->
        case omd of
          MDModule om -> void $ acquireModuleAdmin i (_mName om) (_mGovernance om)
          MDInterface Interface{..} -> evalError i $
            "Name overlap: module " <> pretty (_mName m) <>
            " overlaps with interface  " <> pretty _interfaceName
    case _gGovernance $ _mGovernance mangledM of
      -- enforce new module keyset on install
      Left ks -> enforceKeySetName i ks
      -- governance is granted on install without testing the cap.
      -- rationale is governance might be some vote or something
      -- that doesn't exist yet. Of course, if governance is
      -- busted somehow, this means we won't find out, and
      -- can't fix it later.
      _ -> do
        capMName <-
          ifExecutionFlagSet' FlagPreserveNsModuleInstallBug (_mName m) (_mName mangledM)
        void $ acquireModuleAdminCapability capMName $ return ()
    -- build/install module from defs
    (g,govM) <- loadModule mangledM bod i g0
    _ <- computeGas (Left (i,"module")) (GPreWrite (WriteModule (_mName m) (_mCode m)))
    writeRow i Write Modules (_mName mangledM) =<< traverse (traverse toPersistDirect') govM
#ifdef ADVICE
    return (govM,(g, msg $ "Loaded module " <> pretty (_mName mangledM) <> ", hash " <> pretty (_mHash mangledM)))
#else
    return (g, msg $ "Loaded module " <> pretty (_mName mangledM) <> ", hash " <> pretty (_mHash mangledM))
#endif

eval' (TModule _tm@(MDInterface m) bod i) =
#ifdef ADVICE
  topLevelCall i "interface" (GInterfaceDecl (_interfaceName m) (_interfaceCode m)) $ \gas -> eAdvise i (AdviceModule _tm) $ do
#else
  topLevelCall i "interface" (GInterfaceDecl (_interfaceName m) (_interfaceCode m)) $ \gas -> do
#endif
    checkAllowModule i
     -- prepend namespace def to module name
    mangledI <- evalNamespace i interfaceName m
    -- enforce no upgrades
    void $ lookupModule i (_interfaceName mangledI) >>= traverse
      (const $ evalError i $ "Existing interface found (interfaces cannot be upgraded)")
    (g,govI) <- loadInterface mangledI bod i gas
    _ <- computeGas (Left (i, "interface")) (GPreWrite (WriteInterface (_interfaceName m) (_interfaceCode m)))
    writeRow i Write Modules (_interfaceName mangledI) =<< traverse (traverse toPersistDirect') govI
#ifdef ADVICE
    return (govI,(g, msg $ "Loaded interface " <> pretty (_interfaceName mangledI)))
#else
    return (g, msg $ "Loaded interface " <> pretty (_interfaceName mangledI))
#endif
eval' t = enscope t >>= reduce


#ifdef ADVICE
dup :: Monad m => m a -> m (a,a)
dup a = a >>= \r -> return (r,r)
#endif

checkAllowModule :: Info -> Eval e ()
checkAllowModule i = do
  disabled <- isExecutionFlagSet FlagDisableModuleInstall
  when disabled $ evalError i $ "Module/interface install not supported"


toPersistDirect' :: Term Name -> Eval e PersistDirect
toPersistDirect' t = case toPersistDirect t of
  Right v -> return v
  Left e -> evalError (getInfo t) $ "Attempting to serialize non pact-value in module def: " <> pretty e


evalUse :: Use -> Eval e ()
evalUse (Use mn mh mis i) = do
  mm <- resolveModule i mn
  case mm of
    Nothing ->
      evalError i $ "Module " <> pretty mn <> " not found"
    Just md -> do
      case _mdModule md of
        MDModule Module{..} ->
          case mh of
            Nothing -> return ()
            Just h | h == _mHash -> return ()
                   | otherwise -> evalError i $ "Module " <>
                       pretty mn <> " does not match specified hash: " <>
                       pretty mh <> ", " <> pretty _mHash
        MDInterface i' ->
          case mh of
            Nothing -> return ()
            Just _ -> evalError i
              $ "Interfaces should not have associated hashes: "
              <> pretty (_interfaceName i')

      validateImports i (_mdRefMap md) mh mis
      installModule False md mis

validateImports
  :: Info
  -> HM.HashMap Text Ref
  -> Maybe ModuleHash
  -> Maybe (V.Vector Text)
  -> Eval e ()
validateImports _ _ _ Nothing = return ()
validateImports i rs mh (Just is)
  | Nothing <- mh, V.null is = evalError' i
    "empty imports are only allowed if a module hash is referenced"
  | otherwise = traverse_ go is
  where
    go imp = case HM.lookup imp rs of
      Nothing -> evalError i $ "imported name not found: " <> pretty imp
      Just (Ref r) -> case r of
        TDef d _ -> case _dDefType d of
          Defcap -> evalError i $ "cannot import capabilities: " <> pretty imp
          _ -> return ()
        TConst{} -> return ()
        TSchema{} -> return ()
        _ -> evalError i
          $ "invalid import - only function, schema, and constant symbols allowed: "
          <> pretty imp
      Just _ -> return ()

mangleDefs :: ModuleName -> Term Name -> Term Name
mangleDefs mn term = modifyMn term
  where
    modifyMn = case term of
      TDef{}    -> set (tDef . dModule) mn
      TConst{}  -> set tModule $ Just mn
      TSchema{} -> set tModule $ Just mn
      TTable{}  -> set tModuleName mn
      _         -> id

-- | Make table of module definitions for storage in namespace/RefStore.
loadModule
  :: Module (Term Name)
  -> Scope n Term Name
  -> Info
  -> Gas
  -> Eval e (Gas,ModuleData Ref)
loadModule m bod1 mi g0 = do
  mapM_ evalUse $ _mImports m
  (g1,mdefs) <- collectNames g0 (GModuleMember $ MDModule m) bod1 $ \t -> case t of
    TDef d _ -> return $ Just $ asString (_dDefName d)
    TConst a _ _ _ _ -> return $ Just $ _aName a
    TSchema n _ _ _ _ -> return $ Just $ asString n
    tt@TTable{} -> return $ Just $ asString (_tTableName tt)
    TUse _ _ -> return Nothing
    _ -> evalError' t "Invalid module member"
  let mangled = mangleDefs (_mName m) <$> mdefs
  (evaluatedDefs, deps) <-
    ifExecutionFlagSet FlagDisablePact43
      ((,mempty) <$> evaluateDefs mi (MDModule m) mangled)
      (fullyQualifyDefs mi m mangled)
  (m', solvedDefs) <- evaluateConstraints mi m evaluatedDefs
  mGov <- resolveGovernance solvedDefs m'
  let md = ModuleData mGov solvedDefs deps
  installModule True md Nothing
  return (g1,md)

loadInterface
  :: Interface
  -> Scope n Term Name
  -> Info
  -> Gas
  -> Eval e (Gas,ModuleData Ref)
loadInterface i body info gas0 = do
  mapM_ evalUse $ _interfaceImports i
  (gas1,idefs) <- collectNames gas0 (GModuleMember $ MDInterface i) body $ \t -> case t of
    TDef d _ -> return $ Just $ asString (_dDefName d)
    TConst a _ _ _ _ -> return $ Just $ _aName a
    TSchema n _ _ _ _ -> return $ Just $ asString n
    TUse _ _ -> return Nothing
    _ -> evalError' t "Invalid interface member"
  evaluatedDefs <- evaluateDefs info (MDInterface i) $
      mangleDefs (_interfaceName i) <$> idefs
  let md = ModuleData (MDInterface i) evaluatedDefs mempty
  installModule True md Nothing
  return (gas1,md)

-- | Retrieve map of definition names to their corresponding terms
-- and compute their gas value
--
collectNames
  :: Gas
    -- ^ initial gas value
  -> GasArgs
    -- ^ gas args (should be GModuleMember)
  -> Scope n Term Name
    -- ^ module body
  -> (Term Name -> Eval e (Maybe Text))
    -- ^ function extracting definition names
  -> Eval e (Gas, HM.HashMap Text (Term Name))
collectNames g0 args body k = case instantiate' body of
    TList bd _ _ -> do
      ns <- view $ eeRefStore . rsNatives
      foldM (go ns) (g0, mempty) bd
    t -> evalError' t $ "malformed declaration"
  where
    go ns (g,ds) t = k t >>= \dnm -> case dnm of
      Nothing -> return (g, ds)
      Just dn -> do
        -- disallow native overlap
        when (isJust $ HM.lookup dn ns) $
          evalError' t $ "definitions cannot overlap with native names: " <> pretty dn
        -- disallow conflicting members
        when (isJust $ HM.lookup dn ds) $
          evalError' t $ "definition name conflict: " <> pretty dn

        g' <- computeGas (Left (_tInfo t,dn)) args
        return (g + g',HM.insert dn t ds)


resolveGovernance
  :: HM.HashMap Text Ref
  -> Module (Term Name)
  -> Eval e (ModuleDef (Def Ref))
resolveGovernance solvedDefs m' = fmap MDModule $ forM m' $ \g -> case g of
    TVar (Name (BareName n _)) _ -> case HM.lookup n solvedDefs of
      Just r -> case r of
        Ref (TDef govDef _) -> case _dDefType govDef of
          Defcap -> return govDef
          _ -> evalError (_tInfo g) "Invalid module governance, must be defcap"
        _ -> evalError (_tInfo g) "Invalid module governance, should be def ref"
      Nothing -> evalError (_tInfo g) "Unknown module governance reference"
    _ -> evalError (_tInfo g) "Invalid module governance, should be var"

-- Auxiliary data types for strict fold on heap cost.
data HeapMemState
  = HeapMemState
  { _hmMemoEnv :: !(M.Map Name Bytes)
  , _hmTotalMem :: !Bytes
  }

data HeapFold
  = HeapFold
  { _hfAllDefs :: !(HM.HashMap Text Ref)
  , _hfMemoEnv :: !(M.Map Name Bytes)
  , _hfTotalMem :: !Bytes
  }


-- Inline the defuns according to the set heap limit for modules.
-- We keep a memoized cost of each inlined `defun` so as to not calculate `sizeOf` more than once
-- per inlined function.
dresolveMem
  :: Info
  -> HeapFold
  -> (Term (Either Text (Ref' (Term Name))), Text, c)
  -> Eval e HeapFold
dresolveMem info (HeapFold allDefs costMemoEnv currMem) (defTerm, defName, _) = do
  (!unified, (HeapMemState costMemoEnv' totalMem))
      <- runStateT (traverse (replaceMemo allDefs) defTerm)
                 (HeapMemState costMemoEnv (sizeOf defTerm + currMem))
  unified' <- case unified of
    t@TConst{} -> runSysOnly $ evalConstsNonRec (Ref t)
    _ -> pure (Ref unified)
  pure (HeapFold (HM.insert defName unified' allDefs) costMemoEnv' totalMem)
  where
  -- Inline a foreign defun: memoize the cost, since it may be expensive to calculate
  -- We also calculate the cost per callsite, to fail faster.
  replaceMemo _ (Right (Ref td@(TDef defn _))) = do
    let (DefName defname) = _dDefName defn
        name = QName (QualifiedName (_dModule defn) defname def)
    memoEnv <- gets _hmMemoEnv
    case M.lookup name memoEnv of
      Just heapCost -> do
        modify' (\(HeapMemState env total) -> HeapMemState env (total + heapCost))
      Nothing -> do
        let !heapCost = sizeOf td
        modify' (\(HeapMemState env total) -> HeapMemState (M.insert name heapCost env) (total + heapCost))
    !currMem' <- gets _hmTotalMem
    _ <- lift $ computeGasNonCommit info "ModuleMemory" (GModuleMemory currMem')
    pure (Ref td)
  -- Note: inlining only ever inlines tdefs and modrefs, it's fine to not charge
  -- for the second case
  replaceMemo _ (Right r) = pure r
  -- Looking up a def, so:
  --  - Check mem cost in the memoization env (if not there add it)
  --  - Check for gas overflow post replacing `Left defn` by the full definition.
  replaceMemo m (Left defn) = do
    memoEnv <- gets _hmMemoEnv
    let inlined = m HM.! defn
    case M.lookup (Name (BareName defn def)) memoEnv of
      Just heapCost -> do
        modify' (\(HeapMemState env total) -> HeapMemState env (total + heapCost))
      Nothing -> do
        let !heapCost = sizeOf inlined
        modify' (\(HeapMemState env total) -> HeapMemState (M.insert (Name (BareName defn def)) heapCost env) (total + heapCost))
    !currMem' <- gets _hmTotalMem
    _ <- lift $ computeGasNonCommit info "ModuleMemory" (GModuleMemory currMem')
    pure inlined

removeFromLoaded :: Set.Set Text -> Eval e ()
removeFromLoaded toRemove =
  evalRefs . rsLoaded %= HM.filterWithKey (\k _ -> Set.notMember k toRemove)

-- | Definitions are transformed such that all free variables are resolved either to
-- an existing ref in the refstore/namespace ('Right Ref'), or a symbol that must
-- resolve to a definition in the module ('Left String'). A graph is formed from
-- all 'Left String' entries and enforced as acyclic, proving the definitions
-- to be non-recursive. The graph is walked to unify the Either to
-- the 'Ref's it already found or a fresh 'Ref' that will have already been added to
-- the table itself: the topological sort of the graph ensures the reference will be there.
evaluateDefs :: Info -> ModuleDef (Term Name) -> HM.HashMap Text (Term Name) -> Eval e (HM.HashMap Text Ref)
evaluateDefs info mdef defs = do
  cs <- liftIO (newIORef Nothing) >>= traverseGraph defs
  sortedDefs <- enforceAcyclic info cs
  removeFromLoaded (Set.fromList (HM.keys defs))
  -- the order of evaluation matters for 'dresolve' - this *must* be a left fold
  isExecutionFlagSet FlagDisableInlineMemCheck >>= \case
    True -> do
      let dresolve ds (d,dn,_) = HM.insert dn (Ref $ unify ds <$> d) ds
          unifiedDefs = (foldl' dresolve HM.empty sortedDefs)
      traverse (runSysOnly . evalConsts) unifiedDefs
    False -> do
      hf <- foldlM (dresolveMem info) (HeapFold HM.empty M.empty 0) sortedDefs
      -- Compute, commit and log the final gas after getting the final memory cost.
      _ <- computeGas (Left (info, "Module Memory cost")) (GModuleMemory (_hfTotalMem hf))
      pure (_hfAllDefs hf)
  where
    -- | traverse to find deps and form graph
  traverseGraph allDefs memo = fmap stronglyConnCompR $ forM (HM.toList allDefs) $ \(defName,defTerm) -> do
    defTerm' <- forM defTerm $ \(f :: Name) -> do
      dm <- resolveRef' True f f -- lookup ref, don't try modules for barenames
      case (dm, f) of
        (Just t, _) -> return (Right t) -- ref found
        -- for barenames, check decls and finally modules
        (Nothing, Name (BareName fn _)) ->
          case HM.lookup fn allDefs of
            Just _ -> return (Left fn) -- decl found
            Nothing -> resolveBareModRef info f fn memo mdef >>= \r -> case r of
              Just mr -> return (Right mr) -- mod ref found
              Nothing ->
                evalError' f $ "Cannot resolve " <> dquotes (pretty f)
        -- for qualified names, simply fail
        (Nothing, _) -> evalError' f $ "Cannot resolve " <> dquotes (pretty f)

    return (defTerm', defName, mapMaybe (either Just (const Nothing)) $ toList defTerm')

enforceAcyclic
  :: (Ord key, Pretty key, Pretty l, Pretty r)
  => Info
  -> [SCC (Term (Either l r), key, [key])]
  -> Eval e [(Term (Either l r), key, [key])]
enforceAcyclic info cs = forM cs $ \c -> case c of
  AcyclicSCC v -> return v
  CyclicSCC vs -> do
    let i = if null vs then info else _tInfo $ view _1 $ head vs
        pl = over (traverse . _3) (SomeDoc . prettyList)
          $ over (traverse . _1) (fmap mkSomeDoc)
          $ vs
    evalError i $ "Recursion detected: " <> prettyList pl
  where
  mkSomeDoc = either (SomeDoc . pretty) (SomeDoc . pretty)

-- Note: two info parameters kept to maintain
-- backcompat to previous code.
resolveBareModRef
  :: HasInfo i
  => Info
  -> i
  -> Text
  -> IORef (Maybe Ref)
  -> ModuleDef g
  -> Eval e (Maybe Ref)
resolveBareModRef info f fn memo mdef
    | fn /= (moduleBareName mdef) = resolveModRef f (ModuleName fn Nothing)
    | otherwise = liftIO (readIORef memo) >>= \case
        Just cachedMR -> return $ Just cachedMR
        Nothing -> do
          mdef' <- (_MDModule . mInterfaces . traverse) (resolveIfs f) mdef
          let mr = Just $ Ref $ mkModRef f mdef'
          liftIO $ writeIORef memo mr
          pure mr
  where
  moduleBareName (MDInterface i) = _mnName $ _interfaceName i
  moduleBareName (MDModule m) = _mnName $ _mName m
  resolveIfs i mn = do
    resolveModule (getInfo i) mn >>= \case
      Nothing -> evalError info $ "Modref Interface not defined: " <> pretty mn
      Just (ModuleData (MDInterface Interface{..}) _irefs _) -> pure _interfaceName
      Just _ -> evalError info "Unexpected: module found in interface position while resolving constraints"


-- | Definitions are transformed such that all non fully qualified free variables are
-- resolved to either an "inlineable unit" (A table, schema, or an evaluated const),
-- or a fully qualified variable, either external (Right Ref) or internal (Left FullyQualifiedName).
-- A graph is formed from all internal 'Left FullyQualifiedName' entries and enforced as acyclic,
-- proving the definitions to be non-recursive.
-- The graph is walked to unify the Either to
-- the 'Ref's it already found or a fresh 'Ref' that will have already been added to
-- the table itself: the topological sort of the graph ensures the reference will be there.
fullyQualifyDefs
  :: Info
  -> Module (Term Name)
  -> HM.HashMap Text (Term Name)
  -> Eval e (HM.HashMap Text Ref, HM.HashMap FullyQualifiedName Ref)
fullyQualifyDefs info mdef defs = do
  (cs, depNames) <- flip runStateT Set.empty $ liftIO (newIORef Nothing) >>= traverseGraph defs
  sortedDefs <- enforceAcyclic info cs
  removeFromLoaded (Set.fromList (HM.keys defs))
  fDefs <- foldlM mkAndEvalConsts mempty sortedDefs
  deps <- uses (evalRefs . rsLoadedModules) (foldMap (allModuleExports . fst) . HM.filterWithKey (\k _ -> Set.member k depNames))
  let (Sum totalMemory) = foldMap (Sum . sizeOf) fDefs + foldMap (Sum . sizeOf) deps
  _ <- computeGas (Left (info, "Module Memory cost")) (GModuleMemory totalMemory)
  pure (fDefs, deps)
  where
    -- Inline all but TDefs.
    replaceL m n = case HM.lookup (_fqName n) m of
        Just p -> case p of
          Ref TDef{} -> pure (Direct (TVar (FQName n) def))
          Ref (TConst _ _ (CVEval _ v) _ _) -> pure (Ref v)
          _ -> pure p
        Nothing -> evalError' info $ "Unbound local free variable"
    mkAndEvalConsts m (term', dn, _) = do
      t <- Ref <$> (traverse (either (replaceL m) pure) term')
      t' <- runSysOnly $ evalConstsNonRec t
      evalRefs . rsQualifiedDeps %= HM.insert dn t'
      pure $ HM.insert(_fqName dn) t' m

    checkAddDep = \case
      Direct (TVar (FQName fq) _) -> modify' (Set.insert (_fqModule fq))
      _ -> pure ()
    -- | traverse to find deps and form graph
    traverseGraph allDefs memo = fmap stronglyConnCompR $ forM (HM.toList allDefs) $ \(defName,defTerm) -> do
      let defName' = FullyQualifiedName defName (_mName mdef) (moduleHash mdef)
      defTerm' <- forM defTerm $ \(f :: Name) -> do
        dm <- lift (resolveRefFQN f f) -- lookup ref, don't try modules for barenames
        case (dm, f) of
          (Just t, _) -> checkAddDep t *> return (Right t) -- ref found
          -- for barenames, check decls and finally modules
          (Nothing, Name (BareName fn _)) ->
            case HM.lookup fn allDefs of
              Just _ -> do
                let name' = FullyQualifiedName fn (_mName mdef) (moduleHash mdef)
                return (Left name') -- decl found
              Nothing -> lift (resolveBareModRef info f fn memo (MDModule mdef)) >>= \r -> case r of
                Just mr -> return (Right mr) -- mod ref found
                Nothing ->
                  lift (evalError' f $ "Cannot resolve " <> dquotes (pretty f))
          -- for qualified names, simply fail
          (Nothing, _) -> lift (evalError' f $ "Cannot resolve " <> dquotes (pretty f))

      return (defTerm', defName', mapMaybe (either Just (const Nothing)) $ toList defTerm')
    moduleHash = _mhHash . _mHash


-- | Evaluate interface constraints in module.
evaluateConstraints
  :: Info
  -> (Module n)
  -> HM.HashMap Text Ref
  -> Eval e (Module n, HM.HashMap Text Ref)
evaluateConstraints info m evalMap = do
  (m',evalMap',newIfs) <- foldM evaluateConstraint (m, evalMap, []) $ _mInterfaces m
  return (set mInterfaces (reverse newIfs) m',evalMap')
  where
    evaluateConstraint (m', refMap, newIfs) ifn = do
      refData <- resolveModule info ifn
      case refData of
        Nothing -> evalError info $
          "Interface not defined: " <> pretty ifn
        Just (ModuleData (MDInterface Interface{..}) irefs _) -> do
          em' <- HM.foldrWithKey (solveConstraint ifn info) (pure refMap) irefs
          let um = over mMeta (<> _interfaceMeta) m'
          newIf <- ifExecutionFlagSet' FlagPreserveModuleIfacesBug ifn _interfaceName
          pure (um, em', newIf:newIfs)
        Just _ -> evalError info "Unexpected: module found in interface position while solving constraints"

-- | Compare implemented member signatures with their definitions.
-- At this stage, we have not merged consts, so we still check for overlap
solveConstraint
  :: ModuleName
  -> Info
  -> Text
  -> Ref
  -> Eval e (HM.HashMap Text Ref)
  -> Eval e (HM.HashMap Text Ref)
solveConstraint _ifn info refName (Direct t) _ =
  evalError info $ "found native reference " <> pretty t
  <> " while resolving module contraints: " <> pretty refName
solveConstraint ifn info refName (Ref t) evalMap = do
  em <- evalMap
  case HM.lookup refName em of
    Nothing ->
      case t of
        TConst{} -> evalMap
        TSchema{} -> evalMap
        _ -> evalError info $
          "found unimplemented member while resolving model constraints: " <> pretty refName
    Just (Direct s) ->
      evalError info $ "found native reference " <> pretty s <>
      " while resolving module contraints: " <> pretty t
    Just (Ref s) ->
      case (t, s) of
        (TDef (Def _n _mn dt (FunType args rty) _ m dmeta _) _,
          TDef (Def _n' _mn' dt' (FunType args' rty') _ _ dmeta' _) _) -> do
          match s "Def type mismatch" dt dt'
          matchWith termRefEq' s "Return type mismatch" rty rty'
          match s "Arity mismatch" (length args) (length args')
          matchWith (liftEq defMetaEq) s "Defmeta mismatch" dmeta dmeta'
          forM_ (args `zip` args') $ \((Arg n ty _), a@(Arg n' ty' _)) -> do
            -- FV requires exact argument names as opposed to positional info
            match a "Argument name mismatch" n n'
            matchWith termRefEq' a ("Argument type mismatch for " <> n) ty ty'
          -- the model concatenation step: we reinsert the ref back into the map with new models
          pure $ HM.insert refName (Ref $ over (tDef . dMeta) (<> m) s) em
        _ -> evalError' s $ "found overlapping refs - please resolve: " <> pretty t

  where
    match :: (HasInfo i, Eq v, Pretty v) => i -> Text -> v -> v -> Eval e ()
    match = matchWith (==)
    matchWith :: (HasInfo i, Pretty v) => (v -> v -> Bool) -> i -> Text -> v -> v -> Eval e ()
    matchWith test i desc expected actual = unless (expected `test` actual) $
      evalError' i $ pretty desc <> " with " <> pretty ifn <> ": found " <>
        pretty actual <> ", expected " <> pretty expected
    termRefEq' :: Eq1 f => f (Term Ref) -> f (Term Ref) -> Bool
    termRefEq' = liftEq termRefEq
    -- | For DefcapMeta, we only enforce if iface specifies user mgd fun, in which case
    -- we just want the mgr fun names to match
    defMetaEq :: DefMeta (Term Ref) -> DefMeta (Term Ref) -> Bool
    defMetaEq (DMDefcap (DefcapManaged ifaceDM)) (DMDefcap (DefcapManaged implDM)) = case (ifaceDM,implDM) of
      -- interface auto or unspecified: OK
      (Nothing,_) -> True
      -- interface explicit: match name+arg
      (Just a,Just b) -> getDefName a == getDefName b
      (Just _,Nothing) -> False
    defMetaEq a b = a == b
    getDefName (an,TVar (Ref (TDef Def {..} _)) _) = Just (_dDefName,an)
    getDefName (an,TVar (Direct (TVar (FQName fq) _)) _) = Just (DefName (_fqName fq),an)
    getDefName _ = Nothing


-- | Lookup module in state or db, resolving against current namespace if unqualified.
resolveModule :: HasInfo i => i -> ModuleName -> Eval e (Maybe (ModuleData Ref))
resolveModule = moduleResolver lookupModule

-- | Perform some lookup involving a 'ModuleName' which if unqualified
-- will re-perform the lookup with the current namespace, if any
moduleResolver :: HasInfo i => (i -> ModuleName -> Eval e (Maybe a)) ->
                  i -> ModuleName -> Eval e (Maybe a)
moduleResolver lkp i mn = do
  md <- lkp i mn
  case md of
    Just _ -> return md
    Nothing -> do
      case _mnNamespace mn of
        Just {} -> pure Nothing -- explicit namespace not found
        Nothing -> do
          mNs <- use $ evalRefs . rsNamespace
          case mNs of
            Just ns -> lkp i $ set mnNamespace (Just . _nsName $ ns) mn
            Nothing -> pure Nothing

-- | Workhorse resolution function with cases for qualified name,
-- bare name, dynamic name.
resolveRef :: HasInfo i => i -> Name -> Eval e (Maybe Ref)
resolveRef i n = resolveRef' False i n

-- | Variation of 'resolveRef' that allows nerfing the module ref attempt on bare names.
resolveRef' :: HasInfo i => Bool -> i -> Name -> Eval e (Maybe Ref)
resolveRef' _ i (QName (QualifiedName q@(ModuleName refNs ns) n _)) = moduleResolver (lookupQn n) i q
  where
    lookupQn n' i' q' = do
      m <- lookupModule i' q'
      case (m, ns) of
        (Just m', _) -> return $ HM.lookup n' $ _mdRefMap m'
        (Nothing, Just{}) -> return Nothing
        (Nothing, Nothing) ->
          -- note that while 'resolveModRef' uses 'moduleResolver' again,
          -- it's fine since we're supplying an ns-qualified module name
          -- so it won't re-try like here.
          resolveModRef i $ ModuleName n (Just $ NamespaceName refNs)
resolveRef' disableModRefs i (Name (BareName bn _)) = do
  nm <- preview $ eeRefStore . rsNatives . ix bn
  case nm of
    d@Just {} -> return d
    Nothing -> do
      n <- preuse $ evalRefs . rsLoaded . ix bn
      case n of
        Just (r, _) -> pure (Just r)
        Nothing
            | disableModRefs -> return Nothing
            | otherwise -> resolveModRef i $ ModuleName bn Nothing
resolveRef' _ _i (DName d@(DynamicName mem _ sigs i)) = do
  a <- foldM (resolveDynamic i mem) Nothing sigs
  case a of
    Nothing -> evalError' i $ "resolveRef: dynamic ref not found: " <> pretty d
    Just r -> return $ Just r
resolveRef' _ i _ = evalError' i $ "resolveRef: do not resolve fully qual names eagerly"

-- | Variation of 'resolveRef' that allows nerfing the module ref attempt on bare names.
resolveRefFQN :: HasInfo i => i -> Name -> Eval e (Maybe Ref)
resolveRefFQN i (QName (QualifiedName q@(ModuleName refNs ns) n _)) = moduleResolver lookupQn i q
  where
    getModuleHash = \case
      MDModule m -> pure (_mhHash $ _mHash m)
      _ -> evalError' i $ "Qualified name access does not point to a module function " <> pretty q <> " " <> pretty n
    lookupQn i' q' = do
      m <- lookupModule i' q'
      case (m, ns) of
        (Just m', _) ->
          case HM.lookup n (_mdRefMap m') of
            Just (Ref TDef{}) -> do
              h <- getModuleHash (_mdModule m')
              let name' = FQName (FullyQualifiedName n q h)
              return $ Just (Direct (TVar name' def))
            p -> pure p
        (Nothing, Just{}) -> return Nothing
        (Nothing, Nothing) ->
          -- note that while 'resolveModRef' uses 'moduleResolver' again,
          -- it's fine since we're supplying an ns-qualified module name
          -- so it won't re-try like here.
          resolveModRef i $ ModuleName n (Just $ NamespaceName refNs)
-- Barename resolution is kept unchanged in terms of scoping.
-- However, TDefs now point to Fully Qualified names
resolveRefFQN i (Name (BareName bn _)) = do
  nm <- preview $ eeRefStore . rsNatives . ix bn
  case nm of
    d@Just {} -> return d
    Nothing -> do
      n <- preuse $ evalRefs . rsLoaded . ix bn
      case n of
        Just (ref, mh) -> case ref of
          Ref (TDef d _) -> do
            fqn <- FullyQualifiedName (_unDefName (_dDefName d)) (_dModule d)
              <$> maybe (evalError' i "TDef missing accompanying module hash") (pure . _mhHash) mh
            pure $ Just (Direct (TVar (FQName fqn) def))
          _ -> pure (Just ref)
        Nothing -> return Nothing
resolveRefFQN _i (DName d@(DynamicName mem _ sigs i)) = do
  a <- foldM (resolveDynamic i mem) Nothing sigs
  case a of
    Nothing -> evalError' i $ "resolveRef: dynamic ref not found: " <> pretty d
    Just r -> return $ Just r
resolveRefFQN i _ = evalError' i $ "resolveRef: do not resolve fully qualfied names eagerly"


resolveModRef :: HasInfo i => i -> ModuleName -> Eval e (Maybe Ref)
resolveModRef i mn = moduleResolver lkp i mn
  where
    lkp _ m = lookupModule i m >>= \r -> return $ case r of
      Nothing -> Nothing
      (Just (ModuleData md _ _)) -> return $ Ref $ mkModRef i md

mkModRef :: HasInfo i => i -> ModuleDef m -> Term n
mkModRef i = \case
  MDModule mdm ->
      (`TModRef` (getInfo i)) $
      ModRef (_mName mdm) (Just $ _mInterfaces mdm) (getInfo i)
  MDInterface mdi ->
      (`TModRef` (getInfo i)) $
      ModRef (_interfaceName mdi) Nothing (getInfo i)

-- | Perform module name lookup and locate the TDef or TConst associated with a
-- module reference.
--
resolveDynamic
  :: HasInfo i
  => i
    -- ^ local info object
  -> Text
    -- ^ interface member to resolve
  -> Maybe Ref
    -- ^ if just, then module ref is found so shortcircuit
  -> ModuleName
    -- ^ module signature to grep for reference
  -> Eval e (Maybe Ref)
resolveDynamic i mem acc n = case acc of
  Just r -> return $ Just r
  Nothing -> do
    md <- resolveModule i n
    case md of
      Nothing -> return Nothing
      Just (ModuleData MDModule{} _ _) ->
        evalError' i $ "resolveDynamic: expected interface: " <> pretty n
      Just (ModuleData _ members _) -> return $ members ^? ix mem

-- | This should be impure. See 'evaluateDefs'. Refs are
-- expected to exist, and if they don't, it is a serious bug
unify :: HM.HashMap Text Ref -> Either Text Ref -> Ref
unify _ (Right r) = r
unify m (Left t) = m HM.! t

-- | Evaluate consts in a module. Deprecated in favor of `evalConstsNonRec`
evalConsts :: PureSysOnly e => Ref -> Eval e Ref
evalConsts rr@(Ref r) = case r of
  TConst {..} -> case _tConstVal of
    CVRaw raw -> do
      v <- reduce =<< traverse evalConsts raw
      traverse reduce _tConstArg >>= \a -> typecheck [(a,v)]
      return $ Ref (TConst _tConstArg _tModule (CVEval raw $ liftTerm v) _tMeta _tInfo)
    _ -> return rr
  _ -> Ref <$> traverse evalConsts r
evalConsts r = return r

-- | Evaluate consts in a module, relying on correct dependency order, which avoids recursive invocations.
evalConstsNonRec :: PureSysOnly e => Ref -> Eval e Ref
evalConstsNonRec rr@(Ref r) = case r of
  TConst {..} -> case _tConstVal of
    CVRaw raw -> do
      v <- reduce raw
      traverse reduce _tConstArg >>= \a -> typecheck [(a,v)]
      return $ Ref (TConst _tConstArg _tModule (CVEval raw $ liftTerm v) _tMeta _tInfo)
    _ -> return rr
  _ -> return rr
evalConstsNonRec r = return r


deref :: Ref -> Eval e (Term Name)
deref (Direct t@TConst{}) = case _tConstVal t of
  CVEval _ v -> return v
  CVRaw _ -> evalError' t $ "internal error: deref: unevaluated const: " <> pretty t
deref (Direct (TVar (FQName fq) i)) = do
  use (evalRefs . rsQualifiedDeps . at fq) >>= \case
    Just r -> case r of
      Direct d -> pure d
      Ref r' -> reduce r'
    Nothing -> do
      evalError i $ "unbound free var:" <> pretty fq
deref (Direct n) = return n
deref (Ref r) = reduce r

-- | Only can be used by "static" terms with no refs/variables in them
unsafeReduce :: Term Ref -> Eval e (Term Name)
unsafeReduce t = return (t >>= const (tStr "Error: unsafeReduce on non-static term"))

-- | Main function for reduction/evaluation.
reduce :: Term Ref ->  Eval e (Term Name)
reduce (TApp a _) = reduceApp a
reduce (TVar t _) = deref t
reduce t@TLiteral {} = unsafeReduce t
reduce t@TGuard {} = unsafeReduce t
reduce TLam{..} = evalError _tInfo "Cannot reduce bound lambda"
reduce TList {..} = TList <$> mapM reduce _tList <*> traverse reduce _tListType <*> pure _tInfo
reduce t@TDef {} = toTerm <$> compatPretty t
reduce t@TNative {} = toTerm <$> compatPretty t
reduce TConst {..} = case _tConstVal of
  CVEval _ t -> reduce t
  CVRaw a -> evalError _tInfo $ "internal error: reduce: unevaluated const: " <> pretty a
reduce (TObject (Object ps t ko oi) i) =
  TObject <$> (Object <$> traverse reduce ps <*> traverse reduce t <*> pure ko <*> pure oi) <*> pure i
reduce (TBinding ps bod c i) = case c of
  BindLet -> reduceLet ps bod i
  BindSchema _ -> evalError i "Unexpected schema binding"
reduce TModule{..} = evalError _tInfo "Modules and Interfaces only allowed at top level"
reduce t@TUse {} = evalError (_tInfo t) "Use only allowed at top level"
reduce t@TStep {} = evalError (_tInfo t) "Step at invalid location"
reduce TSchema {..} = TSchema _tSchemaName _tModule _tMeta <$> traverse (traverse reduce) _tFields <*> pure _tInfo
reduce TTable {..} = TTable _tTableName _tModuleName _tHash <$> mapM reduce _tTableType <*> pure _tMeta <*> pure _tInfo
reduce t@TModRef{} = unsafeReduce t
reduce (TDynamic tref tmem i)  = reduceDynamic tref tmem i >>= \rd -> case rd of
  Left v -> return v
  Right d -> reduce (TDef d (getInfo d))

compatPretty :: (Show a, Pretty a) => a -> Eval e Text
compatPretty t = ifExecutionFlagSet' FlagPreserveShowDefs
  (pack $ show t)
  (renderCompactText t)

reduceBody :: Term Ref -> Eval e (Term Name)
reduceBody (TList bs _ i) =
  -- unsafe but only called in validated body contexts
  V.mapM reduce bs >>= \vec -> case vec V.!? (V.length vec - 1) of
    Just v ->
      pure v
    Nothing ->
      evalError i "Expected non-empty function body"
reduceBody t = evalError (_tInfo t) "Expected body forms"

reduceLet :: [BindPair (Term Ref)] -> Scope Int Term Ref -> Info -> Eval e (Term Name)
reduceLet ps bod i = do
  ps' <- mapM (\(BindPair a t) -> (,) <$> traverse reduce a <*> reduceLam t) ps
  typecheck' $ fmap (\(l, r) -> (fmap liftTerm l, r)) ps'
  reduceBody (instantiate (resolveArg i (fmap (either id liftTerm . snd) ps')) bod)

-- | Reduction where TDefs and TLams are kept unreduced.
--   TVars that are nested `TVar (Ref n)`s are traversed in `deref` regardless
--   so this is sound
reduceLam :: Term Ref -> Eval e (Either (Term Ref) (Term Name))
reduceLam = \case
  TVar (Ref n) _ -> reduceLam n
  t@TDef{} -> pure (Left t)
  t@TLam{} -> pure (Left t)
  x -> Right <$> reduce x

{-# INLINE resolveArg #-}
resolveArg :: Info -> [Term n] -> Int -> Term n
resolveArg ai as i = case as ^? ix i of
  Nothing -> appError ai $ "Missing argument value at index " <> pretty i
  Just i' -> i'

appCall :: Pretty t => FunApp -> Info -> [Term t] -> Eval e (Gas,a) -> Eval e a
appCall fa ai as = call (StackFrame (_faName fa) ai (Just (fa,map abbrev as)))

enforcePactValue :: Pretty n => (Term n) -> Eval e PactValue
enforcePactValue t = case toPactValue t of
  Left s -> evalError' t $ "Only value-level terms permitted: " <> pretty s
  Right v -> return v

enforcePactValue' :: (Pretty n, Traversable f) => f (Term n) -> Eval e (f PactValue)
enforcePactValue' = traverse enforcePactValue

reduceApp :: App (Term Ref) -> Eval e (Term Name)
reduceApp (App (TVar (Direct t) _) as ai) = reduceDirect t as ai
reduceApp (App (TVar (Ref r) _) as ai) = reduceApp (App r as ai)
reduceApp (App (TDef d@Def{..} _) as ai) = do
  case _dDefType of
    Defun ->
      functionApp _dDefName _dFunType (Just _dModule) as _dDefBody (_mDocs _dMeta) ai
    Defpact -> do
      g <- computeUserAppGas d ai
      af <- prepareUserAppArgs d as ai
      evalUserAppBody d af ai g $ \bod' -> do
        continuation <-
          PactContinuation (QName (QualifiedName _dModule (asString _dDefName) def))
          . map elideModRefInfo
          <$> enforcePactValue' (fst af)
        initPact ai continuation bod'
    Defcap -> computeUserAppGas d ai *> evalError ai "Cannot directly evaluate defcap"
reduceApp (App (TLam (Lam lamName funTy body _) _) as ai) =
  functionApp (DefName lamName) funTy Nothing as body Nothing ai
reduceApp (App (TLitString errMsg) _ i) = evalError i $ pretty errMsg
reduceApp (App (TDynamic tref tmem ti) as ai) =
  reduceDynamic tref tmem ti >>= \rd -> case rd of
    Left v -> evalError ti $ "reduceApp: expected module member for dynamic: " <> pretty v
    Right d -> reduceApp $ App (TDef d (getInfo d)) as ai
reduceApp (App r _ ai) = evalError' ai $ "Expected def: " <> pretty r

-- | Apply a userland function, and don't reduce args
-- that correspond to higher order functions.
functionApp
  :: DefName
  -> FunType (Term Ref)
  -> Maybe ModuleName
  -> [Term Ref]
  -> Scope Int Term Ref
  -> Maybe Text
  -> Info
  -> Eval e (Term Name)
functionApp fnName funTy mod_ as fnBody docs ai = do
  gas <- computeGas (Left (ai, asString fnName)) (GUserApp Defun)
  args <- traverse reduce as
  fty <- traverse reduce funTy
  typecheckArgs ai fnName fty args
  let args' = liftTerm <$> args
  let body = instantiate (resolveArg ai args') fnBody
      fname = asString fnName
      fa = FunApp ai fname mod_ Defun (funTypes fty) docs
  guardRecursion fname mod_ $ appCall fa ai args' $ fmap (gas,) $ reduceBody body

-- | Evaluate a dynamic ref to either a fully-reduced value from a 'TConst'
-- or a module member 'Def' for applying.
reduceDynamic
    :: HasInfo i
    => Term Ref
    -> Term (Ref' (Term Name))
    -> i
    -> Eval e (Either (Term Name) (Def (Ref' (Term Name))))
reduceDynamic tref tmem i = do
  ref <- reduce tref >>= \case
    TModRef (ModRef m _ _) _ -> return m
    _ -> evalError' i $ "reduceDynamic: expected module reference: " <> pretty tref

  case tmem of
    TVar (Ref (TConst {})) _ -> Left <$> reduce tmem
    TVar (Ref (TDef d _)) _ -> do
      let (DefName mem) = _dDefName d
      md <- resolveModule i ref
      case md of
        Just (ModuleData _ refs _) -> case HM.lookup mem refs of
          Just (Ref (TDef mdef _)) -> return (Right mdef)
          _ -> evalError' i $ "reduceDynamic: unknown module ref: " <> pretty tref
        Nothing -> evalError' i
          $ "reduceDynamic: unable to resolve dynamic module reference: "
          <> pretty ref
    _ -> evalError' i
         $ "reduceDynamic: unexpected dynamic module member: " <> pretty tmem



-- | precompute "UserApp" cost
computeUserAppGas :: Def Ref -> Info -> Eval e Gas
computeUserAppGas Def{..} ai = computeGas (Left (ai, asString _dDefName)) (GUserApp _dDefType)

-- | prepare reduced args and funtype, and typecheck
prepareUserAppArgs :: Def Ref -> [Term Ref] -> Info -> Eval e ([Term Name], FunType (Term Name))
prepareUserAppArgs Def{..} args i = do
  as' <- mapM reduce args
  ty <- traverse reduce _dFunType
  typecheckArgs i _dDefName ty as'
  return (as',ty)

guardRecursion :: Text -> Maybe ModuleName -> Eval e b -> Eval e b
guardRecursion fname m act  =
  uses evalCallStack (find isRecursiveAppCall) >>= \case
      Nothing -> act
      Just (StackFrame _ si _) ->
        evalError si $ "Detected recursive call:" <+> maybe mempty ((<> ".") . pretty) m <> pretty fname
  where
  isRecursiveAppCall (StackFrame sfn _ app) =
    sfn == fname && (_faModule . fst =<< app) == m

-- | Instantiate args in body and evaluate using supplied action.
evalUserAppBody :: Def Ref -> ([Term Name], FunType (Term Name)) -> Info -> Gas
                -> (Term Ref -> Eval e (Term Name)) -> Eval e (Term Name)
evalUserAppBody _d@Def{..} (as',ft') ai g run = guardRecursion fname (Just _dModule) $
#ifdef ADVICE
  eAdvise ai (AdviceUser (_d,as')) $ dup $ appCall fa ai as' $ fmap (g,) $ run bod'
#else
  appCall fa ai as' $ fmap (g,) $ run bod'
#endif
  where
  fname = asString _dDefName
  bod' = instantiate (resolveArg ai (map liftTerm as')) _dDefBody
  fa = FunApp _dInfo fname (Just _dModule) _dDefType (funTypes ft') (_mDocs _dMeta)

-- | Typecheck an arg paired with either an unreduced term (terms that should not be reduced e.g lams, tdefs)
--   or a fully reduced term (anything else that doesn't pass a scope pretty much).
--   Both paths typecheck the arg and type, but we defer reducting the argument type until
--   we know whether the value corresponding to it needs to be typechecked unreduced or not.
typecheck'
  :: [(Arg (Term Ref), Either (Term Ref) (Term Name))]
  -> Eval e ()
typecheck' ps = foldM_ tvarCheck M.empty ps where
  -- This is a bit of a hack, but we cannot reduce lambdas and `TDef`s,
  -- so the strategy is this: If we encounter a term which we cannot reduce, we can typecheck it
  -- against its unreduced arg, then reduce the type once it typechecks.
  tvarCheck m (Arg {..}, Left t) = do
    r <- typecheckTerm _aInfo _aType t
    r' <- traverse (\(a, b) -> (,) <$> traverse reduce a <*> traverse reduce b) r
    case r' of
      Nothing -> return m
      Just (v,ty) -> case M.lookup v m of
        Nothing -> return $ M.insert v ty m
        Just prevTy | prevTy == ty -> return m
                    | otherwise ->
                        evalError (_tInfo t) $ "Type error: values for variable " <> pretty _aType <>
                        " do not match: " <> pretty (prevTy,ty)
  -- Term is reduced, so we reduce the arg
  tvarCheck m (Arg {..}, Right t) = do
    ty' <- traverse reduce _aType
    r <- typecheckTerm _aInfo ty' t
    case r of
      Nothing -> return m
      Just (v,ty) -> case M.lookup v m of
        Nothing -> return $ M.insert v ty m
        Just prevTy | prevTy == ty -> return m
                    | otherwise ->
                        evalError (_tInfo t) $ "Type error: values for variable " <> pretty _aType <>
                          " do not match: " <> pretty (prevTy,ty)

reduceDirect :: Term Name -> [Term Ref] -> Info ->  Eval e (Term Name)
reduceDirect TNative {..} as ai =
  let fa = FunApp ai (asString _tNativeName) Nothing Defun _tFunTypes (Just _tNativeDocs)
      -- toplevel: only empty callstack or non-module-having callstack allowed
      enforceTopLevel = traverse_ $ \c ->
        case preview (sfApp . _Just . _1 . faModule . _Just) c of
          Nothing -> return ()
          Just m -> evalError ai $ "Top-level call used in module " <> pretty m <>
            ": " <> pretty _tNativeName
  in do
    when _tNativeTopLevelOnly $ use evalCallStack >>= enforceTopLevel
#ifdef ADVICE
    eAdvise ai (AdviceNative _tNativeName) $ dup
        $ appCall fa ai as
        $ _nativeFun _tNativeFun fa as
#else
    appCall fa ai as $ _nativeFun _tNativeFun fa as
#endif
reduceDirect (TVar (FQName fq) _) args i = do
  use (evalRefs . rsQualifiedDeps . at fq) >>= \case
    Just r -> reduceApp (App (TVar r def) args i)
    Nothing -> do
      evalError i $ "unbound free variable: " <> pretty fq
reduceDirect (TLitString errMsg) _ i = evalError i $ pretty errMsg
reduceDirect r _ ai = evalError ai $ "Unexpected non-native direct ref: " <> pretty r

initPact :: Info -> PactContinuation -> Term Ref -> Eval e (Term Name)
initPact i app bod = view eePactStep >>= \es -> case es of
  Just v@(PactStep step b (PactId parent) _) -> do
    whenExecutionFlagSet FlagDisableNestedDefpacts $
      evalError i $ "initPact: internal error: step already in environment: " <> pretty v
    -- todo: turn pactId into Bytestring then use that as parent, as opposed to block hash.
    -- todo: ensure pact continuation being applied is _not_ the parent.
    let Hash name' = pactHash $ T.encodeUtf8 $ renderCompactText (_pcDef app)
        newPactId = toPactId (pactHash (T.encodeUtf8 parent <> ":" <> name'))
    applyNestedPact i app bod $ PactStep step b newPactId Nothing
  Nothing -> view eeHash >>= \hsh -> do
    let pStep = PactStep 0 False (toPactId hsh) Nothing
    local (set eePactStep (Just pStep)) $ applyPact i app bod pStep mempty

-- Nested defpact application, subject to a few conditions:
-- - If parent step has rollback, this step _Also_ needs to have rollback.
-- - Todo: private pacts
-- - Todo: same argsin continuation.
applyNestedPact :: Info -> PactContinuation -> Term Ref -> PactStep -> Eval e (Term Name)
applyNestedPact i app (TList steps _a _b) ps@PactStep {..} = do
  -- only one pact state allowed in a transaction
  parentExec <- use evalPactExec >>= \case
    Nothing -> evalError i $ "Nested Pact attempted but no pactExec found for:" <> pretty (_pcDef app)
    -- Nested pact execution
    Just pe -> pure pe

  -- retrieve indicated step from code
  st <- maybe (evalError i $ "applyPact: step not found: " <> pretty _psStep) return $ steps V.!? _psStep
  step <- case st of
    TStep step _meta _i -> return step
    t -> evalError (_tInfo t) "expected step"

  -- determine if step is skipped (for private execution)
  executePrivate <- traverse reduce (_sEntity step) >>= traverse (\stepEntity -> case stepEntity of
    (TLitString se) -> view eeEntity >>= \envEnt -> case envEnt of
      Just (EntityName en) -> return $ (se == en) -- execute if req entity matches context entity
      Nothing -> evalError' step "applyNestedPact: private step executed against non-private environment"
    t -> evalError' t "applyNestedPact: step entity must be String value")

  (rollback, stepCount) <- verifyParent parentExec step
  exec <- case parentExec ^. peNested . at _psPactId of
    -- If the step == 0, we expect this to be the case
    Nothing ->
      if _psStep == 0 then pure (PactExec stepCount Nothing executePrivate _psStep _psPactId app rollback mempty)
      else evalError' step $ "Nested pact executing same nested pact twice"
    Just pe
      | _psStep > 0 && (rollback && _npeStep pe == _psStep) ->
        pure $ fromNestedPactExec rollback $ pe
      | _psStep > 0 && (_npeStep pe + 1 == _psStep) ->
        pure $ fromNestedPactExec rollback $ over npeStep (+ 1) pe
      | otherwise -> evalError' step $ "Nested pact never started at prior step"
  -- set the pact state to the "local" nested exec to eval the result
  evalPactExec .=
      Just exec

  -- evaluate
  result <- local (set eePactStep (Just ps)) $ case executePrivate of
    Just False -> return $ tStr "skip step"
    _ -> case (_psRollback,_sRollback step) of
      (False,_) -> reduce $ _sExec step
      (True,Just rexp) -> reduce rexp
      (True,Nothing) -> evalError' step $ "Rollback requested but none in step"

  resultState <- use evalPactExec >>= (`maybe` pure)
    (evalError i "Internal error, pact exec state not found after execution")
  -- Update the entry of the pactExec at the parent
  let newParent = parentExec & peNested %~ M.insert _psPactId (toNestedPactExec resultState)
  evalPactExec .= Just newParent

  return result
  where
  verifyParent PactExec{..} step =  do
    let stepCount = length steps
        rollback = isJust $ _sRollback step
    when (stepCount /= _peStepCount) $ evalError' step $ "applyNestedPact: invalid nested defpact length, must match length of parent"
    when (rollback /= _peStepHasRollback) $ evalError' step $ "applyNestedPact: invalid nested defpact step, must match parent rollback"
    pure (rollback, stepCount)
applyNestedPact _ _ t _ = evalError' t "applyNestedPact: invalid defpact body, expected list of steps"


-- | Apply or resume a pactdef step.
applyPact :: Info -> PactContinuation -> Term Ref -> PactStep -> M.Map PactId NestedPactExec ->  Eval e (Term Name)
applyPact i app (TList steps _a _b) PactStep {..} nested = do
  -- only one pact state allowed in a transaction
  use evalPactExec >>= \bad -> unless (isNothing bad) $
    evalError i "Multiple or nested pact exec found"

  -- retrieve indicated step from code
  st <- maybe (evalError i $ "applyPact: step not found: " <> pretty _psStep) return $ steps V.!? _psStep
  step <- case st of
    TStep step _meta _i -> return step
    t -> evalError (_tInfo t) "expected step"

  -- determine if step is skipped (for private execution)
  executePrivate <- traverse reduce (_sEntity step) >>= traverse (\stepEntity -> case stepEntity of
    (TLitString se) -> view eeEntity >>= \envEnt -> case envEnt of
      Just (EntityName en) -> return $ (se == en) -- execute if req entity matches context entity
      Nothing -> evalError' step "applyPact: private step executed against non-private environment"
    t -> evalError' t "applyPact: step entity must be String value")

  let stepCount = length steps
      rollback = isJust $ _sRollback step

  -- init pact state
  evalPactExec .=
      Just (PactExec stepCount Nothing executePrivate _psStep _psPactId app rollback nested)

  -- evaluate
  result <- case executePrivate of
    Just False -> return $ tStr "skip step"
    _ -> case (_psRollback,_sRollback step) of
      (False,_) -> reduce $ _sExec step
      (True,Just rexp) -> reduce rexp
      (True,Nothing) -> evalError' step $ "Rollback requested but none in step"

  resultState <- use evalPactExec >>= (`maybe` pure)
    (evalError i "Internal error, pact exec state not found after execution")

  -- update database, determine if done
  let isLastStep = _psStep == pred stepCount
      private = isJust executePrivate
      done =
        (not _psRollback && isLastStep) -- done if normal exec of last step
        || (not private && _psRollback) -- done if public rollback
        || (private && _psRollback && _psStep == 0) -- done if private and rolled back to step 0

  writeRow i Write Pacts _psPactId $ if done then Nothing else Just resultState

  unlessExecutionFlagSet FlagDisablePact40 $ emitXChainEvents _psResume resultState

  return result
applyPact _ _ t _ _ = evalError' t "applyPact: invalid defpact body, expected list of steps"


-- | Synthesize events for cross chain. Usually only submits yield OR resume,
-- but in the middle of a 3+ step cross-chain could be two.
emitXChainEvents
    :: Maybe Yield
       -- ^ from '_psResume', indicating a cross-chain resume.
    -> PactExec
       -- ^ tested for yield provenance to indicate a cross-chain yield.
    -> Eval e ()
emitXChainEvents mResume PactExec {..} = do
  forM_ mResume $ \r -> case r of
    (Yield _ (Just (Provenance _ mh)) (Just sc)) ->
      emitXEvent "X_RESUME" sc mh
    _ -> return ()
  forM_ _peYield $ \y -> case y of
    (Yield _ (Just (Provenance tc mh)) _) ->
      emitXEvent "X_YIELD" tc mh
    _ -> return ()
  where
    emitXEvent eName cid mh = emitReservedEvent eName
      [ toPString cid
      , toPString (_pcDef _peContinuation)
      , PList (V.fromList (_pcArgs _peContinuation)) ]
      mh

    toPString :: AsString s => s -> PactValue
    toPString = PLiteral . LString . asString



-- | Resume a pact, either as specified or as found in database.
-- Expects a 'PactStep' to be populated in the environment.
resumePact :: Info -> Maybe PactExec -> Eval e (Term Name)
resumePact i crossChainContinuation = do

  ps@PactStep{..} <- view eePactStep >>= (`maybe` pure)
    (evalError i "resumePact: no step in environment")

  -- query for previous exec
  dbState <- readRow i Pacts _psPactId

  -- validate db state
  let proceed = resumePactExec i ps
      matchCC :: (Eq b, Pretty b) => (a -> b) -> Text -> a -> a -> Eval e ()
      matchCC acc fname cc db
        | acc cc == acc db = return ()
        | otherwise = evalError i $ "resumePact: cross-chain " <> pretty fname <> " " <>
             pretty (acc cc) <>
             " does not match db " <> pretty fname <> " " <>
             pretty (acc db)
  case (dbState,crossChainContinuation) of

    -- Terminated pact in db: always fail
    (Just Nothing,_) ->
      evalError i $ "resumePact: pact completed: " <> pretty _psPactId

    -- Nothing in db, Nothing cross-chain continuation: fail
    (Nothing,Nothing) ->
      evalError i $ "resumePact: no previous execution found for: " <> pretty _psPactId

    -- Nothing in db, Just cross-chain continuation: proceed with cross-chain
    (Nothing,Just ccExec) -> proceed ccExec

    -- Active db record, Nothing cross-chain continuation: proceed with db
    (Just (Just dbExec),Nothing) -> proceed dbExec

    -- Active db record, cross-chain continuation:
    -- A valid possibility iff this is a flip-flop from another chain, e.g.
    --   0. This chain: start pact
    --   1. Other chain: continue pact
    --   2. This chain: continue pact
    -- Thus check at least one step skipped.
    (Just (Just dbExec),Just ccExec) -> do

      unless (_peStep ccExec > _peStep dbExec + 1) $
        evalError i $ "resumePact: db step " <> pretty (_peStep dbExec) <>
        " must be at least 2 steps before cross-chain continuation step " <>
        pretty (_peStep ccExec)

      -- validate continuation and step count against db
      -- peExecuted and peStepHasRollback is ignored in 'resumePactExec'
      matchCC _peContinuation "continuation" ccExec dbExec
      matchCC _peStepCount "step count" ccExec dbExec

      proceed ccExec

-- | Resume a pact with supplied PactExec context.
resumeNestedPactExec :: Info -> Def Ref -> PactStep -> NestedPactExec -> Eval e (Term Name)
resumeNestedPactExec i def' req ctx = do
  when (_dDefType def' /= Defpact) $ evalError' def' $ "resumeNestedPactExec: defpact required"

  when (_psPactId req /= _npePactId ctx) $ evalError i $
    "resumeNestedPactExec: request and context pact IDs do not match: " <>
    pretty (_psPactId req,_npePactId ctx)

  when (_psStep req < 0 || _psStep req >= _npeStepCount ctx) $ evalError i $
    "resumeNestedPactExec: invalid step in request: " <> pretty (_psStep req)

  -- if _psRollback req
  --   then when (_psStep req /= _npeStep ctx) $ evalError i $
  --        "resumePactExec: rollback step mismatch with context: " <> pretty (_psStep req,_peStep ctx)
  --   else when (_psStep req /= succ (_npeStep ctx)) $ evalError i $
  --        "resumePactExec: exec step mismatch with context: " <> pretty (_psStep req,_peStep ctx)

  -- target <- resolveRef i (_pcDef (_peContinuation ctx)) >>= (`maybe` pure)
  --   (evalError i $ "resumePactExec: could not resolve continuation ref: " <>
  --    pretty (_pcDef $ _peContinuation ctx))

  -- def' <- case target of
  --   Ref (TDef d _) -> do
  --
  --     return d
  --   t -> evalError' t $ "resumePactExec: defpact ref required"

  let args = map (liftTerm . fromPactValue) (_pcArgs (_npeContinuation ctx))

  g <- computeUserAppGas def' i
  af <- prepareUserAppArgs def' args i

  -- if resume is in step, use that, otherwise get from exec state
  let resume = case _psResume req of
        r@Just {} -> r
        Nothing -> _npeYield ctx

  -- run local environment with yield from pact exec
  local (set eePactStep (Just $ set psResume resume req)) $
    evalUserAppBody def' af i g $ \bod ->
      applyNestedPact i (_npeContinuation ctx) bod req


-- | Resume a pact with supplied PactExec context.
resumePactExec :: Info -> PactStep -> PactExec -> Eval e (Term Name)
resumePactExec i req ctx = do

  when (_psPactId req /= _pePactId ctx) $ evalError i $
    "resumePactExec: request and context pact IDs do not match: " <>
    pretty (_psPactId req,_pePactId ctx)

  when (_psStep req < 0 || _psStep req >= _peStepCount ctx) $ evalError i $
    "resumePactExec: invalid step in request: " <> pretty (_psStep req)

  if _psRollback req
    then when (_psStep req /= _peStep ctx) $ evalError i $
         "resumePactExec: rollback step mismatch with context: " <> pretty (_psStep req,_peStep ctx)
    else when (_psStep req /= succ (_peStep ctx)) $ evalError i $
         "resumePactExec: exec step mismatch with context: " <> pretty (_psStep req,_peStep ctx)

  target <- resolveRef i (_pcDef (_peContinuation ctx)) >>= (`maybe` pure)
    (evalError i $ "resumePactExec: could not resolve continuation ref: " <>
     pretty (_pcDef $ _peContinuation ctx))

  def' <- case target of
    (Ref (TDef d _)) -> do
      when (_dDefType d /= Defpact) $
         evalError' d $ "resumePactExec: defpact required"
      return d
    t -> evalError' t $ "resumePactExec: defpact ref required"

  let args = map (liftTerm . fromPactValue) (_pcArgs (_peContinuation ctx))

  g <- computeUserAppGas def' i
  af <- prepareUserAppArgs def' args i

  -- if resume is in step, use that, otherwise get from exec state
  let resume = case _psResume req of
        r@Just {} -> r
        Nothing -> _peYield ctx

  -- run local environment with yield from pact exec
  local (set eePactStep (Just $ set psResume resume req)) $
    evalUserAppBody def' af i g $ \bod ->
      applyPact i (_peContinuation ctx) bod req (_peNested ctx)


-- | Create special error form handled in 'reduceApp'
appError :: Info -> Doc -> Term n
appError i errDoc = TApp (App (msg errDoc) [] i) i

resolveFreeVars ::  Info -> Scope d Term Name ->  Eval e (Scope d Term Ref)
resolveFreeVars i b = traverse r b where
    r fv = resolveRef i fv >>= \m -> case m of
             Nothing -> evalError i $ "Cannot resolve " <> pretty fv
             Just d -> return d

-- | Install module into local namespace. If supplied a vector of qualified imports,
-- only load those references. If supplied an 'True' (updated/new module), update
-- loaded modules.
--
installModule :: Bool -> ModuleData Ref -> Maybe (V.Vector Text) -> Eval e ()
installModule updated md = go . maybe allDefs filteredDefs
  where
    updateInternal f = case _mdModule md of
      MDModule m -> do
        let toFQ k = FullyQualifiedName k (_mName m) (_mhHash (_mHash m))
        let hm = HM.map (\v -> (v, Just (_mHash m))) (_mdRefMap md)
        evalRefs . rsLoaded %= HM.union (HM.foldlWithKey' f mempty hm)
        evalRefs . rsQualifiedDeps %= HM.union (HM.mapKeys toFQ (_mdRefMap md)) . HM.union (_mdDependencies md)
      MDInterface _ -> do
        let
          f' m k v = case v of
            Ref TDef{} -> m
            _ -> f m k (v, Nothing)
        evalRefs . rsLoaded %= HM.union (HM.foldlWithKey' f' mempty $ _mdRefMap md)
    go f = do
      updateInternal f
      when updated $
        evalRefs . rsLoadedModules %= HM.insert (moduleDefName $ _mdModule md) (md,updated)

    filteredDefs is m k v =
      if V.elem k is
      then HM.insert k v m
      else m

    allDefs m k v = HM.insert k v m

msg :: Doc -> Term n
msg = toTerm . renderCompactText'

enscope :: Term Name -> Eval e (Term Ref)
enscope t = instantiate' <$> (resolveFreeVars (_tInfo t) . abstract (const Nothing) $ t)

instantiate' :: Scope n Term a -> Term a
instantiate' = instantiate1 (toTerm ("No bindings" :: Text))<|MERGE_RESOLUTION|>--- conflicted
+++ resolved
@@ -66,12 +66,8 @@
 import qualified Data.Vector as V
 import Data.Text (Text, pack)
 import qualified Data.Text as T
-<<<<<<< HEAD
 import qualified Data.Text.Encoding as T
-import Safe hiding (at)
-=======
 import qualified Data.Set as Set
->>>>>>> 434d62f8
 
 import Pact.Gas
 import Pact.Runtime.Capabilities
@@ -573,7 +569,7 @@
       _ <- computeGas (Left (info, "Module Memory cost")) (GModuleMemory (_hfTotalMem hf))
       pure (_hfAllDefs hf)
   where
-    -- | traverse to find deps and form graph
+  -- | traverse to find deps and form graph
   traverseGraph allDefs memo = fmap stronglyConnCompR $ forM (HM.toList allDefs) $ \(defName,defTerm) -> do
     defTerm' <- forM defTerm $ \(f :: Name) -> do
       dm <- resolveRef' True f f -- lookup ref, don't try modules for barenames
@@ -1234,7 +1230,7 @@
 initPact :: Info -> PactContinuation -> Term Ref -> Eval e (Term Name)
 initPact i app bod = view eePactStep >>= \es -> case es of
   Just v@(PactStep step b (PactId parent) _) -> do
-    whenExecutionFlagSet FlagDisableNestedDefpacts $
+    whenExecutionFlagSet FlagDisablePact43 $
       evalError i $ "initPact: internal error: step already in environment: " <> pretty v
     -- todo: turn pactId into Bytestring then use that as parent, as opposed to block hash.
     -- todo: ensure pact continuation being applied is _not_ the parent.
@@ -1296,6 +1292,8 @@
 
   resultState <- use evalPactExec >>= (`maybe` pure)
     (evalError i "Internal error, pact exec state not found after execution")
+  when (any (\npe -> (_npeStep npe /= _psStep) && (_npeStep npe < (_npeStepCount npe - 1))) (_peNested resultState)) $
+    evalError' i $ "Nested defpacts were not all advanced in prior step for pact: " <> pretty _psPactId
   -- Update the entry of the pactExec at the parent
   let newParent = parentExec & peNested %~ M.insert _psPactId (toNestedPactExec resultState)
   evalPactExec .= Just newParent
@@ -1305,7 +1303,7 @@
   verifyParent PactExec{..} step =  do
     let stepCount = length steps
         rollback = isJust $ _sRollback step
-    when (stepCount /= _peStepCount) $ evalError' step $ "applyNestedPact: invalid nested defpact length, must match length of parent"
+    when (stepCount > _peStepCount) $ evalError' step $ "applyNestedPact: invalid nested defpact length, must match at least length of parent"
     when (rollback /= _peStepHasRollback) $ evalError' step $ "applyNestedPact: invalid nested defpact step, must match parent rollback"
     pure (rollback, stepCount)
 applyNestedPact _ _ t _ = evalError' t "applyNestedPact: invalid defpact body, expected list of steps"
@@ -1356,6 +1354,9 @@
         (not _psRollback && isLastStep) -- done if normal exec of last step
         || (not private && _psRollback) -- done if public rollback
         || (private && _psRollback && _psStep == 0) -- done if private and rolled back to step 0
+
+  when (any (\npe -> (_npeStep npe /= _psStep) && (_npeStep npe < (_npeStepCount npe - 1))) (_peNested resultState)) $
+    evalError' i $ "Nested defpacts were not all advanced in prior step for pact: " <> pretty _psPactId
 
   writeRow i Write Pacts _psPactId $ if done then Nothing else Just resultState
 
