{-# LANGUAGE TupleSections #-}
{-# LANGUAGE RecordWildCards #-}
{-# LANGUAGE FlexibleInstances #-}
{-# LANGUAGE LambdaCase #-}
{-# LANGUAGE MultiParamTypeClasses #-}
{-# LANGUAGE TypeSynonymInstances #-}
{-# LANGUAGE RankNTypes #-}
{-# LANGUAGE ScopedTypeVariables #-}
{-# LANGUAGE OverloadedStrings #-}
{-# LANGUAGE FlexibleContexts #-}
{-# LANGUAGE TypeFamilies #-}

-- Suppress unused constraint on enforce-keyset.
-- TODO unused constraint is a dodgy warning, probably should not do it.
-- See: https://github.com/kadena-io/pact/pull/206/files#r215468087
{-# OPTIONS_GHC -fno-warn-redundant-constraints #-}

-- |
-- Module      :  Pact.Eval
-- Copyright   :  (C) 2016,2019 Stuart Popejoy, Emily Pillmore, Kadena LLC
-- License     :  BSD-style (see the file LICENSE)
-- Maintainer  :  Stuart Popejoy <stuart@kadena.io>,
--                Emily Pillmore <emily@kadena.io>
--
-- Pact interpreter.
--

module Pact.Eval
    (eval
    ,evalBeginTx,evalRollbackTx,evalCommitTx
    ,reduce,reduceBody
    ,resolveFreeVars,resolveArg,resolveRef
    ,enforceKeySet,enforceKeySetName
    ,deref
    ,liftTerm,apply
    ,acquireModuleAdmin
    ,computeUserAppGas,prepareUserAppArgs,evalUserAppBody
    ,evalByName
    ,resumePact
    ,enforcePactValue,enforcePactValue'
    ,toPersistDirect
    ,reduceDynamic
    ,instantiate'
    ) where

import Bound
import Control.Lens hiding (DefName)
import Control.Monad
import Control.Monad.Reader
import Data.Aeson (Value)
import Data.Default
import Data.Foldable
import Data.Functor.Classes
import Data.Graph
import qualified Data.HashMap.Strict as HM
import qualified Data.Map.Strict as M
import Data.Maybe
import qualified Data.Vector as V
import Data.Text (Text, pack)
import qualified Data.Text as T
import Safe

import Pact.Gas
import Pact.Runtime.Capabilities
import Pact.Runtime.Typecheck
import Pact.Runtime.Utils
import Pact.Types.Advice
import Pact.Types.Capability
import Pact.Types.PactValue
import Pact.Types.Pretty
import Pact.Types.Purity
import Pact.Types.Runtime

evalBeginTx :: Info -> Eval e (Maybe TxId)
evalBeginTx i = view eeMode >>= beginTx i
{-# INLINE evalBeginTx #-}

evalRollbackTx :: Info -> Eval e ()
evalRollbackTx i = revokeAllCapabilities >> void (rollbackTx i)
{-# INLINE evalRollbackTx #-}

evalCommitTx :: Info -> Eval e [TxLog Value]
evalCommitTx i = do
  revokeAllCapabilities
  -- backend now handles local exec
  commitTx i
{-# INLINE evalCommitTx #-}

enforceKeySetName :: Info -> KeySetName -> Eval e ()
enforceKeySetName mi mksn = do
  ks <- maybe (evalError mi $ "No such keyset: " <> pretty mksn) return =<< readRow mi KeySets mksn
  _ <- computeGas (Left (mi,"enforce keyset name")) (GPostRead (ReadKeySet mksn ks))
  runSysOnly $ enforceKeySet mi (Just mksn) ks
{-# INLINE enforceKeySetName #-}

-- | Enforce keyset against environment.
enforceKeySet :: PureSysOnly e => Info -> Maybe KeySetName -> KeySet -> Eval e ()
enforceKeySet i ksn KeySet{..} = go
  where
    go = do
      sigs <- M.filterWithKey matchKey <$> view eeMsgSigs
      sigs' <- checkSigCaps sigs
      runPred (M.size sigs')
    matchKey k _ = k `elem` _ksKeys
    failed = failTx i $ "Keyset failure " <> parens (pretty _ksPredFun) <> ": " <>
      maybe (pretty $ map (elide . asString) $ toList _ksKeys) pretty ksn
    atLeast t m = m >= t
    elide pk | T.length pk < 8 = pk
             | otherwise = T.take 8 pk <> "..."
    count = length _ksKeys
    runPred matched =
      case M.lookup _ksPredFun keyPredBuiltins of
        Just KeysAll -> runBuiltIn (\c m -> atLeast c m)
        Just KeysAny -> runBuiltIn (\_ m -> atLeast 1 m)
        Just Keys2 -> runBuiltIn (\_ m -> atLeast 2 m)
        Nothing -> do
          r <- evalByName _ksPredFun [toTerm count,toTerm matched] i
          case r of
            (TLiteral (LBool b) _) | b -> return ()
                                   | otherwise -> failed
            _ -> evalError i $ "Invalid response from keyset predicate: " <> pretty r
      where
        runBuiltIn p | p count matched = return ()
                     | otherwise = failed
{-# INLINE enforceKeySet #-}


-- | Hoist Name back to ref
liftTerm :: Term Name -> Term Ref
liftTerm a = TVar (Direct a) def

-- | Eval a function by name with supplied args, and guard against recursive execution.
evalByName :: Name -> [Term Name] -> Info -> Eval e (Term Name)
evalByName n as i = do

  -- Build and resolve TApp

  app <- enscope (TApp (App (TVar n def) as i) i)

  -- lens into user function if any to test for loop

  case preview (tApp . appFun . tVar . _Ref . tDef) app of
    Nothing -> return ()
    Just Def{..} -> do

      -- lens into call stack to find first app with matching name/module, blowup if found

      let sameName :: DefName -> ModuleName -> FunApp -> Maybe ()
          sameName dn mn FunApp{..}
            | (DefName _faName) == dn && Just mn == _faModule = Just ()
            | otherwise = Nothing

      found <- searchCallStackApps $ sameName _dDefName _dModule

      case found of
        Just () -> evalError i $ "evalByName: loop detected: " <> pretty n
        _ -> return ()

  -- success: evaluate

  reduce app


-- | Application with additional args.
apply :: App (Term Ref) -> [Term Name] -> Eval e (Term Name)
apply app as = reduceApp $ over appArgs (++ map liftTerm as) app

topLevelCall
  :: Info -> Text -> GasArgs -> (Gas -> Eval e (Gas, a)) -> Eval e a
topLevelCall i name gasArgs action = call (StackFrame name i Nothing) $
  computeGas (Left (i,name)) gasArgs >>= action

-- | Acquire module admin with enforce.
acquireModuleAdmin :: Info -> ModuleName -> Governance (Def Ref) -> Eval e CapEvalResult
acquireModuleAdmin i modName modGov =
  acquireModuleAdminCapability modName $ enforceModuleAdmin i modGov


enforceModuleAdmin :: Info -> Governance (Def Ref) -> Eval e ()
enforceModuleAdmin i modGov =
    case _gGovernance modGov of
      Left ks -> enforceKeySetName i ks
      Right d@Def{..} -> case _dDefType of
        Defcap -> do
          af <- prepareUserAppArgs d [] _dInfo
          g <- computeUserAppGas d _dInfo
          void $ evalUserAppBody d af _dInfo g reduceBody
        _ -> evalError i "enforceModuleAdmin: module governance must be defcap"



-- | Evaluate current namespace and prepend namespace to the
-- module name. This should be done before any lookups, as
-- 'namespace.modulename' is the name we will associate
-- with a module unless the namespace policy is defined
-- otherwise
evalNamespace :: Info -> (Setter' s ModuleName) -> s -> Eval e s
evalNamespace info setter m = do
  mNs <- use $ evalRefs . rsNamespace
  case mNs of
    Nothing -> do
      policy <- view eeNamespacePolicy
      unless (allowRoot policy) $
        evalError info "Definitions in default namespace are not authorized"
      return m
    Just (Namespace n _ _) -> return $ over setter (mangleModuleName n) m
  where
    mangleModuleName :: NamespaceName -> ModuleName -> ModuleName
    mangleModuleName n mn@(ModuleName nn ns) =
      case ns of
        Nothing -> ModuleName nn (Just n)
        Just {} -> mn
    allowRoot (SimpleNamespacePolicy f) = f Nothing
    allowRoot (SmartNamespacePolicy ar _) = ar




-- | Evaluate top-level term.
eval ::  Term Name ->  Eval e (Term Name)
eval (TUse u@Use{..} i) = topLevelCall i "use" (GUse _uModuleName _uModuleHash) $ \g ->
  evalUse u >> return (g,tStr $ renderCompactText' $ "Using " <> pretty _uModuleName)
eval (TModule tm@(MDModule m) bod i) =
  topLevelCall i "module" (GModuleDecl (_mName m) (_mCode m)) $ \g0 ->
  eAdvise i (AdviceModule tm) $ do
    checkAllowModule i
    -- prepend namespace def to module name
    mangledM <- evalNamespace i mName m
    -- enforce old module governance
    preserveModuleNameBug <- isExecutionFlagSet FlagPreserveModuleNameBug
    oldM <- lookupModule i $ _mName $ if preserveModuleNameBug then m else mangledM
    case oldM of
      Nothing -> return ()
      Just (ModuleData omd _) ->
        case omd of
          MDModule om -> void $ acquireModuleAdmin i (_mName om) (_mGovernance om)
          MDInterface Interface{..} -> evalError i $
            "Name overlap: module " <> pretty (_mName m) <>
            " overlaps with interface  " <> pretty _interfaceName
    case _gGovernance $ _mGovernance mangledM of
      -- enforce new module keyset on install
      Left ks -> enforceKeySetName i ks
      -- governance is granted on install without testing the cap.
      -- rationale is governance might be some vote or something
      -- that doesn't exist yet. Of course, if governance is
      -- busted somehow, this means we won't find out, and
      -- can't fix it later.
      _ -> do
        capMName <-
          ifExecutionFlagSet' FlagPreserveNsModuleInstallBug (_mName m) (_mName mangledM)
        void $ acquireModuleAdminCapability capMName $ return ()
    -- build/install module from defs
    (g,govM) <- loadModule mangledM bod i g0
    _ <- computeGas (Left (i,"module")) (GPreWrite (WriteModule (_mName m) (_mCode m)))
    writeRow i Write Modules (_mName mangledM) =<< traverse (traverse toPersistDirect') govM
    return (govM,(g, msg $ "Loaded module " <> pretty (_mName mangledM) <> ", hash " <> pretty (_mHash mangledM)))

eval (TModule tm@(MDInterface m) bod i) =
  topLevelCall i "interface" (GInterfaceDecl (_interfaceName m) (_interfaceCode m)) $ \gas ->
  eAdvise i (AdviceModule tm) $ do
    checkAllowModule i
     -- prepend namespace def to module name
    mangledI <- evalNamespace i interfaceName m
    -- enforce no upgrades
    void $ lookupModule i (_interfaceName mangledI) >>= traverse
      (const $ evalError i $ "Existing interface found (interfaces cannot be upgraded)")
    (g,govI) <- loadInterface mangledI bod i gas
    _ <- computeGas (Left (i, "interface")) (GPreWrite (WriteInterface (_interfaceName m) (_interfaceCode m)))
    writeRow i Write Modules (_interfaceName mangledI) =<< traverse (traverse toPersistDirect') govI
    return (govI,(g, msg $ "Loaded interface " <> pretty (_interfaceName mangledI)))
eval t = enscope t >>= reduce

dup :: Monad m => m a -> m (a,a)
dup a = a >>= \r -> return (r,r)

checkAllowModule :: Info -> Eval e ()
checkAllowModule i = do
  disabled <- isExecutionFlagSet FlagDisableModuleInstall
  when disabled $ evalError i $ "Module/interface install not supported"


toPersistDirect' :: Term Name -> Eval e PersistDirect
toPersistDirect' t = case toPersistDirect t of
  Right v -> return v
  Left e -> evalError (getInfo t) $ "Attempting to serialize non pact-value in module def: " <> pretty e


evalUse :: Use -> Eval e ()
evalUse (Use mn mh mis i) = do
  mm <- resolveModule i mn
  case mm of
    Nothing -> evalError i $ "Module " <> pretty mn <> " not found"
    Just md -> do
      case _mdModule md of
        MDModule Module{..} ->
          case mh of
            Nothing -> return ()
            Just h | h == _mHash -> return ()
                   | otherwise -> evalError i $ "Module " <>
                       pretty mn <> " does not match specified hash: " <>
                       pretty mh <> ", " <> pretty _mHash
        MDInterface i' ->
          case mh of
            Nothing -> return ()
            Just _ -> evalError i
              $ "Interfaces should not have associated hashes: "
              <> pretty (_interfaceName i')

      validateImports i (_mdRefMap md) mh mis
      installModule False md mis

validateImports
  :: Info
  -> HM.HashMap Text Ref
  -> Maybe ModuleHash
  -> Maybe (V.Vector Text)
  -> Eval e ()
validateImports _ _ _ Nothing = return ()
validateImports i rs mh (Just is)
  | Nothing <- mh, V.null is = evalError' i
    "empty imports are only allowed if a module hash is referenced"
  | otherwise = traverse_ go is
  where
    go imp = case HM.lookup imp rs of
      Nothing -> evalError i $ "imported name not found: " <> pretty imp
      Just (Ref r) -> case r of
        TDef d _ -> case _dDefType d of
          Defcap -> evalError i $ "cannot import capabilities: " <> pretty imp
          _ -> return ()
        TConst{} -> return ()
        TSchema{} -> return ()
        _ -> evalError i
          $ "invalid import - only function, schema, and constant symbols allowed: "
          <> pretty imp
      Just _ -> return ()

mangleDefs :: ModuleName -> Term Name -> Term Name
mangleDefs mn term = modifyMn term
  where
    modifyMn = case term of
      TDef{}    -> set (tDef . dModule) mn
      TConst{}  -> set tModule $ Just mn
      TSchema{} -> set tModule $ Just mn
      TTable{}  -> set tModuleName mn
      _         -> id

-- | Make table of module definitions for storage in namespace/RefStore.
loadModule
  :: Module (Term Name)
  -> Scope n Term Name
  -> Info
  -> Gas
  -> Eval e (Gas,ModuleData Ref)
loadModule m bod1 mi g0 = do
  mapM_ evalUse $ _mImports m
  (g1,mdefs) <- collectNames g0 (GModuleMember $ MDModule m) bod1 $ \t -> case t of
    TDef d _ -> return $ Just $ asString (_dDefName d)
    TConst a _ _ _ _ -> return $ Just $ _aName a
    TSchema n _ _ _ _ -> return $ Just $ asString n
    tt@TTable{} -> return $ Just $ asString (_tTableName tt)
    TUse _ _ -> return Nothing
    _ -> evalError' t "Invalid module member"
  evaluatedDefs <- evaluateDefs mi $ mangleDefs (_mName m) <$> mdefs
  (m', solvedDefs) <- evaluateConstraints mi m evaluatedDefs
  mGov <- resolveGovernance solvedDefs m'
  let md = ModuleData mGov solvedDefs
  installModule True md Nothing
  return (g1,md)

loadInterface
  :: Interface
  -> Scope n Term Name
  -> Info
  -> Gas
  -> Eval e (Gas,ModuleData Ref)
loadInterface i body info gas0 = do
  mapM_ evalUse $ _interfaceImports i
  (gas1,idefs) <- collectNames gas0 (GModuleMember $ MDInterface i) body $ \t -> case t of
    TDef d _ -> return $ Just $ asString (_dDefName d)
    TConst a _ _ _ _ -> return $ Just $ _aName a
    TSchema n _ _ _ _ -> return $ Just $ asString n
    TUse _ _ -> return Nothing
    _ -> evalError' t "Invalid interface member"
  evaluatedDefs <- evaluateDefs info $ mangleDefs (_interfaceName i) <$> idefs
  let md = ModuleData (MDInterface i) evaluatedDefs
  installModule True md Nothing
  return (gas1,md)

-- | Retrieve map of definition names to their corresponding terms
-- and compute their gas value
--
collectNames
  :: Gas
    -- ^ initial gas value
  -> GasArgs
    -- ^ gas args (should be GModuleMember)
  -> Scope n Term Name
    -- ^ module body
  -> (Term Name -> Eval e (Maybe Text))
    -- ^ function extracting definition names
  -> Eval e (Gas, HM.HashMap Text (Term Name))
collectNames g0 args body k = case instantiate' body of
    TList bd _ _ -> do
      ns <- view $ eeRefStore . rsNatives
      foldM (go ns) (g0, mempty) bd
    t -> evalError' t $ "malformed declaration"
  where
    go ns (g,ds) t = k t >>= \dnm -> case dnm of
      Nothing -> return (g, ds)
      Just dn -> do
        -- disallow native overlap
        when (isJust $ HM.lookup (Name (BareName dn def)) ns) $
          evalError' t $ "definitions cannot overlap with native names: " <> pretty dn
        -- disallow conflicting members
        when (isJust $ HM.lookup dn ds) $
          evalError' t $ "definition name conflict: " <> pretty dn

        g' <- computeGas (Left (_tInfo t,dn)) args
        return (g + g',HM.insert dn t ds)


resolveGovernance
  :: HM.HashMap Text Ref
  -> Module (Term Name)
  -> Eval e (ModuleDef (Def Ref))
resolveGovernance solvedDefs m' = fmap MDModule $ forM m' $ \g -> case g of
    TVar (Name (BareName n _)) _ -> case HM.lookup n solvedDefs of
      Just r -> case r of
        Ref (TDef govDef _) -> case _dDefType govDef of
          Defcap -> return govDef
          _ -> evalError (_tInfo g) "Invalid module governance, must be defcap"
        _ -> evalError (_tInfo g) "Invalid module governance, should be def ref"
      Nothing -> evalError (_tInfo g) "Unknown module governance reference"
    _ -> evalError (_tInfo g) "Invalid module governance, should be var"


-- | Definitions are transformed such that all free variables are resolved either to
-- an existing ref in the refstore/namespace ('Right Ref'), or a symbol that must
-- resolve to a definition in the module ('Left String'). A graph is formed from
-- all 'Left String' entries and enforced as acyclic, proving the definitions
-- to be non-recursive. The graph is walked to unify the Either to
-- the 'Ref's it already found or a fresh 'Ref' that will have already been added to
-- the table itself: the topological sort of the graph ensures the reference will be there.
evaluateDefs :: Info -> HM.HashMap Text (Term Name) -> Eval e (HM.HashMap Text Ref)
evaluateDefs info defs = do
  cs <- traverseGraph defs
  sortedDefs <- forM cs $ \c -> case c of
    AcyclicSCC v -> return v
    CyclicSCC vs -> do
      let i = if null vs then info else _tInfo $ view _1 $ head vs
          pl = over (traverse . _3) (SomeDoc . prettyList)
            $ over (traverse . _1) (fmap mkSomeDoc)
            $ vs

      evalError i $ "Recursion detected: " <> prettyList pl

  -- the order of evaluation matters for 'dresolve' - this *must* be a left fold
  let dresolve ds (d,dn,_) = HM.insert dn (Ref $ unify ds <$> d) ds
      unifiedDefs = foldl' dresolve HM.empty sortedDefs

  traverse (runSysOnly . evalConsts) unifiedDefs
  where
    mkSomeDoc = either (SomeDoc . pretty) (SomeDoc . pretty)

    -- | traverse to find deps and form graph
    traverseGraph ds = fmap stronglyConnCompR $ forM (HM.toList ds) $ \(dn,d) -> do
      d' <- forM d $ \(f :: Name) -> do
        dm <- resolveRef' True f f -- lookup ref, don't try modules for barenames
        case (dm, f) of
          (Just t, _) -> return (Right t) -- ref found
          -- for barenames, check decls and finally modules
          (Nothing, Name (BareName fn _)) ->
            case HM.lookup fn ds of
              Just _ -> return (Left fn) -- decl found
              Nothing -> resolveModRef f (ModuleName fn Nothing) >>= \r -> case r of
                Just mr -> return (Right mr) -- mod ref found
                Nothing ->
                  evalError' f $ "Cannot resolve " <> dquotes (pretty f)
          -- for qualified names, simply fail
          (Nothing, _) -> evalError' f $ "Cannot resolve " <> dquotes (pretty f)

      return (d', dn, mapMaybe (either Just (const Nothing)) $ toList d')

-- | Evaluate interface constraints in module.
evaluateConstraints
  :: Info
  -> (Module n)
  -> HM.HashMap Text Ref
  -> Eval e (Module n, HM.HashMap Text Ref)
evaluateConstraints info m evalMap = do
  (m',evalMap',newIfs) <- foldM evaluateConstraint (m, evalMap, []) $ _mInterfaces m
  return (set mInterfaces (reverse newIfs) m',evalMap')
  where
    evaluateConstraint (m', refMap, newIfs) ifn = do
      refData <- resolveModule info ifn
      case refData of
        Nothing -> evalError info $
          "Interface not defined: " <> pretty ifn
        Just (ModuleData (MDInterface Interface{..}) irefs) -> do
          em' <- HM.foldrWithKey (solveConstraint ifn info) (pure refMap) irefs
          let um = over mMeta (<> _interfaceMeta) m'
          newIf <- ifExecutionFlagSet' FlagPreserveModuleIfacesBug ifn _interfaceName
          pure (um, em', newIf:newIfs)
        Just _ -> evalError info "Unexpected: module found in interface position while solving constraints"

-- | Compare implemented member signatures with their definitions.
-- At this stage, we have not merged consts, so we still check for overlap
solveConstraint
  :: ModuleName
  -> Info
  -> Text
  -> Ref
  -> Eval e (HM.HashMap Text Ref)
  -> Eval e (HM.HashMap Text Ref)
solveConstraint _ifn info refName (Direct t) _ =
  evalError info $ "found native reference " <> pretty t
  <> " while resolving module contraints: " <> pretty refName
solveConstraint ifn info refName (Ref t) evalMap = do
  em <- evalMap
  case HM.lookup refName em of
    Nothing ->
      case t of
        TConst{} -> evalMap
        TSchema{} -> evalMap
        _ -> evalError info $
          "found unimplemented member while resolving model constraints: " <> pretty refName
    Just (Direct s) ->
      evalError info $ "found native reference " <> pretty s <>
      " while resolving module contraints: " <> pretty t
    Just (Ref s) ->
      case (t, s) of
        (TDef (Def _n _mn dt (FunType args rty) _ m dmeta _) _,
          TDef (Def _n' _mn' dt' (FunType args' rty') _ _ dmeta' _) _) -> do
          match s "Def type mismatch" dt dt'
          matchWith termRefEq' s "Return type mismatch" rty rty'
          match s "Arity mismatch" (length args) (length args')
          matchWith (liftEq defMetaEq) s "Defmeta mismatch" dmeta dmeta'
          forM_ (args `zip` args') $ \((Arg n ty _), a@(Arg n' ty' _)) -> do
            -- FV requires exact argument names as opposed to positional info
            match a "Argument name mismatch" n n'
            matchWith termRefEq' a ("Argument type mismatch for " <> n) ty ty'
          -- the model concatenation step: we reinsert the ref back into the map with new models
          pure $ HM.insert refName (Ref $ over (tDef . dMeta) (<> m) s) em
        _ -> evalError' s $ "found overlapping refs - please resolve: " <> pretty t

  where
    match :: (HasInfo i, Eq v, Pretty v) => i -> Text -> v -> v -> Eval e ()
    match = matchWith (==)
    matchWith :: (HasInfo i, Pretty v) => (v -> v -> Bool) -> i -> Text -> v -> v -> Eval e ()
    matchWith test i desc expected actual = unless (expected `test` actual) $
      evalError' i $ pretty desc <> " with " <> pretty ifn <> ": found " <>
        pretty actual <> ", expected " <> pretty expected
    termRefEq' :: Eq1 f => f (Term Ref) -> f (Term Ref) -> Bool
    termRefEq' = liftEq termRefEq
    -- | For DefcapMeta, we only enforce if iface specifies user mgd fun, in which case
    -- we just want the mgr fun names to match
    defMetaEq :: DefMeta (Term Ref) -> DefMeta (Term Ref) -> Bool
    defMetaEq (DMDefcap (DefcapManaged ifaceDM)) (DMDefcap (DefcapManaged implDM)) = case (ifaceDM,implDM) of
      -- interface auto or unspecified: OK
      (Nothing,_) -> True
      -- interface explicit: match name+arg
      (Just a,Just b) -> getDefName a == getDefName b
      (Just _,Nothing) -> False
    defMetaEq a b = a == b
    getDefName (an,TVar (Ref (TDef Def {..} _)) _) = Just (_dDefName,an)
    getDefName _ = Nothing


-- | Lookup module in state or db, resolving against current namespace if unqualified.
resolveModule :: HasInfo i => i -> ModuleName -> Eval e (Maybe (ModuleData Ref))
resolveModule = moduleResolver lookupModule

-- | Perform some lookup involving a 'ModuleName' which if unqualified
-- will re-perform the lookup with the current namespace, if any
moduleResolver :: HasInfo i => (i -> ModuleName -> Eval e (Maybe a)) ->
                  i -> ModuleName -> Eval e (Maybe a)
moduleResolver lkp i mn = do
  md <- lkp i mn
  case md of
    Just _ -> return md
    Nothing -> do
      case _mnNamespace mn of
        Just {} -> pure Nothing -- explicit namespace not found
        Nothing -> do
          mNs <- use $ evalRefs . rsNamespace
          case mNs of
            Just ns -> lkp i $ set mnNamespace (Just . _nsName $ ns) mn
            Nothing -> pure Nothing

-- | Workhorse resolution function with cases for qualified name,
-- bare name, dynamic name.
resolveRef :: HasInfo i => i -> Name -> Eval e (Maybe Ref)
resolveRef i n = resolveRef' False i n

-- | Variation of 'resolveRef' that allows nerfing the module ref attempt on bare names.
resolveRef' :: HasInfo i => Bool -> i -> Name -> Eval e (Maybe Ref)
resolveRef' _ i (QName (QualifiedName q@(ModuleName refNs ns) n _)) = moduleResolver (lookupQn n) i q
  where
    lookupQn n' i' q' = do
      m <- lookupModule i' q'
      case (m, ns) of
        (Just m', _) -> return $ HM.lookup n' $ _mdRefMap m'
        (Nothing, Just{}) -> return Nothing
        (Nothing, Nothing) ->
          -- note that while 'resolveModRef' uses 'moduleResolver' again,
          -- it's fine since we're supplying an ns-qualified module name
          -- so it won't re-try like here.
          resolveModRef i $ ModuleName n (Just $ NamespaceName refNs)
resolveRef' disableModRefs i nn@(Name (BareName bn _)) = do
  nm <- preview $ eeRefStore . rsNatives . ix nn
  case nm of
    d@Just {} -> return d
    Nothing -> do
      n <- preuse $ evalRefs . rsLoaded . ix nn
      case n of
        Just r -> return $ Just r
        Nothing
            | disableModRefs -> return Nothing
            | otherwise -> resolveModRef i $ ModuleName bn Nothing
resolveRef' _ _i (DName d@(DynamicName mem _ sigs i)) = do
  a <- foldM (resolveDynamic i mem) Nothing sigs
  case a of
    Nothing -> evalError' i $ "resolveRef: dynamic ref not found: " <> pretty d
    Just r -> return $ Just r

resolveModRef :: HasInfo i => i -> ModuleName -> Eval e (Maybe Ref)
resolveModRef i mn = moduleResolver lkp i mn
  where
    lkp _ m = lookupModule i m >>= \r -> return $ case r of
      Nothing -> Nothing
      (Just (ModuleData (MDModule mdm) _)) ->
        return $ Ref $ (`TModRef` (getInfo i)) $
        ModRef (_mName mdm) (Just $ _mInterfaces mdm) (getInfo i)
      (Just (ModuleData (MDInterface mdi) _)) ->
        return $ Ref $ (`TModRef` (getInfo i)) $
        ModRef (_interfaceName mdi) Nothing (getInfo i)


-- | Perform module name lookup and locate the TDef or TConst associated with a
-- module reference.
--
resolveDynamic
  :: HasInfo i
  => i
    -- ^ local info object
  -> Text
    -- ^ interface member to resolve
  -> Maybe Ref
    -- ^ if just, then module ref is found so shortcircuit
  -> ModuleName
    -- ^ module signature to grep for reference
  -> Eval e (Maybe Ref)
resolveDynamic i mem acc n = case acc of
  Just r -> return $ Just r
  Nothing -> do
    md <- resolveModule i n
    case md of
      Nothing -> return Nothing
      Just (ModuleData MDModule{} _) ->
        evalError' i $ "resolveDynamic: expected interface: " <> pretty n
      Just (ModuleData _ members) -> return $ members ^? ix mem

-- | This should be impure. See 'evaluateDefs'. Refs are
-- expected to exist, and if they don't, it is a serious bug
unify :: HM.HashMap Text Ref -> Either Text Ref -> Ref
unify _ (Right r) = r
unify m (Left t) = m HM.! t

evalConsts :: PureSysOnly e => Ref -> Eval e Ref
evalConsts rr@(Ref r) = case r of
  TConst {..} -> case _tConstVal of
    CVRaw raw -> do
      v <- reduce =<< traverse evalConsts raw
      traverse reduce _tConstArg >>= \a -> typecheck [(a,v)]
      return $ Ref (TConst _tConstArg _tModule (CVEval raw $ liftTerm v) _tMeta _tInfo)
    _ -> return rr
  _ -> Ref <$> traverse evalConsts r
evalConsts r = return r


deref :: Ref -> Eval e (Term Name)
deref (Direct t@TConst{}) = case _tConstVal t of
  CVEval _ v -> return v
  CVRaw _ -> evalError' t $ "internal error: deref: unevaluated const: " <> pretty t
deref (Direct n) = return n
deref (Ref r) = reduce r

-- | Only can be used by "static" terms with no refs/variables in them
unsafeReduce :: Term Ref -> Eval e (Term Name)
unsafeReduce t = return (t >>= const (tStr "Error: unsafeReduce on non-static term"))

-- | Main function for reduction/evaluation.
reduce :: Term Ref ->  Eval e (Term Name)
reduce (TApp a _) = reduceApp a
reduce (TVar t _) = deref t
reduce t@TLiteral {} = unsafeReduce t
reduce t@TGuard {} = unsafeReduce t
reduce TLam{..} = evalError _tInfo "Cannot reduce bound lambda"
reduce TList {..} = TList <$> mapM reduce _tList <*> traverse reduce _tListType <*> pure _tInfo
reduce t@TDef {} = toTerm <$> compatPretty t
reduce t@TNative {} = toTerm <$> compatPretty t
reduce TConst {..} = case _tConstVal of
  CVEval _ t -> reduce t
  CVRaw a -> evalError _tInfo $ "internal error: reduce: unevaluated const: " <> pretty a
reduce (TObject (Object ps t ko oi) i) =
  TObject <$> (Object <$> traverse reduce ps <*> traverse reduce t <*> pure ko <*> pure oi) <*> pure i
reduce (TBinding ps bod c i) = case c of
  BindLet -> reduceLet ps bod i
  BindSchema _ -> evalError i "Unexpected schema binding"
reduce TModule{..} = evalError _tInfo "Modules and Interfaces only allowed at top level"
reduce t@TUse {} = evalError (_tInfo t) "Use only allowed at top level"
reduce t@TStep {} = evalError (_tInfo t) "Step at invalid location"
reduce TSchema {..} = TSchema _tSchemaName _tModule _tMeta <$> traverse (traverse reduce) _tFields <*> pure _tInfo
reduce TTable {..} = TTable _tTableName _tModuleName _tHash <$> mapM reduce _tTableType <*> pure _tMeta <*> pure _tInfo
reduce t@TModRef{} = unsafeReduce t
reduce (TDynamic tref tmem i)  = reduceDynamic tref tmem i >>= \rd -> case rd of
  Left v -> return v
  Right d -> reduce (TDef d (getInfo d))

compatPretty :: (Show a, Pretty a) => a -> Eval e Text
compatPretty t = ifExecutionFlagSet' FlagPreserveShowDefs
  (pack $ show t)
  (renderCompactText t)

mkDirect :: Term Name -> Term Ref
mkDirect = (`TVar` def) . Direct

reduceBody :: Term Ref -> Eval e (Term Name)
reduceBody (TList bs _ _) =
  -- unsafe but only called in validated body contexts
  V.last <$> V.mapM reduce bs
reduceBody t = evalError (_tInfo t) "Expected body forms"

reduceLet :: [BindPair (Term Ref)] -> Scope Int Term Ref -> Info -> Eval e (Term Name)
reduceLet ps bod i = do
  ps' <- mapM (\(BindPair a t) -> (,) <$> traverse reduce a <*> reduceLam t) ps
  typecheck' $ fmap (\(l, r) -> (fmap mkDirect l, r)) ps'
  reduceBody (instantiate (resolveArg i (fmap (either id mkDirect . snd) ps')) bod)

reduceLam :: Term Ref -> Eval e (Either (Term Ref) (Term Name))
reduceLam t@TLam{} = Left <$> pure t
reduceLam t@TDef{} = Left <$> pure t
reduceLam (TVar (Ref n@TDef{}) _) = Left <$> pure n
reduceLam (TVar (Ref n@TLam{}) _) = Left <$> pure n
reduceLam t = Right <$> reduce t


{-# INLINE resolveArg #-}
resolveArg :: Info -> [Term n] -> Int -> Term n
resolveArg ai as i = case atMay as i of
  Nothing -> appError ai $ "Missing argument value at index " <> pretty i
  Just i' -> i'

appCall :: Pretty t => FunApp -> Info -> [Term t] -> Eval e (Gas,a) -> Eval e a
appCall fa ai as = call (StackFrame (_faName fa) ai (Just (fa,map abbrev as)))


enforcePactValue :: Pretty n => (Term n) -> Eval e PactValue
enforcePactValue t = case toPactValue t of
  Left s -> evalError' t $ "Only value-level terms permitted: " <> pretty s
  Right v -> return v

enforcePactValue' :: (Pretty n, Traversable f) => f (Term n) -> Eval e (f PactValue)
enforcePactValue' = traverse enforcePactValue

reduceApp :: App (Term Ref) -> Eval e (Term Name)
reduceApp (App (TVar (Direct t) _) as ai) = reduceDirect t as ai
reduceApp (App (TVar (Ref r) _) as ai) = reduceApp (App r as ai)
reduceApp (App (TDef d@Def{..} _) as ai) = do
  g <- computeUserAppGas d ai
  case _dDefType of
    Defun -> do
      args <- traverse reduceLam as
      typecheckArgs' ai _dDefName _dFunType args
      fty <- traverse reduce _dFunType
      let args' = either id mkDirect <$> args
      let body = instantiate (resolveArg ai args') _dDefBody
          fa = FunApp _dInfo (asString _dDefName) (Just _dModule) _dDefType (funTypes fty) (_mDocs _dMeta)
      appCall fa ai args' $ fmap (g,) $ reduceBody body
    Defpact -> do
      af <- prepareUserAppArgs d as ai
      evalUserAppBody d af ai g $ \bod' -> do
        continuation <-
          PactContinuation (QName (QualifiedName _dModule (asString _dDefName) def))
          . map elideModRefInfo
          <$> enforcePactValue' (fst af)
        initPact ai continuation bod'
    Defcap -> evalError ai "Cannot directly evaluate defcap"
reduceApp (App (TLam lamName funTy body _) as ai) = do
  gas <- computeGas (Left (ai, asString lamName)) (GUserApp Defun)
  reducedArgs <- mapM reduceLam as
  ft' <- traverse reduce funTy
  let bod = instantiate (resolveArg ai (either id mkDirect <$> reducedArgs)) body
      fa = FunApp ai (asString lamName) Nothing Defun (funTypes ft') Nothing
  appCall fa ai as $ fmap (gas,) $ reduceBody bod
reduceApp (App (TLitString errMsg) _ i) = evalError i $ pretty errMsg
reduceApp (App (TDynamic tref tmem ti) as ai) =
  reduceDynamic tref tmem ti >>= \rd -> case rd of
    Left v -> evalError ti $ "reduceApp: expected module member for dynamic: " <> pretty v
    Right d -> reduceApp $ App (TDef d (getInfo d)) as ai
reduceApp (App r _ ai) = evalError' ai $ "Expected def: " <> pretty r

-- | Evaluate a dynamic ref to either a fully-reduced value from a 'TConst'
-- or a module member 'Def' for applying.
reduceDynamic
    :: HasInfo i
    => Term Ref
    -> Term (Ref' (Term Name))
    -> i
    -> Eval e (Either (Term Name) (Def (Ref' (Term Name))))
reduceDynamic tref tmem i = do
  ref <- reduce tref >>= \case
    TModRef (ModRef m _ _) _ -> return m
    _ -> evalError' i $ "reduceDynamic: expected module reference: " <> pretty tref

  case tmem of
    TVar (Ref (TConst {})) _ -> Left <$> reduce tmem
    TVar (Ref (TDef d _)) _ -> do
      let (DefName mem) = _dDefName d
      md <- resolveModule i ref
      case md of
        Just (ModuleData _ refs) -> case HM.lookup mem refs of
          Just (Ref (TDef mdef _)) -> return (Right mdef)
          _ -> evalError' i $ "reduceDynamic: unknown module ref: " <> pretty tref
        Nothing -> evalError' i
          $ "reduceDynamic: unable to resolve dynamic module reference: "
          <> pretty ref
    _ -> evalError' i
         $ "reduceDynamic: unexpected dynamic module member: " <> pretty tmem



-- | precompute "UserApp" cost
computeUserAppGas :: Def Ref -> Info -> Eval e Gas
computeUserAppGas Def{..} ai = computeGas (Left (ai, asString _dDefName)) (GUserApp _dDefType)

-- | prepare reduced args and funtype, and typecheck
prepareUserAppArgs :: Def Ref -> [Term Ref] -> Info -> Eval e ([Term Name], FunType (Term Name))
prepareUserAppArgs Def{..} args i = do
  as' <- mapM reduce args
  ty <- traverse reduce _dFunType
  typecheckArgs i _dDefName ty as'
  return (as',ty)

-- | Instantiate args in body and evaluate using supplied action.
evalUserAppBody :: Def Ref -> ([Term Name], FunType (Term Name)) -> Info -> Gas
                -> (Term Ref -> Eval e (Term Name)) -> Eval e (Term Name)
evalUserAppBody d@Def{..} (as',ft') ai g run =
<<<<<<< HEAD
  eAdvise ai (AdviceUser (d,as')) $ dup $ appCall fa ai as' $ fmap (g,) $ run bod'
  where
  bod' = instantiate (resolveArg ai (mkDirect <$> as')) _dDefBody
  fa = FunApp _dInfo (asString _dDefName) (Just _dModule) _dDefType (funTypes ft') (_mDocs _dMeta)
=======
  guardRecursion $ eAdvise ai (AdviceUser (d,as')) $ dup $ appCall fa ai as' $ fmap (g,) $ run bod'
  where
    isRecursiveAppCall (StackFrame sfn _ app) =
      sfn == fname && (_faModule . fst <$> app) == Just (Just _dModule)
    guardRecursion act =
      uses evalCallStack (find isRecursiveAppCall) >>= \case
        Nothing -> act
        Just (StackFrame _ si _) -> evalError si $ "Detected recursive call:" <+> pretty _dModule <> "." <> pretty fname
    fname = asString _dDefName
    bod' = instantiate (resolveArg ai (map mkDirect as')) _dDefBody
    fa = FunApp _dInfo fname (Just _dModule) _dDefType (funTypes ft') (_mDocs _dMeta)
>>>>>>> 150a0057

-- A bit of a hack, but we don't have to worry about reducing individual terms this way to typecheck them.
typecheckArgs'
  :: (HasInfo i)
  => i
  -> DefName
  -> FunType (Term Ref)
  -> [Either (Term Ref) (Term Name)]
  -> Eval e ()
typecheckArgs' i defName ft' as' = do
  let params = _ftArgs ft'
  when (length params /= length as') $
    evalError' i $ pretty defName <> ": Incorrect number of arguments (" <>
      pretty (length as') <> ") supplied; expected " <> pretty (length params)
  typecheck' (zip params as')

typecheck'
  :: [(Arg (Term Ref), Either (Term Ref) (Term Name))]
  -> Eval e ()
typecheck' ps = foldM_ tvarCheck M.empty ps where
  -- This is a bit of a hack, but we cannot reduce lambdas and `TDef`s,
  -- so the strategy is this: If we encounter a term which we cannot reduce, we can typecheck it
  -- against its unreduced arg, then reduce the type once it typechecks.
  tvarCheck m (Arg {..}, Left t) = do
    r <- typecheckTerm _aInfo _aType t
    r' <- traverse (\(a, b) -> (,) <$> traverse reduce a <*> traverse reduce b) r
    case r' of
      Nothing -> return m
      Just (v,ty) -> case M.lookup v m of
        Nothing -> return $ M.insert v ty m
        Just prevTy | prevTy == ty -> return m
                    | otherwise ->
                        evalError (_tInfo t) $ "Type error: values for variable " <> pretty _aType <>
                        " do not match: " <> pretty (prevTy,ty)
  -- Term is reduced, so we reduce the arg
  tvarCheck m (Arg {..}, Right t) = do
    ty' <- traverse reduce _aType
    r <- typecheckTerm _aInfo ty' t
    case r of
      Nothing -> return m
      Just (v,ty) -> case M.lookup v m of
        Nothing -> return $ M.insert v ty m
        Just prevTy | prevTy == ty -> return m
                    | otherwise ->
                        evalError (_tInfo t) $ "Type error: values for variable " <> pretty _aType <>
                          " do not match: " <> pretty (prevTy,ty)

reduceDirect :: Term Name -> [Term Ref] -> Info ->  Eval e (Term Name)
reduceDirect TNative {..} as ai =
  let fa = FunApp ai (asString _tNativeName) Nothing Defun _tFunTypes (Just _tNativeDocs)
      -- toplevel: only empty callstack or non-module-having callstack allowed
      enforceTopLevel = traverse_ $ \c ->
        case preview (sfApp . _Just . _1 . faModule . _Just) c of
          Nothing -> return ()
          Just m -> evalError ai $ "Top-level call used in module " <> pretty m <>
            ": " <> pretty _tNativeName
  in do
    when _tNativeTopLevelOnly $ use evalCallStack >>= enforceTopLevel
    eAdvise ai (AdviceNative _tNativeName) $ dup
        $ appCall fa ai as
        $ _nativeFun _tNativeFun fa as
reduceDirect (TLam lamName funTy body _) as ai = do
  gas <- computeGas (Left (ai, asString lamName)) (GUserApp Defun)
  reducedArgs <- mapM reduce as
  typecheckArgs ai (DefName lamName) funTy reducedArgs
  let bod = instantiate (resolveArg ai reducedArgs) body
      fa = FunApp ai (asString lamName) Nothing Defun (funTypes funTy) Nothing
  appCall fa ai reducedArgs $ pure (gas, bod)
reduceDirect (TLitString errMsg) _ i = evalError i $ pretty errMsg
reduceDirect r _ ai = evalError ai $ "Unexpected non-native direct ref: " <> pretty r

initPact :: Info -> PactContinuation -> Term Ref -> Eval e (Term Name)
initPact i app bod = view eePactStep >>= \es -> case es of
  Just v -> evalError i $ "initPact: internal error: step already in environment: " <> pretty v
  Nothing -> view eeHash >>= \hsh ->
    applyPact i app bod $ PactStep 0 False (toPactId hsh) Nothing


-- | Apply or resume a pactdef step.
applyPact :: Info -> PactContinuation -> Term Ref -> PactStep -> Eval e (Term Name)
applyPact i app (TList steps _ _) PactStep {..} = do

  -- only one pact state allowed in a transaction
  use evalPactExec >>= \bad -> unless (isNothing bad) $
    evalError i "Multiple or nested pact exec found"

  -- retrieve indicated step from code
  st <- maybe (evalError i $ "applyPact: step not found: " <> pretty _psStep) return $ steps V.!? _psStep
  step <- case st of
    TStep step _meta _i -> return step
    t -> evalError (_tInfo t) "expected step"

  -- determine if step is skipped (for private execution)
  executePrivate <- traverse reduce (_sEntity step) >>= traverse (\stepEntity -> case stepEntity of
    (TLitString se) -> view eeEntity >>= \envEnt -> case envEnt of
      Just (EntityName en) -> return $ (se == en) -- execute if req entity matches context entity
      Nothing -> evalError' step "applyPact: private step executed against non-private environment"
    t -> evalError' t "applyPact: step entity must be String value")

  let stepCount = length steps
      rollback = isJust $ _sRollback step

  -- init pact state
  evalPactExec .=
      Just (PactExec stepCount Nothing executePrivate _psStep _psPactId app rollback)

  -- evaluate
  result <- case executePrivate of
    Just False -> return $ tStr "skip step"
    _ -> case (_psRollback,_sRollback step) of
      (False,_) -> reduce $ _sExec step
      (True,Just rexp) -> reduce rexp
      (True,Nothing) -> evalError' step $ "Rollback requested but none in step"

  resultState <- use evalPactExec >>= (`maybe` pure)
    (evalError i "Internal error, pact exec state not found after execution")

  -- update database, determine if done
  let isLastStep = _psStep == pred stepCount
      private = isJust executePrivate
      done =
        (not _psRollback && isLastStep) -- done if normal exec of last step
        || (not private && _psRollback) -- done if public rollback
        || (private && _psRollback && _psStep == 0) -- done if private and rolled back to step 0

  writeRow i Write Pacts _psPactId $ if done then Nothing else Just resultState

  unlessExecutionFlagSet FlagDisablePact40 $ emitXChainEvents _psResume resultState

  return result

applyPact _ _ t _ = evalError' t "applyPact: invalid defpact body, expected list of steps"


-- | Synthesize events for cross chain. Usually only submits yield OR resume,
-- but in the middle of a 3+ step cross-chain could be two.
emitXChainEvents
    :: Maybe Yield
       -- ^ from '_psResume', indicating a cross-chain resume.
    -> PactExec
       -- ^ tested for yield provenance to indicate a cross-chain yield.
    -> Eval e ()
emitXChainEvents mResume PactExec {..} = do
  forM_ mResume $ \r -> case r of
    (Yield _ (Just (Provenance _ mh)) (Just sc)) ->
      emitXEvent "X_RESUME" sc mh
    _ -> return ()
  forM_ _peYield $ \y -> case y of
    (Yield _ (Just (Provenance tc mh)) _) ->
      emitXEvent "X_YIELD" tc mh
    _ -> return ()
  where
    emitXEvent eName cid mh = emitReservedEvent eName
      [ toPString cid
      , toPString (_pcDef _peContinuation)
      , PList (V.fromList (_pcArgs _peContinuation)) ]
      mh

    toPString :: AsString s => s -> PactValue
    toPString = PLiteral . LString . asString



-- | Resume a pact, either as specified or as found in database.
-- Expects a 'PactStep' to be populated in the environment.
resumePact :: Info -> Maybe PactExec -> Eval e (Term Name)
resumePact i crossChainContinuation = do

  ps@PactStep{..} <- view eePactStep >>= (`maybe` pure)
    (evalError i "resumePact: no step in environment")

  -- query for previous exec
  dbState <- readRow i Pacts _psPactId

  -- validate db state
  let proceed = resumePactExec i ps
      matchCC :: (Eq b, Pretty b) => (a -> b) -> Text -> a -> a -> Eval e ()
      matchCC acc fname cc db
        | acc cc == acc db = return ()
        | otherwise = evalError i $ "resumePact: cross-chain " <> pretty fname <> " " <>
             pretty (acc cc) <>
             " does not match db " <> pretty fname <> " " <>
             pretty (acc db)
  case (dbState,crossChainContinuation) of

    -- Terminated pact in db: always fail
    (Just Nothing,_) ->
      evalError i $ "resumePact: pact completed: " <> pretty _psPactId

    -- Nothing in db, Nothing cross-chain continuation: fail
    (Nothing,Nothing) ->
      evalError i $ "resumePact: no previous execution found for: " <> pretty _psPactId

    -- Nothing in db, Just cross-chain continuation: proceed with cross-chain
    (Nothing,Just ccExec) -> proceed ccExec

    -- Active db record, Nothing cross-chain continuation: proceed with db
    (Just (Just dbExec),Nothing) -> proceed dbExec

    -- Active db record, cross-chain continuation:
    -- A valid possibility iff this is a flip-flop from another chain, e.g.
    --   0. This chain: start pact
    --   1. Other chain: continue pact
    --   2. This chain: continue pact
    -- Thus check at least one step skipped.
    (Just (Just dbExec),Just ccExec) -> do

      unless (_peStep ccExec > _peStep dbExec + 1) $
        evalError i $ "resumePact: db step " <> pretty (_peStep dbExec) <>
        " must be at least 2 steps before cross-chain continuation step " <>
        pretty (_peStep ccExec)

      -- validate continuation and step count against db
      -- peExecuted and peStepHasRollback is ignored in 'resumePactExec'
      matchCC _peContinuation "continuation" ccExec dbExec
      matchCC _peStepCount "step count" ccExec dbExec

      proceed ccExec


-- | Resume a pact with supplied PactExec context.
resumePactExec :: Info -> PactStep -> PactExec -> Eval e (Term Name)
resumePactExec i req ctx = do

  when (_psPactId req /= _pePactId ctx) $ evalError i $
    "resumePactExec: request and context pact IDs do not match: " <>
    pretty (_psPactId req,_pePactId ctx)

  when (_psStep req < 0 || _psStep req >= _peStepCount ctx) $ evalError i $
    "resumePactExec: invalid step in request: " <> pretty (_psStep req)

  if _psRollback req
    then when (_psStep req /= _peStep ctx) $ evalError i $
         "resumePactExec: rollback step mismatch with context: " <> pretty (_psStep req,_peStep ctx)
    else when (_psStep req /= succ (_peStep ctx)) $ evalError i $
         "resumePactExec: exec step mismatch with context: " <> pretty (_psStep req,_peStep ctx)

  target <- resolveRef i (_pcDef (_peContinuation ctx)) >>= (`maybe` pure)
    (evalError i $ "resumePactExec: could not resolve continuation ref: " <>
     pretty (_pcDef $ _peContinuation ctx))

  def' <- case target of
    (Ref (TDef d _)) -> do
      when (_dDefType d /= Defpact) $
         evalError' d $ "resumePactExec: defpact required"
      return d
    t -> evalError' t $ "resumePactExec: defpact ref required"

  let args = map (liftTerm . fromPactValue) (_pcArgs (_peContinuation ctx))

  g <- computeUserAppGas def' i
  af <- prepareUserAppArgs def' args i

  -- if resume is in step, use that, otherwise get from exec state
  let resume = case _psResume req of
        r@Just {} -> r
        Nothing -> _peYield ctx

  -- run local environment with yield from pact exec
  local (set eePactStep (Just $ set psResume resume req)) $
    evalUserAppBody def' af i g $ \bod ->
      applyPact i (_peContinuation ctx) bod req


-- | Create special error form handled in 'reduceApp'
appError :: Info -> Doc -> Term n
appError i errDoc = TApp (App (msg errDoc) [] i) i

resolveFreeVars ::  Info -> Scope d Term Name ->  Eval e (Scope d Term Ref)
resolveFreeVars i b = traverse r b where
    r fv = resolveRef i fv >>= \m -> case m of
             Nothing -> evalError i $ "Cannot resolve " <> pretty fv
             Just d -> return d

-- | Install module into local namespace. If supplied a vector of qualified imports,
-- only load those references. If supplied an 'True' (updated/new module), update
-- loaded modules.
--
installModule :: Bool -> ModuleData Ref -> Maybe (V.Vector Text) -> Eval e ()
installModule updated md = go . maybe allDefs filteredDefs
  where
    go f = do
      evalRefs . rsLoaded %= HM.union (HM.foldlWithKey' f mempty $ _mdRefMap md)
      when updated $
        evalRefs . rsLoadedModules %= HM.insert (moduleDefName $ _mdModule md) (md,updated)

    filteredDefs is m k v =
      if V.elem k is
      then HM.insert (Name $ BareName k def) v m
      else m

    allDefs m k v = HM.insert (Name $ BareName k def) v m

msg :: Doc -> Term n
msg = toTerm . renderCompactText'

enscope :: Term Name -> Eval e (Term Ref)
enscope t = instantiate' <$> (resolveFreeVars (_tInfo t) . abstract (const Nothing) $ t)

instantiate' :: Scope n Term a -> Term a
instantiate' = instantiate1 (toTerm ("No bindings" :: Text))<|MERGE_RESOLUTION|>--- conflicted
+++ resolved
@@ -775,8 +775,9 @@
       fty <- traverse reduce _dFunType
       let args' = either id mkDirect <$> args
       let body = instantiate (resolveArg ai args') _dDefBody
-          fa = FunApp _dInfo (asString _dDefName) (Just _dModule) _dDefType (funTypes fty) (_mDocs _dMeta)
-      appCall fa ai args' $ fmap (g,) $ reduceBody body
+          fname = asString _dDefName
+          fa = FunApp _dInfo fname (Just _dModule) _dDefType (funTypes fty) (_mDocs _dMeta)
+      guardRecursion fname (Just _dModule) $ appCall fa ai args' $ fmap (g,) $ reduceBody body
     Defpact -> do
       af <- prepareUserAppArgs d as ai
       evalUserAppBody d af ai g $ \bod' -> do
@@ -792,7 +793,7 @@
   ft' <- traverse reduce funTy
   let bod = instantiate (resolveArg ai (either id mkDirect <$> reducedArgs)) body
       fa = FunApp ai (asString lamName) Nothing Defun (funTypes ft') Nothing
-  appCall fa ai as $ fmap (gas,) $ reduceBody bod
+  guardRecursion lamName Nothing $ appCall fa ai as $ fmap (gas,) $ reduceBody bod
 reduceApp (App (TLitString errMsg) _ i) = evalError i $ pretty errMsg
 reduceApp (App (TDynamic tref tmem ti) as ai) =
   reduceDynamic tref tmem ti >>= \rd -> case rd of
@@ -842,28 +843,25 @@
   typecheckArgs i _dDefName ty as'
   return (as',ty)
 
+guardRecursion :: Text -> Maybe ModuleName -> Eval e b -> Eval e b
+guardRecursion fname m act  =
+  uses evalCallStack (find isRecursiveAppCall) >>= \case
+      Nothing -> act
+      Just (StackFrame _ si _) ->
+        evalError si $ "Detected recursive call:" <+> maybe mempty ((<> ".") . pretty) m <> pretty fname
+  where
+  isRecursiveAppCall (StackFrame sfn _ app) =
+    sfn == fname && (_faModule . fst =<< app) == m
+
 -- | Instantiate args in body and evaluate using supplied action.
 evalUserAppBody :: Def Ref -> ([Term Name], FunType (Term Name)) -> Info -> Gas
                 -> (Term Ref -> Eval e (Term Name)) -> Eval e (Term Name)
 evalUserAppBody d@Def{..} (as',ft') ai g run =
-<<<<<<< HEAD
-  eAdvise ai (AdviceUser (d,as')) $ dup $ appCall fa ai as' $ fmap (g,) $ run bod'
-  where
-  bod' = instantiate (resolveArg ai (mkDirect <$> as')) _dDefBody
-  fa = FunApp _dInfo (asString _dDefName) (Just _dModule) _dDefType (funTypes ft') (_mDocs _dMeta)
-=======
-  guardRecursion $ eAdvise ai (AdviceUser (d,as')) $ dup $ appCall fa ai as' $ fmap (g,) $ run bod'
-  where
-    isRecursiveAppCall (StackFrame sfn _ app) =
-      sfn == fname && (_faModule . fst <$> app) == Just (Just _dModule)
-    guardRecursion act =
-      uses evalCallStack (find isRecursiveAppCall) >>= \case
-        Nothing -> act
-        Just (StackFrame _ si _) -> evalError si $ "Detected recursive call:" <+> pretty _dModule <> "." <> pretty fname
-    fname = asString _dDefName
-    bod' = instantiate (resolveArg ai (map mkDirect as')) _dDefBody
-    fa = FunApp _dInfo fname (Just _dModule) _dDefType (funTypes ft') (_mDocs _dMeta)
->>>>>>> 150a0057
+  guardRecursion fname (Just _dModule) $ eAdvise ai (AdviceUser (d,as')) $ dup $ appCall fa ai as' $ fmap (g,) $ run bod'
+  where
+  fname = asString _dDefName
+  bod' = instantiate (resolveArg ai (map mkDirect as')) _dDefBody
+  fa = FunApp _dInfo fname (Just _dModule) _dDefType (funTypes ft') (_mDocs _dMeta)
 
 -- A bit of a hack, but we don't have to worry about reducing individual terms this way to typecheck them.
 typecheckArgs'
