--- conflicted
+++ resolved
@@ -167,56 +167,54 @@
 loadModule m bod1 mi = do
   (modDefs1, propMap, leftoverMeta) <-
     case instantiate' bod1 of
-<<<<<<< HEAD
-      TList bodyClause _ _bi -> do
-        let modDefsL = _1
-            propMapL :: Lens' (a, b, c) b
-            propMapL = _2
-            leftoverMetaL :: Lens' (a, b, c) c
-            leftoverMetaL = _3
-
-        -- For every clause in the module definition, either add it to
-        -- modDefs, or, for metadata, accumulate in modMeta or
-        -- leftoverMeta.
-        flip execStateT (HM.empty, HM.empty, []) $ forM_ bodyClause $ \t ->
-          case t of
-            TNative   {..} -> modDefsL . at (asString _tNativeName) ?= t
-            TConst    {..} -> modDefsL . at (_aName _tConstArg)     ?= t
-            TTable    {..} -> modDefsL . at (asString _tTableName)  ?= t
-            TUse      {..} -> lift $ evalUse _tModuleName _tModuleHash _tInfo
-            TMeta     {..} -> leftoverMetaL %= cons t
-
-            TDef      {..} -> do
-              leftoverMeta' <- use leftoverMetaL
-              forM_ leftoverMeta' $ \(TMeta tag expr _i) ->
-                case tag of
-                  "property" -> do
-                    old <- use (propMapL . at _tDefName)
-                    let old' = fromMaybe [] old
-                    propMapL . at _tDefName ?= (tag, expr) : old'
-                  _ -> lift $ evalError _tInfo "Unrecognized metaproperty"
-
-              leftoverMetaL .= []
-              modDefsL . at _tDefName ?= t
-
-            TSchema   {..} -> do
-              leftoverMeta' <- use leftoverMetaL
-              forM_ leftoverMeta' $ \(TMeta tag expr _i) ->
-                case tag of
-                  "invariant" -> do
-                    traceM "loadModule invariant"
-                    let schemaName = unTypeName _tSchemaName
-                    old <- use (propMapL . at schemaName)
-                    let old' = fromMaybe [] old
-                    traceShowM ("loadModule invariant", (tag, expr) : old')
-                    propMapL . at schemaName ?= (tag, expr) : old'
-                  _ -> lift $ evalError _tInfo "Unrecognized metaproperty"
-
-              leftoverMetaL .= []
-              modDefsL . at (asString _tSchemaName) ?= t
-            _ -> lift $ evalError (_tInfo t) "Invalid module member"
-
-=======
+      -- TList bodyClause _ _bi -> do
+      --   let modDefsL = _1
+      --       propMapL :: Lens' (a, b, c) b
+      --       propMapL = _2
+      --       leftoverMetaL :: Lens' (a, b, c) c
+      --       leftoverMetaL = _3
+
+      --   -- For every clause in the module definition, either add it to
+      --   -- modDefs, or, for metadata, accumulate in modMeta or
+      --   -- leftoverMeta.
+      --   flip execStateT (HM.empty, HM.empty, []) $ forM_ bodyClause $ \t ->
+      --     case t of
+      --       TNative   {..} -> modDefsL . at (asString _tNativeName) ?= t
+      --       TConst    {..} -> modDefsL . at (_aName _tConstArg)     ?= t
+      --       TTable    {..} -> modDefsL . at (asString _tTableName)  ?= t
+      --       TUse      {..} -> lift $ evalUse _tModuleName _tModuleHash _tInfo
+      --       TMeta     {..} -> leftoverMetaL %= cons t
+
+      --       TDef      {..} -> do
+      --         leftoverMeta' <- use leftoverMetaL
+      --         forM_ leftoverMeta' $ \(TMeta tag expr _i) ->
+      --           case tag of
+      --             "property" -> do
+      --               old <- use (propMapL . at _tDefName)
+      --               let old' = fromMaybe [] old
+      --               propMapL . at _tDefName ?= (tag, expr) : old'
+      --             _ -> lift $ evalError _tInfo "Unrecognized metaproperty"
+
+      --         leftoverMetaL .= []
+      --         modDefsL . at _tDefName ?= t
+
+      --       TSchema   {..} -> do
+      --         leftoverMeta' <- use leftoverMetaL
+      --         forM_ leftoverMeta' $ \(TMeta tag expr _i) ->
+      --           case tag of
+      --             "invariant" -> do
+      --               traceM "loadModule invariant"
+      --               let schemaName = unTypeName _tSchemaName
+      --               old <- use (propMapL . at schemaName)
+      --               let old' = fromMaybe [] old
+      --               traceShowM ("loadModule invariant", (tag, expr) : old')
+      --               propMapL . at schemaName ?= (tag, expr) : old'
+      --             _ -> lift $ evalError _tInfo "Unrecognized metaproperty"
+
+      --         leftoverMetaL .= []
+      --         modDefsL . at (asString _tSchemaName) ?= t
+      --       _ -> lift $ evalError (_tInfo t) "Invalid module member"
+
       (TList bd _ _bi) ->
         fmap (HM.fromList . concat) $ forM bd $ \t -> do
           dnm <- case t of
@@ -229,7 +227,6 @@
             TBless {..} -> return Nothing
             _ -> evalError (_tInfo t) "Invalid module member"
           return $ maybe [] (\dn -> [(dn,t)]) dnm
->>>>>>> 5338469e
       t -> evalError (_tInfo t) "Malformed module"
 
   when (not (null leftoverMeta))
@@ -337,14 +334,8 @@
 reduce t@TUse {} = evalError (_tInfo t) "Use only allowed at top level"
 reduce t@TBless {} = evalError (_tInfo t) "Bless only allowed at top level"
 reduce t@TStep {} = evalError (_tInfo t) "Step at invalid location"
-<<<<<<< HEAD
-reduce TSchema {..} = TSchema _tSchemaName _tModule _tDocs <$> traverse (traverse reduce) _tFields <*> pure _tInfo
-reduce TTable {..} = TTable _tTableName _tModule <$> mapM reduce _tTableType <*> pure _tDocs <*> pure _tInfo
-reduce TMeta {..} = evalError _tInfo "Metadata can't be evaluated"
-=======
 reduce TSchema {..} = TSchema _tSchemaName _tModule _tMeta <$> traverse (traverse reduce) _tFields <*> pure _tInfo
 reduce TTable {..} = TTable _tTableName _tModule _tHash <$> mapM reduce _tTableType <*> pure _tMeta <*> pure _tInfo
->>>>>>> 5338469e
 
 mkDirect :: Term Name -> Term Ref
 mkDirect = (`TVar` def) . Direct
