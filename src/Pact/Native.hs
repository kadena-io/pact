{-# LANGUAGE RecordWildCards #-}
{-# LANGUAGE BangPatterns #-}
{-# LANGUAGE RankNTypes #-}
{-# LANGUAGE ScopedTypeVariables #-}
{-# LANGUAGE OverloadedStrings #-}
{-# LANGUAGE FlexibleContexts #-}
{-# LANGUAGE TupleSections #-}
{-# LANGUAGE LambdaCase #-}

-- |
-- Module      :  Pact.Native
-- Copyright   :  (C) 2016 Stuart Popejoy
-- License     :  BSD-style (see the file LICENSE)
-- Maintainer  :  Stuart Popejoy <stuart@kadena.io>
--
-- Pact builtins/standard library.
--

module Pact.Native
    ( natives
    , nativeDefs
    , moduleToMap
    , enforceDef
    , enforceOneDef
    , pactVersionDef
    , formatDef
    , strToIntDef
    , intToStrDef
    , hashDef
    , ifDef
    , readDecimalDef
    , baseStrToInt
    , mapDef
    , foldDef
    , makeListDef
    , reverseDef
    , filterDef
    , sortDef
    , whereDef
    , composeDef
    , lengthDef
    , takeDef
    , dropDef
    , atDef
    , chainDataSchema
    , cdChainId, cdBlockHeight, cdBlockTime, cdSender, cdGasLimit, cdGasPrice
    ) where

import Control.Arrow hiding (app)
import Control.Lens hiding (parts,Fold,contains)
import Control.Monad
import Control.Monad.Catch
import Control.Monad.IO.Class
import Data.Aeson hiding ((.=),Object)
import qualified Data.Attoparsec.Text as AP
import qualified Data.ByteString as BS
import Data.ByteString.Lazy (toStrict)
import Data.Char (digitToInt,intToDigit)
import Data.Bits
import Data.Default
import Data.Foldable
import qualified Data.HashMap.Strict as HM
import qualified Data.Map.Strict as M
import qualified Data.Set as S
import Data.Text (Text, pack, unpack)
import qualified Data.Text as T
import Data.Text.Encoding
import Data.Thyme.Time.Core (fromMicroseconds,posixSecondsToUTCTime)
import qualified Data.Vector as V
import qualified Data.Vector.Algorithms.Intro as V
import Numeric

import Pact.Eval
import Pact.Native.Capabilities
import Pact.Native.Db
import Pact.Native.Decrypt
import Pact.Native.Internal
import Pact.Native.Keysets
import Pact.Native.Ops
import Pact.Native.SPV
import Pact.Native.Time
import Pact.Parse
import Pact.Types.Hash
import Pact.Types.PactValue
import Pact.Types.Pretty hiding (list)
import Pact.Types.Runtime
import Pact.Types.Version

-- | All production native modules.
natives :: [NativeModule]
natives = [
  langDefs,
  dbDefs,
  timeDefs,
  opDefs,
  keyDefs,
  capDefs,
  spvDefs,
  decryptDefs]


-- | Production native modules as a dispatch map.
nativeDefs :: HM.HashMap Name Ref
nativeDefs = mconcat $ map moduleToMap natives

moduleToMap :: NativeModule -> HM.HashMap Name Ref
moduleToMap = HM.fromList . map (((`Name` def) . asString) *** Direct) . snd


lengthDef :: NativeDef
lengthDef = defRNative "length" length' (funType tTyInteger [("x",listA)])
 ["(length [1 2 3])", "(length \"abcdefgh\")", "(length { \"a\": 1, \"b\": 2 })"]
 "Compute length of X, which can be a list, a string, or an object."

listA :: Type n
listA = mkTyVar "a" [TyList (mkTyVar "l" []),TyPrim TyString,TySchema TyObject (mkSchemaVar "o") def]

enforceDef :: NativeDef
enforceDef = defNative "enforce" enforce
  (funType tTyBool [("test",tTyBool),("msg",tTyString)])
  [ExecErrExample "(enforce (!= (+ 2 2) 4) \"Chaos reigns\")"]
  "Fail transaction with MSG if pure expression TEST is false. Otherwise, returns true."
  where

    enforce :: NativeFun e
    enforce i as = runSysOnly $ gasUnreduced i as $ mapM reduce as >>= enforce' i

    enforce' :: RNativeFun e
    enforce' i [TLiteral (LBool b') _,TLitString msg]
        | b' = return $ TLiteral (LBool True) def
        | otherwise = failTx (_faInfo i) $ pretty msg
    enforce' i as = argsError i as
    {-# INLINE enforce' #-}

enforceOneDef :: NativeDef
enforceOneDef =
  defNative "enforce-one" enforceOne (funType tTyBool [("msg",tTyString),("tests",TyList tTyBool)])
  ["(enforce-one \"Should succeed on second test\" [(enforce false \"Skip me\") (enforce (= (+ 2 2) 4) \"Chaos reigns\")])"]
  "Run TESTS in order (in pure context, plus keyset enforces). If all fail, fail transaction. Short-circuits on first success."
  where

    enforceOne :: NativeFun e
    enforceOne i as@[msg,TList conds _ _] = runReadOnly (_faInfo i) $
      gasUnreduced i as $ do
        msg' <- reduce msg >>= \m -> case m of
          TLitString s -> return s
          _ -> argsError' i as
        let tryCond r@Just {} _ = return r
            tryCond Nothing cond = catch
              (Just <$> reduce cond)
              (\(_ :: SomeException) -> return Nothing)
        r <- foldM tryCond Nothing conds
        case r of
          Nothing -> failTx (_faInfo i) $ pretty msg'
          Just b' -> return b'
    enforceOne i as = argsError' i as

pactVersionDef :: NativeDef
pactVersionDef = setTopLevelOnly $ defRNative "pact-version"
  (\_ _ -> return $ toTerm pactVersion)
  (funType tTyString [])
  ["(pact-version)"]
  "Obtain current pact build version."


formatDef :: NativeDef
formatDef =
  defRNative "format" format
  (funType tTyString [("template",tTyString),("vars",TyList TyAny)])
  ["(format \"My {} has {}\" [\"dog\" \"fleas\"])"]
  "Interpolate VARS into TEMPLATE using {}."
  where

    format :: RNativeFun e
    format i [TLitString s,TList es _ _] = do
      let parts = T.splitOn "{}" s
          plen = length parts
          rep (TLitString t) = t
          rep t = renderCompactText t
      if plen == 1
      then return $ tStr s
      else if plen - length es > 1
           then evalError' i "format: not enough arguments for template"
           else return $ tStr $
                foldl'
                  (\r (e,t) -> r <> rep e <> t)
                  (head parts)
                  (zip (V.toList es) (tail parts))
    format i as = argsError i as

strToIntDef :: NativeDef
strToIntDef = defRNative "str-to-int" strToInt
  (funType tTyInteger [("str-val", tTyString)] <>
   funType tTyInteger [("base", tTyInteger), ("str-val", tTyString)])
  ["(str-to-int 16 \"abcdef123456\")"
  ,"(str-to-int \"123456\")"
  ,"(str-to-int 64 \"q80\")"
  ]
  "Compute the integer value of STR-VAL in base 10, or in BASE if specified. \
  \STR-VAL can be up to 512 chars in length. \
  \BASE must be between 2 and 16, or 64 to perform unpadded base64url conversion. \
  \Each digit must be in the correct range for the base."

intToStrDef :: NativeDef
intToStrDef = defRNative "int-to-str" intToStr
  (funType tTyString [("base",tTyInteger),("val",tTyInteger)])
  ["(int-to-str 16 65535)","(int-to-str 64 43981)"]
  "Represent integer VAL as a string in BASE. BASE can be 2-16, or 64 for unpadded base64URL. \
  \Only positive values are allowed for base64URL conversion."
  where
    intToStr _ [b'@(TLitInteger base),v'@(TLitInteger v)]
      | base >= 2 && base <= 16 =
          return $ toTerm $ T.pack $
          showIntAtBase base intToDigit v ""
      | base == 64 && v >= 0 = doBase64 v
      | base == 64 = evalError' v' "Only positive values allowed for base64URL conversion."
      | otherwise = evalError' b' "Invalid base, must be 2-16 or 64"
    intToStr i as = argsError i as
    doBase64 v = return $ toTerm $ toB64UrlUnpaddedText $ integerToBS v

hashDef :: NativeDef
hashDef = defRNative "hash" hash' (funType tTyString [("value",a)])
  ["(hash \"hello\")", "(hash { 'foo: 1 })"]
  "Compute BLAKE2b 256-bit hash of VALUE represented in unpadded base64-url. \
  \Strings are converted directly while other values are \
  \converted using their JSON representation. Non-value-level arguments are not allowed."
  where
    hash' :: RNativeFun e
    hash' i as = case as of
      [TLitString s] -> go $ encodeUtf8 s
      [a'] -> enforcePactValue a' >>= \pv -> go $ toStrict $ encode pv
      _ -> argsError i as
      where go = return . tStr . asString . pactHash

ifDef :: NativeDef
ifDef = defNative "if" if' (funType a [("cond",tTyBool),("then",a),("else",a)])
  ["(if (= (+ 2 2) 4) \"Sanity prevails\" \"Chaos reigns\")"]
  "Test COND. If true, evaluate THEN. Otherwise, evaluate ELSE."
  where

    if' :: NativeFun e
    if' i as@[cond,then',else'] = gasUnreduced i as $ reduce cond >>= \case
               TLiteral (LBool c') _ -> reduce (if c' then then' else else')
               t -> evalError' i $ "if: conditional not boolean: " <> pretty t
    if' i as = argsError' i as


readDecimalDef :: NativeDef
readDecimalDef = defRNative "read-decimal" readDecimal
  (funType tTyDecimal [("key",tTyString)])
  [LitExample "(defun exec ()\n   (transfer (read-msg \"from\") (read-msg \"to\") (read-decimal \"amount\")))"]
  "Parse KEY string or number value from top level of message data body as decimal."
  where

    readDecimal :: RNativeFun e
    readDecimal i [TLitString key] = do
      (ParsedDecimal a') <- parseMsgKey i "read-decimal" key
      return $ toTerm a'
    readDecimal i as = argsError i as

defineNamespaceDef :: NativeDef
defineNamespaceDef = setTopLevelOnly $ defRNative "define-namespace" defineNamespace
  (funType tTyString [("namespace", tTyString), ("guard", tTyGuard Nothing)])
  [LitExample "(define-namespace 'my-namespace (read-keyset 'my-keyset))"]
  "Create a namespace called NAMESPACE where ownership and use of the namespace is controlled by GUARD. \
  \If NAMESPACE is already defined, then the guard previously defined in NAMESPACE will be enforced, \
  \and GUARD will be rotated in its place."
  where
    defineNamespace :: RNativeFun e
    defineNamespace i as = case as of
      [TLitString nsn, TGuard g _] -> go i nsn g
      _ -> argsError i as

    go fi nsn g = do
      let name = NamespaceName nsn
          info = _faInfo fi
      mOldNs <- readRow info Namespaces name
      case mOldNs of
        Just ns'@(Namespace _ g') ->
          -- if namespace is defined, enforce old guard and rotate if policy allows
          enforceGuard fi g' >> enforcePolicy info ns' >> writeNamespace info name g
        Nothing -> writeNamespace info name g

    enforcePolicy info ns = do
      NamespacePolicy{..} <- view eeNamespacePolicy
      unless (_nsPolicy . Just $ ns) $ evalError info "Namespace definition not permitted"

    writeNamespace info n g =
      success ("Namespace defined: " <> asString n) $
      writeRow info Write Namespaces n (Namespace n g)

namespaceDef :: NativeDef
namespaceDef = setTopLevelOnly $ defRNative "namespace" namespace
  (funType tTyString [("namespace", tTyString)])
  [LitExample "(namespace 'my-namespace)"]
  "Set the current namespace to NAMESPACE. All expressions that occur in a current \
  \transaction will be contained in NAMESPACE, and once committed, may be accessed \
  \via their fully qualified name, which will include the namespace. Subsequent \
  \namespace calls in the same tx will set a new namespace for all declarations \
  \until either the next namespace declaration, or the end of the tx."
  where
    namespace :: RNativeFun e
    namespace i as = case as of
      [TLitString nsn] -> go i nsn
      _ -> argsError i as

    go fa ns = do
      let name = NamespaceName ns
          info = _faInfo fa

      mNs <- readRow info Namespaces name
      case mNs of
        Just n@(Namespace ns' g) -> do
          enforceGuard fa g
          success ("Namespace set to " <> (asString ns')) $
            evalRefs . rsNamespace .= (Just n)
        Nothing  -> evalError info $
          "namespace: '" <> pretty name <> "' not defined"

cdChainId :: FieldKey
cdChainId = "chain-id"
cdBlockHeight :: FieldKey
cdBlockHeight = "block-height"
cdBlockTime :: FieldKey
cdBlockTime = "block-time"
cdSender :: FieldKey
cdSender = "sender"
cdGasLimit :: FieldKey
cdGasLimit = "gas-limit"
cdGasPrice :: FieldKey
cdGasPrice = "gas-price"

chainDataSchema :: NativeDef
chainDataSchema = defSchema "public-chain-data"
  "Schema type for data returned from 'chain-data'."
    [ (cdChainId, tTyString)
    , (cdBlockHeight, tTyInteger)
    , (cdBlockTime, tTyTime)
    , (cdSender, tTyString)
    , (cdGasLimit, tTyInteger)
    , (cdGasPrice, tTyDecimal)
    ]

chainDataDef :: NativeDef
chainDataDef = defRNative "chain-data" chainData
    (funType (tTyObject pcTy) [])
    ["(chain-data)"]
    "Get transaction public metadata. Returns an object with 'chain-id', 'block-height', \
    \'block-time', 'sender', 'gas-limit', 'gas-price', and 'gas-fee' fields."
  where
    pcTy = TyUser (snd chainDataSchema)
    chainData :: RNativeFun e
    chainData _ [] = do
      PublicData{..} <- view eePublicData

      let PublicMeta{..} = _pdPublicMeta
          toTime = toTerm . posixSecondsToUTCTime . fromMicroseconds

      pure $ toTObject TyAny def
        [ (cdChainId, toTerm _pmChainId)
        , (cdBlockHeight, toTerm _pdBlockHeight)
        , (cdBlockTime, toTime _pdBlockTime)
        , (cdSender, toTerm _pmSender)
        , (cdGasLimit, toTerm _pmGasLimit)
        , (cdGasPrice, toTerm _pmGasPrice)
        ]
    chainData i as = argsError i as

mapDef :: NativeDef
mapDef = defNative "map" map'
  (funType (TyList a) [("app",lam b a),("list",TyList b)])
  ["(map (+ 1) [1 2 3])"]
  "Apply APP to each element in LIST, returning a new list of results."

foldDef :: NativeDef
foldDef = defNative "fold" fold'
  (funType a [("app",lam2 a b a),("init",a),("list",TyList b)])
  ["(fold (+) 0 [100 10 5])"]
  "Iteratively reduce LIST by applying APP to last result and element, starting with INIT."

makeListDef :: NativeDef
makeListDef = defRNative "make-list" makeList (funType (TyList a) [("length",tTyInteger),("value",a)])
  ["(make-list 5 true)"]
  "Create list by repeating VALUE LENGTH times."

reverseDef :: NativeDef
reverseDef = defRNative "reverse" reverse' (funType (TyList a) [("list",TyList a)])
  ["(reverse [1 2 3])"] "Reverse LIST."

filterDef :: NativeDef
filterDef = defNative "filter" filter'
  (funType (TyList a) [("app",lam a tTyBool),("list",TyList a)])
  ["(filter (compose (length) (< 2)) [\"my\" \"dog\" \"has\" \"fleas\"])"]
  "Filter LIST by applying APP to each element. For each true result, the original value is kept."

sortDef :: NativeDef
sortDef = defRNative "sort" sort'
  (funType (TyList a) [("values",TyList a)] <>
   funType (TyList (tTyObject (mkSchemaVar "o"))) [("fields",TyList tTyString),("values",TyList (tTyObject (mkSchemaVar "o")))])
  ["(sort [3 1 2])", "(sort ['age] [{'name: \"Lin\",'age: 30} {'name: \"Val\",'age: 25}])"]
  "Sort a homogeneous list of primitive VALUES, or objects using supplied FIELDS list."

whereDef :: NativeDef
whereDef = defNative (specialForm Where) where'
  (funType tTyBool [("field",tTyString),("app",lam a tTyBool),("value",tTyObject (mkSchemaVar "row"))])
  ["(filter (where 'age (> 20)) [{'name: \"Mary\",'age: 30} {'name: \"Juan\",'age: 15}])"]
  "Utility for use in 'filter' and 'select' applying APP to FIELD in VALUE."

composeDef :: NativeDef
composeDef = defNative "compose" compose (funType c [("x",lam a b),("y", lam b c),("value",a)])
  ["(filter (compose (length) (< 2)) [\"my\" \"dog\" \"has\" \"fleas\"])"]
  "Compose X and Y, such that X operates on VALUE, and Y on the results of X."

takeDef :: NativeDef
takeDef = defRNative "take" take' takeDrop
  [ "(take 2 \"abcd\")"
  , "(take (- 3) [1 2 3 4 5])"
  , "(take ['name] { 'name: \"Vlad\", 'active: false})"
  ]
  "Take COUNT values from LIST (or string), or entries having keys in KEYS from OBJECT. If COUNT is negative, take from end."

dropDef :: NativeDef
dropDef = defRNative "drop" drop' takeDrop
  [ "(drop 2 \"vwxyz\")"
  , "(drop (- 2) [1 2 3 4 5])"
  , "(drop ['name] { 'name: \"Vlad\", 'active: false})"
  ]
  "Drop COUNT values from LIST (or string), or entries having keys in KEYS from OBJECT. If COUNT is negative, drop from end."

atDef :: NativeDef
atDef = defRNative "at" at' (funType a [("idx",tTyInteger),("list",TyList (mkTyVar "l" []))] <>
                      funType a [("idx",tTyString),("object",tTyObject (mkSchemaVar "o"))])
  ["(at 1 [1 2 3])", "(at \"bar\" { \"foo\": 1, \"bar\": 2 })"]
  "Index LIST at IDX, or get value with key IDX from OBJECT."

langDefs :: NativeModule
langDefs =
    ("General",[
     ifDef
    ,mapDef
    ,foldDef

    ,defRNative "list" list
     (funType (TyList TyAny) [("elems",TyAny)])
     ["(list 1 2 3)"]
     "Create list from ELEMS. Deprecated in Pact 2.1.1 with literal list support."

    ,makeListDef
    ,reverseDef
    ,filterDef
    ,sortDef
    ,whereDef
    ,composeDef
    ,lengthDef
    ,takeDef
    ,dropDef
    ,defRNative "remove" remove (funType (tTyObject (mkSchemaVar "o")) [("key",tTyString),("object",tTyObject (mkSchemaVar "o"))])
     ["(remove \"bar\" { \"foo\": 1, \"bar\": 2 })"]
     "Remove entry for KEY from OBJECT."
    ,atDef
    ,enforceDef
    ,enforceOneDef
    ,formatDef
    ,defRNative "pact-id" pactId (funType tTyString []) []
     "Return ID if called during current pact execution, failing if not."
    ,readDecimalDef
    ,defRNative "read-integer" readInteger (funType tTyInteger [("key",tTyString)])
     [LitExample "(read-integer \"age\")"]
     "Parse KEY string or number value from top level of message data body as integer."
    ,defRNative "read-msg" readMsg (funType a [] <> funType a [("key",tTyString)])
     [LitExample "(defun exec ()\n   (transfer (read-msg \"from\") (read-msg \"to\") (read-decimal \"amount\")))"]
     "Read KEY from top level of message data body, or data body itself if not provided. \
     \Coerces value to their corresponding pact type: String -> string, Number -> integer, Boolean -> bool, \
     \List -> list, Object -> object."
    ,defRNative "tx-hash" txHash (funType tTyString []) ["(tx-hash)"]
     "Obtain hash of current transaction as a string."
    ,defNative (specialForm Bind) bind
     (funType a [("src",tTyObject row),("binding",TySchema TyBinding row def)])
     ["(bind { \"a\": 1, \"b\": 2 } { \"a\" := a-value } a-value)"]
     "Special form evaluates SRC to an object which is bound to with BINDINGS over subsequent body statements."
    ,defRNative "typeof" typeof'' (funType tTyString [("x",a)])
     ["(typeof \"hello\")"] "Returns type of X as string."
    ,setTopLevelOnly $ defRNative "list-modules" listModules
     (funType (TyList tTyString) []) [] "List modules available for loading."
    ,defRNative (specialForm YieldSF) yield
     (funType yieldv [("object",yieldv)] <>
      funType yieldv [("object", yieldv), ("target-chain",tTyString)])
     [ LitExample "(yield { \"amount\": 100.0 })"
     , LitExample "(yield { \"amount\": 100.0 } \"some-chain-id\")"
     ]
     "Yield OBJECT for use with 'resume' in following pact step. With optional argument TARGET-CHAIN, \
     \target subsequent step to execute on targeted chain using automated SPV endorsement-based dispatch."
    ,defNative (specialForm Resume) resume
     (funType a [("binding",TySchema TyBinding (mkSchemaVar "r") def)]) []
     "Special form binds to a yielded object value from the prior step execution in a pact. \
     \If yield step was executed on a foreign chain, enforce endorsement via SPV."
    ,pactVersionDef
    ,setTopLevelOnly $ defRNative "enforce-pact-version" enforceVersion
     (funType tTyBool [("min-version",tTyString)] <>
      funType tTyBool [("min-version",tTyString),("max-version",tTyString)])
    ["(enforce-pact-version \"2.3\")"]
    "Enforce runtime pact version as greater than or equal MIN-VERSION, and less than or equal MAX-VERSION. \
    \Version values are matched numerically from the left, such that '2', '2.2', and '2.2.3' would all allow '2.2.3'."
    ,defRNative "contains" contains
    (funType tTyBool [("value",a),("list",TyList a)] <>
     funType tTyBool [("key",a),("object",tTyObject (mkSchemaVar "o"))] <>
     funType tTyBool [("value",tTyString),("string",tTyString)])
    [ "(contains 2 [1 2 3])"
    , "(contains 'name { 'name: \"Ted\", 'age: 72 })"
    , "(contains \"foo\" \"foobar\")"
    ]
    "Test that LIST or STRING contains VALUE, or that OBJECT has KEY entry."
    ,defNative "constantly" constantly
     (funType a [("value",a),("ignore1",b)] <>
      funType a [("value",a),("ignore1",b),("ignore2",c)] <>
      funType a [("value",a),("ignore1",b),("ignore2",c),("ignore3",d)])
     ["(filter (constantly true) [1 2 3])"]
     "Lazily ignore arguments IGNORE* and return VALUE."
    ,defRNative "identity" identity (funType a [("value",a)])
     ["(map (identity) [1 2 3])"] "Return provided value."
    ,strToIntDef
    ,intToStrDef
    ,hashDef
    ,defineNamespaceDef
    ,namespaceDef
    ,chainDataDef
    ,chainDataSchema
    ])
    where
          d = mkTyVar "d" []
          row = mkSchemaVar "row"
          yieldv = TySchema TyObject (mkSchemaVar "y") def

obj :: Type n
obj = tTyObject (mkSchemaVar "o")

listStringA :: Type n
listStringA = mkTyVar "a" [TyList (mkTyVar "l" []),TyPrim TyString]

takeDrop :: FunTypes n
takeDrop = funType listStringA [("count",tTyInteger),("list",listStringA)] <>
           funType obj [("keys",TyList tTyString),("object",obj)]

lam :: Type v -> Type v -> Type v
lam x y = TyFun $ funType' y [("x",x)]

lam2 :: Type v -> Type v -> Type v -> Type v
lam2 x y z = TyFun $ funType' z [("x",x),("y",y)]

a, b, c :: Type n
a = mkTyVar "a" []
b = mkTyVar "b" []
c = mkTyVar "c" []

map' :: NativeFun e
map' i as@[app@TApp {},l] = gasUnreduced i as $ reduce l >>= \l' -> case l' of
           TList ls _ _ -> (\b' -> TList b' TyAny def) <$> forM ls (apply (_tApp app) . pure)
           t -> evalError' i $ "map: expecting list: " <> pretty (abbrev t)
map' i as = argsError' i as

list :: RNativeFun e
list i as = return $ TList (V.fromList as) TyAny (_faInfo i) -- TODO, could set type here

makeList :: RNativeFun e
makeList i [TLitInteger len,value] = case typeof value of
  Right ty -> return $ toTList ty def $ replicate (fromIntegral len) value
  Left ty -> evalError' i $ "make-list: invalid value type: " <> pretty ty
makeList i as = argsError i as

reverse' :: RNativeFun e
reverse' _ [l@TList{}] = return $ over tList V.reverse l
reverse' i as = argsError i as

fold' :: NativeFun e
fold' i as@[app@TApp {},initv,l] = gasUnreduced i as $ reduce l >>= \l' -> case l' of
           TList ls _ _ -> reduce initv >>= \initv' ->
                         foldM (\r a' -> apply (_tApp app) [r,a']) initv' ls
           t -> evalError' i $ "fold: expecting list: " <> pretty (abbrev t)
fold' i as = argsError' i as


filter' :: NativeFun e
filter' i as@[app@TApp {},l] = gasUnreduced i as $ reduce l >>= \l' -> case l' of
           TList ls lt _ -> fmap (toTListV lt def) $ (`V.filterM` ls) $ \a' -> do
                           t <- apply (_tApp app) [a']
                           case t of
                             (TLiteral (LBool bo) _) -> return bo
                             _ -> return False -- hmm, too permissive here, select is stricter
           t -> evalError' i $ "filter: expecting list: " <> pretty (abbrev t)
filter' i as = argsError' i as

length' :: RNativeFun e
length' _ [TList ls _ _] = return $ toTerm (length ls)
length' _ [TLitString s] = return $ toTerm (T.length s)
length' _ [TObject (Object ps _ _ _) _] = return $ toTerm (length ps)
length' i as = argsError i as

take' :: RNativeFun e
take' _ [TLitInteger c',TList l t _] = return $ TList (tordV V.take c' l) t def
take' _ [TLitInteger c',TLitString l] = return $ toTerm $ pack $ tordL take c' (unpack l)
take' _ [TList {..},TObject (Object (ObjectMap o) oTy _ _) _] = asKeyList _tList >>= \l ->
  return $ toTObjectMap oTy def $ ObjectMap $ M.restrictKeys o l

take' i as = argsError i as

drop' :: RNativeFun e
drop' _ [TLitInteger c',TList l t _] = return $ TList (tordV V.drop c' l) t def
drop' _ [TLitInteger c',TLitString l] = return $ toTerm $ pack $ tordL drop c' (unpack l)
drop' _ [TList {..},TObject (Object (ObjectMap o) oTy _ _) _] = asKeyList _tList >>= \l ->
  return $ toTObjectMap oTy def $ ObjectMap $ M.withoutKeys o l
drop' i as = argsError i as

asKeyList :: V.Vector (Term Name) -> Eval e (S.Set FieldKey)
asKeyList l = fmap (S.fromList . V.toList) . V.forM l $ \t -> case t of
  TLitString k -> return $ FieldKey k
  _ -> evalError (_tInfo t) "String required"

-- | "take or drop" handling negative "take/drop from reverse"
tord :: (l -> l) -> (Int -> l -> l) -> Integer -> l -> l
tord rev f c' l | c' >= 0 = f (fromIntegral c') l
                | otherwise = rev $ f (fromIntegral (negate c')) (rev l)

tordV
  :: (Int -> V.Vector a -> V.Vector a)
     -> Integer -> V.Vector a -> V.Vector a
tordV = tord V.reverse
tordL :: (Int -> [a] -> [a]) -> Integer -> [a] -> [a]
tordL = tord reverse

at' :: RNativeFun e
at' _ [li@(TLitInteger idx),TList ls _ _] =
    case ls V.!? fromIntegral idx of
      Just t -> return t
      Nothing -> evalError (_tInfo li) $ "at: bad index " <>
        pretty idx <> ", length " <> pretty (length ls)
at' _ [idx,TObject (Object ls _ _ _) _] = lookupObj idx ls
at' i as = argsError i as

lookupObj :: Term n -> ObjectMap (Term n) -> Eval m (Term n)
lookupObj t@(TLitString idx) (ObjectMap ls) = case M.lookup (FieldKey idx) ls of
  Just v -> return v
  Nothing -> evalError (_tInfo t) $ "key not found in object: " <> pretty idx
lookupObj t _ = evalError (_tInfo t) $ "object lookup only supported with strings"

remove :: RNativeFun e
remove _ [TLitString key,TObject (Object (ObjectMap ps) t _ _) _] =
  return $ toTObjectMap t def $ ObjectMap $ M.delete (FieldKey key) ps
remove i as = argsError i as

compose :: NativeFun e
compose i as@[appA@TApp {},appB@TApp {},v] = gasUnreduced i as $ do
  v' <- reduce v
  a' <- apply (_tApp appA) [v']
  apply (_tApp appB) [a']
compose i as = argsError' i as




readMsg :: RNativeFun e
readMsg i [TLitString key] = fromPactValue <$> parseMsgKey i "read-msg" key
readMsg i [] = fromPactValue <$> parseMsgKey' i "read-msg" Nothing
readMsg i as = argsError i as


readInteger :: RNativeFun e
readInteger i [TLitString key] = do
  (ParsedInteger a') <- parseMsgKey i "read-integer" key
  return $ toTerm a'
readInteger i as = argsError i as


pactId :: RNativeFun e
pactId i [] = toTerm <$> getPactId i
pactId i as = argsError i as

bind :: NativeFun e
bind i as@[src,TBinding ps bd (BindSchema _) bi] = gasUnreduced i as $
  reduce src >>= bindObjectLookup >>= bindReduce ps bd bi
bind i as = argsError' i as

bindObjectLookup :: Term Name -> Eval e (Text -> Maybe (Term Name))
bindObjectLookup (TObject (Object (ObjectMap o) _ _ _) _) =
  return $ \s -> M.lookup (FieldKey s) o
bindObjectLookup t = evalError (_tInfo t) $
  "bind: expected object: " <> pretty t

typeof'' :: RNativeFun e
typeof'' _ [t] = return $ tStr $ typeof' t
typeof'' i as = argsError i as

listModules :: RNativeFun e
listModules i _ = do
  mods <- keys (_faInfo i) Modules
  return $ toTermList tTyString $ map asString mods

yield :: RNativeFun e
yield i as = case as of
  [u@(TObject t _)] -> go t Nothing u
  [u@(TObject t _), (TLitString cid)] -> go t (Just $ ChainId cid) u
  _ -> argsError i as
  where
    go (Object o _ _ _) tid u = do
      eym <- use evalPactExec
      case eym of
        Nothing -> evalError' i "Yield not in defpact context"
        Just PactExec{..} -> do
          o' <- enforcePactValue' o
          y <- case tid of
            Nothing -> return $ Yield o' Nothing
            Just t -> fmap (Yield o') $ provenanceOf i t
          evalPactExec . _Just . peYield .= Just y
          return u

resume :: NativeFun e
resume i as = case as of
  [TBinding ps bd (BindSchema _) bi] -> gasUnreduced i as $ do
    rm <- preview $ eePactStep . _Just . psResume . _Just
    case rm of
      Nothing -> evalError' i "Resume: no yielded value in context"
      Just y -> do
        o <- fmap fromPactValue . _yData <$> enforceYield i y
        l <- bindObjectLookup (toTObjectMap TyAny def o)
        bindReduce ps bd bi l
  _ -> argsError' i as

where' :: NativeFun e
where' i as@[k',app@TApp{},r'] = gasUnreduced i as $ ((,) <$> reduce k' <*> reduce r') >>= \kr -> case kr of
  (k,r@TObject {}) -> lookupObj k (_oObject $ _tObject r) >>= \v -> apply (_tApp app) [v]
  _ -> argsError' i as
where' i as = argsError' i as


sort' :: RNativeFun e
sort' _ [l@(TList v _ _)] | V.null v = pure l
sort' _ [TList{..}] = liftIO $ do
  m <- V.thaw _tList
  (`V.sortBy` m) $ \x y -> case (x,y) of
    (TLiteral xl _,TLiteral yl _) -> xl `compare` yl
    _ -> EQ
  toTListV _tListType def <$> V.freeze m
sort' _ [TList fields _ fi,l@(TList vs lty _)]
  | V.null fields = evalError fi "Empty fields list"
  | V.null vs = return l
  | otherwise = do
      fields' <- asKeyList fields
      liftIO $ do
        m <- V.thaw vs
        (`V.sortBy` m) $ \x y -> case (x,y) of
          (TObject (Object (ObjectMap xo) _ _ _) _,TObject (Object (ObjectMap yo) _ _ _) _) ->
            let go field EQ = case (M.lookup field xo, M.lookup field yo) of
                  (Just (TLiteral lx _), Just (TLiteral ly _)) -> lx `compare` ly
                  _ -> EQ
                go _ ne = ne
            in foldr go EQ fields'
          _ -> EQ
        toTListV lty def <$> V.freeze m
sort' i as = argsError i as


enforceVersion :: RNativeFun e
enforceVersion i as = case as of
  [TLitString minVersion] -> doMin minVersion >> return (toTerm True)
  [TLitString minVersion,TLitString maxVersion] ->
    doMin minVersion >> doMax maxVersion >> return (toTerm True)
  _ -> argsError i as
  where
    doMin = doMatch "minimum" (>) (<)
    doMax = doMatch "maximum" (<) (>)
    doMatch msg failCmp succCmp fullV =
      foldM_ matchPart False $ zip (T.splitOn "." pactVersion) (T.splitOn "." fullV)
      where
        parseNum orgV s = case AP.parseOnly (AP.many1 AP.digit) s of
          Left _ -> evalError' i $ "Invalid version component: " <> pretty (orgV,s)
          Right v -> return v
        matchPart True _ = return True
        matchPart _ (pv,mv)  = do
          pv' <- parseNum pactVersion pv
          mv' <- parseNum fullV mv
          when (mv' `failCmp` pv') $ evalError' i $
            "Invalid pact version " <> pretty pactVersion <>
            ", " <> msg <> " allowed: " <> pretty fullV
          return (mv' `succCmp` pv')

contains :: RNativeFun e
contains _i [val,TList {..}] = return $ toTerm $ searchTermList val _tList
contains _i [TLitString k,TObject (Object (ObjectMap o) _ _ _) _] =
  return $ toTerm $ M.member (FieldKey k) o
contains _i [TLitString s,TLitString t] = return $ toTerm $ T.isInfixOf s t
contains i as = argsError i as

searchTermList :: (Foldable t, Eq n) => Term n -> t (Term n) -> Bool
searchTermList val = foldl search False
  where search True _ = True
        search _ t = t `termEq` val


constantly :: NativeFun e
constantly i (v:_) = gasUnreduced i [v] $ reduce v
constantly i as = argsError' i as

identity :: RNativeFun e
identity _ [a'] = return a'
identity i as = argsError i as

strToInt :: RNativeFun e
strToInt i as =
  case as of
    [s'@(TLitString s)] -> checkLen s' s >> doBase s' 10 s
    [b'@(TLitInteger base), s'@(TLitString s)] -> checkLen s' s >> go b' s' base s
    _ -> argsError i as
  where
<<<<<<< HEAD
    checkLen si txt = unless (T.length txt <= 512) $
      evalError' si $ "Invalid input, only up to 512 length supported"
    go bi si base txt
      | base == 64 = doBase64 si txt
      | base >= 2 && base <= 16 = doBase si base txt
      | otherwise = evalError' bi $ "Base value must be >= 2 and <= 16, or 64"
    doBase si base txt = case baseStrToInt base txt of
      Left e -> evalError' si (pretty e)
      Right n -> return (toTerm n)
    doBase64 si txt = case parseB64UrlUnpaddedText' txt of
      Left e -> evalError' si (pretty e)
      Right bs -> return $ toTerm $ bsToInteger bs

bsToInteger :: BS.ByteString -> Integer
bsToInteger bs = fst $ foldl' go (0,(BS.length bs - 1) * 8) $ BS.unpack bs
  where
    go (i,p) w = (i .|. (shift (fromIntegral w) p),p - 8)

integerToBS :: Integer -> BS.ByteString
integerToBS v = BS.pack $ reverse $ go v
  where
    go i | i <= 0xff = [fromIntegral i]
         | otherwise = (fromIntegral (i .&. 0xff)):go (shift i (-8))
=======
    go base' txt =
      if T.all isHexDigit txt
      then
        if T.length txt <= 128
        then case baseStrToInt base' txt of
          Left t -> evalError' i $ pretty t
          Right n -> return (toTerm n)
        else evalError' i $ "Invalid input: unsupported string length: " <> pretty txt
      else evalError' i $ "Invalid input: supplied string is not hex: " <> pretty txt
>>>>>>> df4d09db

txHash :: RNativeFun e
txHash _ [] = (tStr . asString) <$> view eeHash
txHash i as = argsError i as

-- | Change of base for Text-based representations of integrals. Only bases
-- 2 through 16 are supported, for non-empty text of length <= 128
--
-- e.g.
--   -- hexadecimal to decimal
--   baseStrToInt 10 "abcdef123456" = 188900967593046
--
baseStrToInt :: Integer -> Text -> Either Text Integer
baseStrToInt base t =
  if base <= 1 || base > 16
  then Left $ "unsupported base: " `T.append` asString base
  else
    if T.null t
    then Left $ "empty text: " `T.append` asString t
    else foldM go 0 $ T.unpack t
  where
    go :: Integer -> Char -> Either Text Integer
    go acc c' =
      let val = fromIntegral . digitToInt $ c'
      in if val < base
         then pure $ base * acc + val
         else Left $ "character '" <> T.singleton c' <>
                "' is out of range for base " <> tShow base <> ": " <> t
{-# INLINABLE baseStrToInt #-}<|MERGE_RESOLUTION|>--- conflicted
+++ resolved
@@ -810,7 +810,6 @@
     [b'@(TLitInteger base), s'@(TLitString s)] -> checkLen s' s >> go b' s' base s
     _ -> argsError i as
   where
-<<<<<<< HEAD
     checkLen si txt = unless (T.length txt <= 512) $
       evalError' si $ "Invalid input, only up to 512 length supported"
     go bi si base txt
@@ -834,17 +833,7 @@
   where
     go i | i <= 0xff = [fromIntegral i]
          | otherwise = (fromIntegral (i .&. 0xff)):go (shift i (-8))
-=======
-    go base' txt =
-      if T.all isHexDigit txt
-      then
-        if T.length txt <= 128
-        then case baseStrToInt base' txt of
-          Left t -> evalError' i $ pretty t
-          Right n -> return (toTerm n)
-        else evalError' i $ "Invalid input: unsupported string length: " <> pretty txt
-      else evalError' i $ "Invalid input: supplied string is not hex: " <> pretty txt
->>>>>>> df4d09db
+
 
 txHash :: RNativeFun e
 txHash _ [] = (tStr . asString) <$> view eeHash
