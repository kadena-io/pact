--- conflicted
+++ resolved
@@ -34,22 +34,15 @@
 import Control.Monad
 import Control.Monad.Reader (asks)
 import Control.Monad.Catch
-<<<<<<< HEAD
 
 import Data.Char (isHexDigit, digitToInt)
-=======
->>>>>>> cc449110
 import Data.Default
 import qualified Data.Attoparsec.Text as AP
 import Prelude
 import qualified Data.HashMap.Strict as M
-<<<<<<< HEAD
 import qualified Data.Text as T (isInfixOf, length, all, splitOn, null, foldl', append)
-=======
-import qualified Data.Text as T
 import Safe
 import Control.Arrow hiding (app)
->>>>>>> cc449110
 import Data.Foldable
 import Data.Aeson hiding ((.=))
 import Data.Decimal
@@ -68,12 +61,7 @@
 import Pact.Types.Runtime
 import Pact.Parse
 import Pact.Types.Version
-<<<<<<< HEAD
-import Pact.Types.Hash (hash)
-
-=======
 import Pact.Types.Hash
->>>>>>> cc449110
 
 -- | All production native modules.
 natives :: [NativeModule]
@@ -333,7 +321,6 @@
     ,defRNative "identity" identity (funType a [("value",a)])
      "Return provided value. `(map (identity) [1 2 3])`"
 
-<<<<<<< HEAD
     ,defRNative "hash" hash' (funType tTyString [("value",a)])
      "Compute BLAKE2b 512-bit hash of VALUE. Strings are converted directly while other values are \
      \converted using their JSON representation. `(hash \"hello\")` `(hash { 'foo: 1 })`"
@@ -343,11 +330,8 @@
       funType tTyInteger [("base", tTyInteger), ("str-val", tTyString)])
      "Compute the integer value after change of base of a string of length <= 128 chars consisting of \
      \base-2 through base-16 (hexadecimal) characters. Only bases 2 through 16 are supported. `(str-to-int 16 \"123456\")` `(str-to-int \"abcdef123456\")`"
-     
-=======
+
     ,hashDef
-
->>>>>>> cc449110
     ])
     where b = mkTyVar "b" []
           c = mkTyVar "c" []
@@ -619,7 +603,6 @@
 identity _ [a'] = return a'
 identity i as = argsError i as
 
-<<<<<<< HEAD
 hash' :: RNativeFun e
 hash' i as =
   case as of
@@ -670,9 +653,4 @@
   where
     go :: Integer -> Char -> Integer
     go acc w = base * acc + (fromIntegral . digitToInt $ w) 
-{-# INLINE baseStrToInt #-}
-=======
-txHash :: RNativeFun e
-txHash _ [] = (tStr . asString) <$> view eeHash
-txHash i as = argsError i as
->>>>>>> cc449110
+{-# INLINE baseStrToInt #-}