{-# LANGUAGE RecordWildCards #-}
{-# LANGUAGE BangPatterns #-}
{-# LANGUAGE RankNTypes #-}
{-# LANGUAGE ScopedTypeVariables #-}
{-# LANGUAGE OverloadedStrings #-}
{-# LANGUAGE FlexibleContexts #-}
{-# LANGUAGE TupleSections #-}
{-# LANGUAGE LambdaCase #-}

-- |
-- Module      :  Pact.Native
-- Copyright   :  (C) 2016 Stuart Popejoy
-- License     :  BSD-style (see the file LICENSE)
-- Maintainer  :  Stuart Popejoy <stuart@kadena.io>
--
-- Pact builtins/standard library.
--

module Pact.Native
    ( natives
    , nativeDefs
    , moduleToMap
    , enforceDef
    , enforceOneDef
    , pactVersionDef
    , formatDef
    , strToIntDef
    , intToStrDef
    , hashDef
    , ifDef
    , readDecimalDef
    , readIntegerDef
    , readStringDef
    , baseStrToInt
    , mapDef
    , foldDef
    , makeListDef
    , reverseDef
    , filterDef
    , sortDef
    , whereDef
    , composeDef
    , lengthDef
    , takeDef
    , dropDef
    , atDef
    , chainDataSchema
    , cdChainId, cdBlockHeight, cdBlockTime, cdSender, cdGasLimit, cdGasPrice
    , cdPrevBlockHash
    ) where

import Control.Arrow hiding (app)
import Control.Lens hiding (parts,Fold,contains)
import Control.Monad
import Control.Monad.Catch
import Control.Monad.IO.Class
import Data.Aeson hiding ((.=),Object)
import qualified Data.Attoparsec.Text as AP
import qualified Data.ByteString as BS
import Data.ByteString.Lazy (toStrict)
import qualified Data.Char as Char
import Data.Bits
import Data.Default
import Data.Foldable
import qualified Data.HashMap.Strict as HM
import qualified Data.Map.Strict as M
import qualified Data.Set as S
import Data.Text (Text, pack, unpack)
import qualified Data.Text as T
import Data.Text.Encoding
import Data.Thyme.Time.Core (fromMicroseconds,posixSecondsToUTCTime)
import qualified Data.Vector as V
import qualified Data.Vector.Algorithms.Intro as V
import Numeric

import Pact.Eval
import Pact.Native.Capabilities
import Pact.Native.Db
import Pact.Native.Decrypt
import Pact.Native.Internal
import Pact.Native.Keysets
import Pact.Native.Ops
import Pact.Native.SPV
import Pact.Native.Time
import Pact.Parse
import Pact.Types.Hash
import Pact.Types.PactValue
import Pact.Types.Pretty hiding (list)
import Pact.Types.Runtime
import Pact.Types.Version

-- | All production native modules.
natives :: [NativeModule]
natives = [
  langDefs,
  dbDefs,
  timeDefs,
  opDefs,
  keyDefs,
  capDefs,
  spvDefs,
  decryptDefs]


-- | Production native modules as a dispatch map.
nativeDefs :: HM.HashMap Name Ref
nativeDefs = mconcat $ map moduleToMap natives

moduleToMap :: NativeModule -> HM.HashMap Name Ref
moduleToMap = HM.fromList . map ((Name . (`BareName` def) . asString) *** Direct) . snd


lengthDef :: NativeDef
lengthDef = defRNative "length" length' (funType tTyInteger [("x",listA)])
 ["(length [1 2 3])", "(length \"abcdefgh\")", "(length { \"a\": 1, \"b\": 2 })"]
 "Compute length of X, which can be a list, a string, or an object."

listA :: Type n
listA = mkTyVar "a" [TyList (mkTyVar "l" []),TyPrim TyString,TySchema TyObject (mkSchemaVar "o") def]

enforceDef :: NativeDef
enforceDef = defNative "enforce" enforce
  (funType tTyBool [("test",tTyBool),("msg",tTyString)])
  [ExecErrExample "(enforce (!= (+ 2 2) 4) \"Chaos reigns\")"]
  "Fail transaction with MSG if pure expression TEST is false. Otherwise, returns true."
  where

    enforce :: NativeFun e
    enforce i as = runSysOnly $ gasUnreduced i as $ mapM reduce as >>= enforce' i

    enforce' :: RNativeFun e
    enforce' i [TLiteral (LBool b') _,TLitString msg]
        | b' = return $ TLiteral (LBool True) def
        | otherwise = failTx (_faInfo i) $ pretty msg
    enforce' i as = argsError i as
    {-# INLINE enforce' #-}

enforceOneDef :: NativeDef
enforceOneDef =
  defNative "enforce-one" enforceOne (funType tTyBool [("msg",tTyString),("tests",TyList tTyBool)])
  ["(enforce-one \"Should succeed on second test\" [(enforce false \"Skip me\") (enforce (= (+ 2 2) 4) \"Chaos reigns\")])"]
  "Run TESTS in order (in pure context, plus keyset enforces). If all fail, fail transaction. Short-circuits on first success."
  where
    enforceOne :: NativeFun e
    enforceOne i as@[msg,TList conds _ _] = runReadOnly i $
      gasUnreduced i as $ do
        msg' <- reduce msg >>= \m -> case m of
          TLitString s -> return s
          _ -> argsError' i as
        let tryCond r@Just {} _ = return r
            tryCond Nothing cond = catch
              (Just <$> reduce cond)
              -- TODO: instead of catching all here, make pure violations
              -- independently catchable
              (\(_ :: SomeException) -> return Nothing)
        r <- foldM tryCond Nothing conds
        case r of
          Nothing -> failTx (_faInfo i) $ pretty msg'
          Just b' -> return b'
    enforceOne i as = argsError' i as

tryDef :: NativeDef
tryDef =
  defNative "try" try' (funType a [("default", a), ("action", a)])
  ["(try 3 (enforce (= 1 2) \"this will definitely fail\"))"
  ,LitExample "(expect \"impure expression fails and returns default\" \"default\" \
   \(try \"default\" (with-read accounts id {'ccy := ccy}) ccy))"
  ]
  "Attempt a pure ACTION, returning DEFAULT in the case of failure. Pure expressions \
  \are expressions which do not do i/o or work with non-deterministic state in contrast \
  \to impure expressions such as reading and writing to a table."
  where
    try' :: NativeFun e
    try' i as@[da, action] = gasUnreduced i as $ do
      ra <- reduce da
      -- TODO: instead of catching all here, make pure violations
      -- independently catchable
      catch (runReadOnly i $ reduce action) $ \(_ :: SomeException) ->
        return ra
    try' i as = argsError' i as

pactVersionDef :: NativeDef
pactVersionDef = setTopLevelOnly $ defRNative "pact-version"
  (\_ _ -> return $ toTerm pactVersion)
  (funType tTyString [])
  ["(pact-version)"]
  "Obtain current pact build version."


formatDef :: NativeDef
formatDef =
  defRNative "format" format
  (funType tTyString [("template",tTyString),("vars",TyList TyAny)])
  ["(format \"My {} has {}\" [\"dog\" \"fleas\"])"]
  "Interpolate VARS into TEMPLATE using {}."
  where

    format :: RNativeFun e
    format i [TLitString s,TList es _ _] = do
      let parts = T.splitOn "{}" s
          plen = length parts
          rep (TLitString t) = t
          rep t = renderCompactText t
      if plen == 1
      then return $ tStr s
      else if plen - length es > 1
           then evalError' i "format: not enough arguments for template"
           else return $ tStr $
                foldl'
                  (\r (e,t) -> r <> rep e <> t)
                  (head parts)
                  (zip (V.toList es) (tail parts))
    format i as = argsError i as

strToIntDef :: NativeDef
strToIntDef = defRNative "str-to-int" strToInt
  (funType tTyInteger [("str-val", tTyString)] <>
   funType tTyInteger [("base", tTyInteger), ("str-val", tTyString)])
  ["(str-to-int 16 \"abcdef123456\")"
  ,"(str-to-int \"123456\")"
  ,"(str-to-int 64 \"q80\")"
  ]
  "Compute the integer value of STR-VAL in base 10, or in BASE if specified. \
  \STR-VAL can be up to 512 chars in length. \
  \BASE must be between 2 and 16, or 64 to perform unpadded base64url conversion. \
  \Each digit must be in the correct range for the base."

intToStrDef :: NativeDef
intToStrDef = defRNative "int-to-str" intToStr
  (funType tTyString [("base",tTyInteger),("val",tTyInteger)])
  ["(int-to-str 16 65535)","(int-to-str 64 43981)"]
  "Represent integer VAL as a string in BASE. BASE can be 2-16, or 64 for unpadded base64URL. \
  \Only positive values are allowed for base64URL conversion."
  where
    intToStr _ [b'@(TLitInteger base),v'@(TLitInteger v)]
      | base >= 2 && base <= 16 =
          return $ toTerm $ T.pack $
          showIntAtBase base Char.intToDigit v ""
      | base == 64 && v >= 0 = doBase64 v
      | base == 64 = evalError' v' "Only positive values allowed for base64URL conversion."
      | otherwise = evalError' b' "Invalid base, must be 2-16 or 64"
    intToStr i as = argsError i as
    doBase64 v = return $ toTerm $ toB64UrlUnpaddedText $ integerToBS v

hashDef :: NativeDef
hashDef = defRNative "hash" hash' (funType tTyString [("value",a)])
  ["(hash \"hello\")", "(hash { 'foo: 1 })"]
  "Compute BLAKE2b 256-bit hash of VALUE represented in unpadded base64-url. \
  \Strings are converted directly while other values are \
  \converted using their JSON representation. Non-value-level arguments are not allowed."
  where
    hash' :: RNativeFun e
    hash' i as = case as of
      [TLitString s] -> go $ encodeUtf8 s
      [a'] -> enforcePactValue a' >>= \pv -> go $ toStrict $ encode pv
      _ -> argsError i as
      where go = return . tStr . asString . pactHash

ifDef :: NativeDef
ifDef = defNative "if" if' (funType a [("cond",tTyBool),("then",a),("else",a)])
  ["(if (= (+ 2 2) 4) \"Sanity prevails\" \"Chaos reigns\")"]
  "Test COND. If true, evaluate THEN. Otherwise, evaluate ELSE."
  where

    if' :: NativeFun e
    if' i as@[cond,then',else'] = gasUnreduced i as $ reduce cond >>= \case
               TLiteral (LBool c') _ -> reduce (if c' then then' else else')
               t -> evalError' i $ "if: conditional not boolean: " <> pretty t
    if' i as = argsError' i as


readDecimalDef :: NativeDef
readDecimalDef = defRNative "read-decimal" readDecimal
  (funType tTyDecimal [("key",tTyString)])
  [LitExample "(defun exec ()\n   (transfer (read-msg \"from\") (read-msg \"to\") (read-decimal \"amount\")))"]
  "Parse KEY string or number value from top level of message data body as decimal."

  where
    readDecimal :: RNativeFun e
    readDecimal i [TLitString key] = do
      (ParsedDecimal a') <- parseMsgKey i "read-decimal" key
      return $ toTerm a'
    readDecimal i as = argsError i as

readIntegerDef :: NativeDef
readIntegerDef = defRNative "read-integer" readInteger
  (funType tTyInteger [("key",tTyString)])
  [LitExample "(read-integer \"age\")"]
  "Parse KEY string or number value from top level of message data body as integer."

  where
    readInteger :: RNativeFun e
    readInteger i [TLitString key] = do
      (ParsedInteger a') <- parseMsgKey i "read-integer" key
      return $ toTerm a'
    readInteger i as = argsError i as

readStringDef :: NativeDef
readStringDef = defRNative "read-string" readString
  (funType tTyString [("key",tTyString)])
  [LitExample "(read-string \"sender\")"]
  "Parse KEY string or number value from top level of message data body as string."

  where
    readString :: RNativeFun e
    readString i [TLitString key] = do
      txt <- parseMsgKey i "read-string" key
      return $ tStr txt
    readString i as = argsError i as

defineNamespaceDef :: NativeDef
defineNamespaceDef = setTopLevelOnly $ defRNative "define-namespace" defineNamespace
  (funType tTyString [("namespace", tTyString), ("guard", tTyGuard Nothing)])
  [LitExample "(define-namespace 'my-namespace (read-keyset 'my-keyset))"]
  "Create a namespace called NAMESPACE where ownership and use of the namespace is controlled by GUARD. \
  \If NAMESPACE is already defined, then the guard previously defined in NAMESPACE will be enforced, \
  \and GUARD will be rotated in its place."
  where
    defineNamespace :: RNativeFun e
    defineNamespace i as = case as of
      [TLitString nsn, TGuard userg _, TGuard adming _] -> go i nsn userg adming
      _ -> argsError i as

    go fi nsn ug ag = do
      let name = NamespaceName nsn
          info = _faInfo fi
<<<<<<< HEAD
      _ <- computeGas (Right fi) (GNamespaceDecl (Namespace name g))
=======
          newNs = Namespace name ug ag
>>>>>>> 938c1624
      mOldNs <- readRow info Namespaces name
      case mOldNs of
        Just (Namespace _ _ oldg) -> do
          -- if namespace is defined, enforce old guard
          enforceGuard fi oldg
          writeNamespace info name newNs
        Nothing -> do
          enforcePolicy info name newNs
          writeNamespace info name newNs

    enforcePolicy info nn ns = do
      policy <- view eeNamespacePolicy
      allowNs <- case policy of
        SimpleNamespacePolicy f -> return $ f (Just ns)
        SmartNamespacePolicy _ fun -> applyNsPolicyFun fun fun nn ns
      unless allowNs $ evalError info "Namespace definition not permitted"

    writeNamespace info nn ns =
      success ("Namespace defined: " <> asString nn) $ do
        writeRow info Write Namespaces nn ns


    applyNsPolicyFun :: HasInfo i => i -> QualifiedName -> NamespaceName
                     -> Namespace -> Eval e Bool
    applyNsPolicyFun fi fun nn ns = do
      let i = getInfo fi
      refm <- resolveRef i (QName fun)
      def' <- case refm of
        (Just (Ref d@TDef {})) -> return d
        Just t -> evalError i $ "invalid ns policy fun: " <> pretty t
        Nothing -> evalError i $ "ns policy fun not found: " <> pretty fun
      asBool =<< apply (App def' [] i) mkArgs
      where
        asBool (TLiteral (LBool allow) _) = return allow
        asBool t = evalError' fi $
          "Unexpected return value from namespace policy: " <> pretty t

        mkArgs = [toTerm (asString nn),TGuard (_nsAdmin ns) def]


namespaceDef :: NativeDef
namespaceDef = setTopLevelOnly $ defRNative "namespace" namespace
  (funType tTyString [("namespace", tTyString)])
  [LitExample "(namespace 'my-namespace)"]
  "Set the current namespace to NAMESPACE. All expressions that occur in a current \
  \transaction will be contained in NAMESPACE, and once committed, may be accessed \
  \via their fully qualified name, which will include the namespace. Subsequent \
  \namespace calls in the same tx will set a new namespace for all declarations \
  \until either the next namespace declaration, or the end of the tx."
  where
    namespace :: RNativeFun e
    namespace i as = case as of
      [TLitString nsn] -> go i nsn
      _ -> argsError i as

    go fa ns = do
      let name = NamespaceName ns
          info = _faInfo fa

      mNs <- readRow info Namespaces name
      case mNs of
        Just n@(Namespace ns' g _) -> do
          enforceGuard fa g
          success ("Namespace set to " <> (asString ns')) $
            evalRefs . rsNamespace .= (Just n)
        Nothing  -> evalError info $
          "namespace: '" <> pretty name <> "' not defined"

cdChainId :: FieldKey
cdChainId = "chain-id"
cdBlockHeight :: FieldKey
cdBlockHeight = "block-height"
cdBlockTime :: FieldKey
cdBlockTime = "block-time"
cdPrevBlockHash :: FieldKey
cdPrevBlockHash = "prev-block-hash"
cdSender :: FieldKey
cdSender = "sender"
cdGasLimit :: FieldKey
cdGasLimit = "gas-limit"
cdGasPrice :: FieldKey
cdGasPrice = "gas-price"

chainDataSchema :: NativeDef
chainDataSchema = defSchema "public-chain-data"
  "Schema type for data returned from 'chain-data'."
    [ (cdChainId, tTyString)
    , (cdBlockHeight, tTyInteger)
    , (cdBlockTime, tTyTime)
    , (cdPrevBlockHash, tTyString)
    , (cdSender, tTyString)
    , (cdGasLimit, tTyInteger)
    , (cdGasPrice, tTyDecimal)
    ]

chainDataDef :: NativeDef
chainDataDef = defRNative "chain-data" chainData
    (funType (tTyObject pcTy) [])
    ["(chain-data)"]
    "Get transaction public metadata. Returns an object with 'chain-id', 'block-height', \
    \'block-time', 'sender', 'gas-limit', 'gas-price', and 'gas-fee' fields."
  where
    pcTy = TyUser (snd chainDataSchema)
    chainData :: RNativeFun e
    chainData _ [] = do
      PublicData{..} <- view eePublicData

      let PublicMeta{..} = _pdPublicMeta
          toTime = toTerm . posixSecondsToUTCTime . fromMicroseconds

      pure $ toTObject TyAny def
        [ (cdChainId, toTerm _pmChainId)
        , (cdBlockHeight, toTerm _pdBlockHeight)
        , (cdBlockTime, toTime _pdBlockTime)
        , (cdPrevBlockHash, toTerm _pdPrevBlockHash)
        , (cdSender, toTerm _pmSender)
        , (cdGasLimit, toTerm _pmGasLimit)
        , (cdGasPrice, toTerm _pmGasPrice)
        ]
    chainData i as = argsError i as

mapDef :: NativeDef
mapDef = defNative "map" map'
  (funType (TyList a) [("app",lam b a),("list",TyList b)])
  ["(map (+ 1) [1 2 3])"]
  "Apply APP to each element in LIST, returning a new list of results."

foldDef :: NativeDef
foldDef = defNative "fold" fold'
  (funType a [("app",lam2 a b a),("init",a),("list",TyList b)])
  ["(fold (+) 0 [100 10 5])"]
  "Iteratively reduce LIST by applying APP to last result and element, starting with INIT."

makeListDef :: NativeDef
makeListDef = defRNative "make-list" makeList (funType (TyList a) [("length",tTyInteger),("value",a)])
  ["(make-list 5 true)"]
  "Create list by repeating VALUE LENGTH times."

reverseDef :: NativeDef
reverseDef = defRNative "reverse" reverse' (funType (TyList a) [("list",TyList a)])
  ["(reverse [1 2 3])"] "Reverse LIST."

filterDef :: NativeDef
filterDef = defNative "filter" filter'
  (funType (TyList a) [("app",lam a tTyBool),("list",TyList a)])
  ["(filter (compose (length) (< 2)) [\"my\" \"dog\" \"has\" \"fleas\"])"]
  "Filter LIST by applying APP to each element. For each true result, the original value is kept."

sortDef :: NativeDef
sortDef = defRNative "sort" sort'
  (funType (TyList a) [("values",TyList a)] <>
   funType (TyList (tTyObject (mkSchemaVar "o"))) [("fields",TyList tTyString),("values",TyList (tTyObject (mkSchemaVar "o")))])
  ["(sort [3 1 2])", "(sort ['age] [{'name: \"Lin\",'age: 30} {'name: \"Val\",'age: 25}])"]
  "Sort a homogeneous list of primitive VALUES, or objects using supplied FIELDS list."

whereDef :: NativeDef
whereDef = defNative (specialForm Where) where'
  (funType tTyBool [("field",tTyString),("app",lam a tTyBool),("value",tTyObject (mkSchemaVar "row"))])
  ["(filter (where 'age (> 20)) [{'name: \"Mary\",'age: 30} {'name: \"Juan\",'age: 15}])"]
  "Utility for use in 'filter' and 'select' applying APP to FIELD in VALUE."

composeDef :: NativeDef
composeDef = defNative "compose" compose (funType c [("x",lam a b),("y", lam b c),("value",a)])
  ["(filter (compose (length) (< 2)) [\"my\" \"dog\" \"has\" \"fleas\"])"]
  "Compose X and Y, such that X operates on VALUE, and Y on the results of X."

takeDef :: NativeDef
takeDef = defRNative "take" take' takeDrop
  [ "(take 2 \"abcd\")"
  , "(take (- 3) [1 2 3 4 5])"
  , "(take ['name] { 'name: \"Vlad\", 'active: false})"
  ]
  "Take COUNT values from LIST (or string), or entries having keys in KEYS from OBJECT. If COUNT is negative, take from end. If COUNT exceeds the interval (-2^63,2^63), it is truncated to that range."

dropDef :: NativeDef
dropDef = defRNative "drop" drop' takeDrop
  [ "(drop 2 \"vwxyz\")"
  , "(drop (- 2) [1 2 3 4 5])"
  , "(drop ['name] { 'name: \"Vlad\", 'active: false})"
  ]
  "Drop COUNT values from LIST (or string), or entries having keys in KEYS from OBJECT. If COUNT is negative, drop from end. If COUNT exceeds the interval (-2^63,2^63), it is truncated to that range."

atDef :: NativeDef
atDef = defRNative "at" at' (funType a [("idx",tTyInteger),("list",TyList (mkTyVar "l" []))] <>
                      funType a [("idx",tTyString),("object",tTyObject (mkSchemaVar "o"))])
  ["(at 1 [1 2 3])", "(at \"bar\" { \"foo\": 1, \"bar\": 2 })"]
  "Index LIST at IDX, or get value with key IDX from OBJECT."

asciiConst :: NativeDef
asciiConst = defConst "CHARSET_ASCII"
  "Constant denoting the ASCII charset"
  tTyInteger
  (toTerm (0 :: Integer))

latin1Const :: NativeDef
latin1Const = defConst "CHARSET_LATIN1"
  "Constant denoting the Latin-1 charset ISO-8859-1"
  tTyInteger
  (toTerm (1 :: Integer))

-- | Check that a given string conforms to a specified character set.
-- Supported character sets include latin (ISO 8859-1)
--
isCharsetDef :: NativeDef
isCharsetDef =
  defRNative "is-charset" isCharset
  (funType tTyBool [("charset", tTyInteger), ("input", tTyString)])
  [ "(is-charset CHARSET_ASCII \"hello world\")"
  , "(is-charset CHARSET_ASCII \"I am nÖt ascii\")"
  , "(is-charset CHARSET_LATIN1 \"I am nÖt ascii, but I am latin1!\")"
  ]
  "Check that a string INPUT conforms to the a supported character set CHARSET.       \
  \Character sets currently supported are: 'CHARSET_LATIN1' (ISO-8859-1), and         \
  \'CHARSET_ASCII' (ASCII). Support for sets up through ISO 8859-5 supplement will be \
  \added in the future."
  where
    isCharset :: RNativeFun e
    isCharset i as = case as of
      [TLitInteger cs, TLitString t] -> case cs of
        0 -> go Char.isAscii t
        1 -> go Char.isLatin1 t
        _ -> evalError' i $ "Unsupported character set: " <> pretty cs
      _ -> argsError i as

    go k = return . toTerm . T.all k

langDefs :: NativeModule
langDefs =
    ("General",[
     ifDef
    ,mapDef
    ,foldDef

    ,defRNative "list" list
     (funType (TyList TyAny) [("elems",TyAny)])
     ["(list 1 2 3)"]
     "Create list from ELEMS. Deprecated in Pact 2.1.1 with literal list support."

    ,makeListDef
    ,reverseDef
    ,filterDef
    ,sortDef
    ,whereDef
    ,composeDef
    ,lengthDef
    ,takeDef
    ,dropDef
    ,defRNative "remove" remove (funType (tTyObject (mkSchemaVar "o")) [("key",tTyString),("object",tTyObject (mkSchemaVar "o"))])
     ["(remove \"bar\" { \"foo\": 1, \"bar\": 2 })"]
     "Remove entry for KEY from OBJECT."
    ,atDef
    ,enforceDef
    ,enforceOneDef
    ,tryDef
    ,formatDef
    ,defRNative "pact-id" pactId (funType tTyString []) []
     "Return ID if called during current pact execution, failing if not."
    ,readDecimalDef
    ,readIntegerDef
    ,readStringDef
    ,defRNative "read-msg" readMsg (funType a [] <> funType a [("key",tTyString)])
     [LitExample "(defun exec ()\n   (transfer (read-msg \"from\") (read-msg \"to\") (read-decimal \"amount\")))"]
     "Read KEY from top level of message data body, or data body itself if not provided. \
     \Coerces value to their corresponding pact type: String -> string, Number -> integer, Boolean -> bool, \
     \List -> list, Object -> object."
    ,defRNative "tx-hash" txHash (funType tTyString []) ["(tx-hash)"]
     "Obtain hash of current transaction as a string."
    ,defNative (specialForm Bind) bind
     (funType a [("src",tTyObject row),("binding",TySchema TyBinding row def)])
     ["(bind { \"a\": 1, \"b\": 2 } { \"a\" := a-value } a-value)"]
     "Special form evaluates SRC to an object which is bound to with BINDINGS over subsequent body statements."
    ,defRNative "typeof" typeof'' (funType tTyString [("x",a)])
     ["(typeof \"hello\")"] "Returns type of X as string."
    ,setTopLevelOnly $ defRNative "list-modules" listModules
     (funType (TyList tTyString) []) [] "List modules available for loading."
    ,defRNative (specialForm YieldSF) yield
     (funType yieldv [("object",yieldv)] <>
      funType yieldv [("object", yieldv), ("target-chain",tTyString)])
     [ LitExample "(yield { \"amount\": 100.0 })"
     , LitExample "(yield { \"amount\": 100.0 } \"some-chain-id\")"
     ]
     "Yield OBJECT for use with 'resume' in following pact step. With optional argument TARGET-CHAIN, \
     \target subsequent step to execute on targeted chain using automated SPV endorsement-based dispatch."
    ,defNative (specialForm Resume) resume
     (funType a [("binding",TySchema TyBinding (mkSchemaVar "r") def)]) []
     "Special form binds to a yielded object value from the prior step execution in a pact. \
     \If yield step was executed on a foreign chain, enforce endorsement via SPV."
    ,pactVersionDef
    ,setTopLevelOnly $ defRNative "enforce-pact-version" enforceVersion
     (funType tTyBool [("min-version",tTyString)] <>
      funType tTyBool [("min-version",tTyString),("max-version",tTyString)])
    ["(enforce-pact-version \"2.3\")"]
    "Enforce runtime pact version as greater than or equal MIN-VERSION, and less than or equal MAX-VERSION. \
    \Version values are matched numerically from the left, such that '2', '2.2', and '2.2.3' would all allow '2.2.3'."
    ,defRNative "contains" contains
    (funType tTyBool [("value",a),("list",TyList a)] <>
     funType tTyBool [("key",a),("object",tTyObject (mkSchemaVar "o"))] <>
     funType tTyBool [("value",tTyString),("string",tTyString)])
    [ "(contains 2 [1 2 3])"
    , "(contains 'name { 'name: \"Ted\", 'age: 72 })"
    , "(contains \"foo\" \"foobar\")"
    ]
    "Test that LIST or STRING contains VALUE, or that OBJECT has KEY entry."
    ,defNative "constantly" constantly
     (funType a [("value",a),("ignore1",b)] <>
      funType a [("value",a),("ignore1",b),("ignore2",c)] <>
      funType a [("value",a),("ignore1",b),("ignore2",c),("ignore3",d)])
     ["(filter (constantly true) [1 2 3])"]
     "Lazily ignore arguments IGNORE* and return VALUE."
    ,defRNative "identity" identity (funType a [("value",a)])
     ["(map (identity) [1 2 3])"] "Return provided value."
    ,strToIntDef
    ,intToStrDef
    ,hashDef
    ,defineNamespaceDef
    ,namespaceDef
    ,chainDataDef
    ,chainDataSchema
    ,isCharsetDef
    ,asciiConst
    ,latin1Const
    ])
    where
          d = mkTyVar "d" []
          row = mkSchemaVar "row"
          yieldv = TySchema TyObject (mkSchemaVar "y") def

obj :: Type n
obj = tTyObject (mkSchemaVar "o")

listStringA :: Type n
listStringA = mkTyVar "a" [TyList (mkTyVar "l" []),TyPrim TyString]

takeDrop :: FunTypes n
takeDrop = funType listStringA [("count",tTyInteger),("list",listStringA)] <>
           funType obj [("keys",TyList tTyString),("object",obj)]

lam :: Type v -> Type v -> Type v
lam x y = TyFun $ funType' y [("x",x)]

lam2 :: Type v -> Type v -> Type v -> Type v
lam2 x y z = TyFun $ funType' z [("x",x),("y",y)]

a, b, c :: Type n
a = mkTyVar "a" []
b = mkTyVar "b" []
c = mkTyVar "c" []

map' :: NativeFun e
map' i as@[app@TApp {},l] = gasUnreduced i as $ reduce l >>= \l' -> case l' of
           TList ls _ _ -> (\b' -> TList b' TyAny def) <$> forM ls (apply (_tApp app) . pure)
           t -> evalError' i $ "map: expecting list: " <> pretty (abbrev t)
map' i as = argsError' i as

list :: RNativeFun e
list i as = return $ TList (V.fromList as) TyAny (_faInfo i) -- TODO, could set type here

makeList :: RNativeFun e
makeList i [TLitInteger len,value] = case typeof value of
  Right ty -> return $ toTList ty def $ replicate (fromIntegral len) value
  Left ty -> evalError' i $ "make-list: invalid value type: " <> pretty ty
makeList i as = argsError i as

reverse' :: RNativeFun e
reverse' _ [l@TList{}] = return $ over tList V.reverse l
reverse' i as = argsError i as

fold' :: NativeFun e
fold' i as@[app@TApp {},initv,l] = gasUnreduced i as $ reduce l >>= \l' -> case l' of
           TList ls _ _ -> reduce initv >>= \initv' ->
                         foldM (\r a' -> apply (_tApp app) [r,a']) initv' ls
           t -> evalError' i $ "fold: expecting list: " <> pretty (abbrev t)
fold' i as = argsError' i as


filter' :: NativeFun e
filter' i as@[app@TApp {},l] = gasUnreduced i as $ reduce l >>= \l' -> case l' of
           TList ls lt _ -> fmap (toTListV lt def) $ (`V.filterM` ls) $ \a' -> do
                           t <- apply (_tApp app) [a']
                           case t of
                             (TLiteral (LBool bo) _) -> return bo
                             _ -> return False -- hmm, too permissive here, select is stricter
           t -> evalError' i $ "filter: expecting list: " <> pretty (abbrev t)
filter' i as = argsError' i as

length' :: RNativeFun e
length' _ [TList ls _ _] = return $ toTerm (length ls)
length' _ [TLitString s] = return $ toTerm (T.length s)
length' _ [TObject (Object ps _ _ _) _] = return $ toTerm (length ps)
length' i as = argsError i as

take' :: RNativeFun e
take' _ [TLitInteger c',TList l t _] = return $ TList (tordV V.take c' l) t def
take' _ [TLitInteger c',TLitString l] = return $ toTerm $ pack $ tordL take c' (unpack l)
take' _ [TList {..},TObject (Object (ObjectMap o) oTy _ _) _] = asKeyList _tList >>= \l ->
  return $ toTObjectMap oTy def $ ObjectMap $ M.restrictKeys o l
take' i as = argsError i as

drop' :: RNativeFun e
drop' _ [TLitInteger c',TList l t _] = return $ TList (tordV V.drop c' l) t def
drop' _ [TLitInteger c',TLitString l] = return $ toTerm $ pack $ tordL drop c' (unpack l)
drop' _ [TList {..},TObject (Object (ObjectMap o) oTy _ _) _] = asKeyList _tList >>= \l ->
  return $ toTObjectMap oTy def $ ObjectMap $ M.withoutKeys o l
drop' i as = argsError i as

asKeyList :: V.Vector (Term Name) -> Eval e (S.Set FieldKey)
asKeyList l = fmap (S.fromList . V.toList) . V.forM l $ \t -> case t of
  TLitString k -> return $ FieldKey k
  _ -> evalError (_tInfo t) "String required"

-- | "take or drop" handling negative "take/drop from reverse"
tord :: (l -> l) -> (Int -> l -> l) -> Integer -> l -> l
tord rev f c' l | c' >= 0 = f (fromIntegral (limit c')) l
                | otherwise = rev $ f (fromIntegral (negate (limit c'))) (rev l)
  where
    -- {Vector,List}.{take,drop} ops produce undefined behavior (crashing for
    -- Vector) when provided an int outside of the range (-2^63, 2^63). This
    -- function truncates an integer to this range.
    limit :: Integer -> Integer
    limit i
      | i < -bound = -bound
      | i > bound = bound
      | otherwise = i
      where
        bound = (2 ^ (63 :: Integer)) - 1

tordV
  :: (Int -> V.Vector a -> V.Vector a)
     -> Integer -> V.Vector a -> V.Vector a
tordV = tord V.reverse

tordL :: (Int -> [a] -> [a]) -> Integer -> [a] -> [a]
tordL = tord reverse

at' :: RNativeFun e
at' _ [li@(TLitInteger idx),TList ls _ _] =
    case ls V.!? fromIntegral idx of
      Just t -> return t
      Nothing -> evalError (_tInfo li) $ "at: bad index " <>
        pretty idx <> ", length " <> pretty (length ls)
at' _ [idx,TObject (Object ls _ _ _) _] = lookupObj idx ls
at' i as = argsError i as

lookupObj :: Term n -> ObjectMap (Term n) -> Eval m (Term n)
lookupObj t@(TLitString idx) (ObjectMap ls) = case M.lookup (FieldKey idx) ls of
  Just v -> return v
  Nothing -> evalError (_tInfo t) $ "key not found in object: " <> pretty idx
lookupObj t _ = evalError (_tInfo t) $ "object lookup only supported with strings"

remove :: RNativeFun e
remove _ [TLitString key,TObject (Object (ObjectMap ps) t _ _) _] =
  return $ toTObjectMap t def $ ObjectMap $ M.delete (FieldKey key) ps
remove i as = argsError i as

compose :: NativeFun e
compose i as@[appA@TApp {},appB@TApp {},v] = gasUnreduced i as $ do
  v' <- reduce v
  a' <- apply (_tApp appA) [v']
  apply (_tApp appB) [a']
compose i as = argsError' i as




readMsg :: RNativeFun e
readMsg i [TLitString key] = fromPactValue <$> parseMsgKey i "read-msg" key
readMsg i [] = fromPactValue <$> parseMsgKey' i "read-msg" Nothing
readMsg i as = argsError i as



pactId :: RNativeFun e
pactId i [] = toTerm <$> getPactId i
pactId i as = argsError i as

bind :: NativeFun e
bind i as@[src,TBinding ps bd (BindSchema _) bi] = gasUnreduced i as $
  reduce src >>= bindObjectLookup >>= bindReduce ps bd bi
bind i as = argsError' i as

bindObjectLookup :: Term Name -> Eval e (Text -> Maybe (Term Name))
bindObjectLookup (TObject (Object (ObjectMap o) _ _ _) _) =
  return $ \s -> M.lookup (FieldKey s) o
bindObjectLookup t = evalError (_tInfo t) $
  "bind: expected object: " <> pretty t

typeof'' :: RNativeFun e
typeof'' _ [t] = return $ tStr $ typeof' t
typeof'' i as = argsError i as

listModules :: RNativeFun e
listModules i _ = do
  mods <- keys (_faInfo i) Modules
  return $ toTermList tTyString $ map asString mods

yield :: RNativeFun e
yield i as = case as of
  [u@(TObject t _)] -> go t Nothing u
  [u@(TObject t _), (TLitString cid)] -> go t (Just $ ChainId cid) u
  _ -> argsError i as
  where
    go (Object o _ _ _) tid u = do
      eym <- use evalPactExec
      case eym of
        Nothing -> evalError' i "Yield not in defpact context"
        Just pe -> do
          o' <- enforcePactValue' o
          y <- case tid of
            Nothing -> return $ Yield o' Nothing
            Just t -> do
              if _peStepHasRollback pe
                then evalError' i "Cross-chain yield not allowed in step with rollback"
                else fmap (Yield o') $ provenanceOf i t
          evalPactExec . _Just . peYield .= Just y
          return u

resume :: NativeFun e
resume i as = case as of
  [TBinding ps bd (BindSchema _) bi] -> gasUnreduced i as $ do
    rm <- preview $ eePactStep . _Just . psResume . _Just
    case rm of
      Nothing -> evalError' i "Resume: no yielded value in context"
      Just y -> do
        o <- fmap fromPactValue . _yData <$> enforceYield i y
        l <- bindObjectLookup (toTObjectMap TyAny def o)
        bindReduce ps bd bi l
  _ -> argsError' i as

where' :: NativeFun e
where' i as@[k',app@TApp{},r'] = gasUnreduced i as $ ((,) <$> reduce k' <*> reduce r') >>= \kr -> case kr of
  (k,r@TObject {}) -> lookupObj k (_oObject $ _tObject r) >>= \v -> apply (_tApp app) [v]
  _ -> argsError' i as
where' i as = argsError' i as


sort' :: RNativeFun e
sort' _ [l@(TList v _ _)] | V.null v = pure l
sort' _ [TList{..}] = liftIO $ do
  m <- V.thaw _tList
  (`V.sortBy` m) $ \x y -> case (x,y) of
    (TLiteral xl _,TLiteral yl _) -> xl `compare` yl
    _ -> EQ
  toTListV _tListType def <$> V.freeze m
sort' _ [TList fields _ fi,l@(TList vs lty _)]
  | V.null fields = evalError fi "Empty fields list"
  | V.null vs = return l
  | otherwise = do
      fields' <- asKeyList fields
      liftIO $ do
        m <- V.thaw vs
        (`V.sortBy` m) $ \x y -> case (x,y) of
          (TObject (Object (ObjectMap xo) _ _ _) _,TObject (Object (ObjectMap yo) _ _ _) _) ->
            let go field EQ = case (M.lookup field xo, M.lookup field yo) of
                  (Just (TLiteral lx _), Just (TLiteral ly _)) -> lx `compare` ly
                  _ -> EQ
                go _ ne = ne
            in foldr go EQ fields'
          _ -> EQ
        toTListV lty def <$> V.freeze m
sort' i as = argsError i as


enforceVersion :: RNativeFun e
enforceVersion i as = case as of
  [TLitString minVersion] -> doMin minVersion >> return (toTerm True)
  [TLitString minVersion,TLitString maxVersion] ->
    doMin minVersion >> doMax maxVersion >> return (toTerm True)
  _ -> argsError i as
  where
    doMin = doMatch "minimum" (>) (<)
    doMax = doMatch "maximum" (<) (>)
    doMatch msg failCmp succCmp fullV =
      foldM_ matchPart False $ zip (T.splitOn "." pactVersion) (T.splitOn "." fullV)
      where
        parseNum orgV s = case AP.parseOnly (AP.many1 AP.digit) s of
          Left _ -> evalError' i $ "Invalid version component: " <> pretty (orgV,s)
          Right v -> return v
        matchPart True _ = return True
        matchPart _ (pv,mv)  = do
          pv' <- parseNum pactVersion pv
          mv' <- parseNum fullV mv
          when (mv' `failCmp` pv') $ evalError' i $
            "Invalid pact version " <> pretty pactVersion <>
            ", " <> msg <> " allowed: " <> pretty fullV
          return (mv' `succCmp` pv')

contains :: RNativeFun e
contains _i [val,TList {..}] = return $ toTerm $ searchTermList val _tList
contains _i [TLitString k,TObject (Object (ObjectMap o) _ _ _) _] =
  return $ toTerm $ M.member (FieldKey k) o
contains _i [TLitString s,TLitString t] = return $ toTerm $ T.isInfixOf s t
contains i as = argsError i as

searchTermList :: (Foldable t, Eq n) => Term n -> t (Term n) -> Bool
searchTermList val = foldl search False
  where search True _ = True
        search _ t = t `termEq` val


constantly :: NativeFun e
constantly i (v:_) = gasUnreduced i [v] $ reduce v
constantly i as = argsError' i as

identity :: RNativeFun e
identity _ [a'] = return a'
identity i as = argsError i as

strToInt :: RNativeFun e
strToInt i as =
  case as of
    [s'@(TLitString s)] -> checkLen s' s >> doBase s' 10 s
    [b'@(TLitInteger base), s'@(TLitString s)] -> checkLen s' s >> go b' s' base s
    _ -> argsError i as
  where
    checkLen si txt = unless (T.length txt <= 512) $
      evalError' si $ "Invalid input, only up to 512 length supported"
    go bi si base txt
      | base == 64 = doBase64 si txt
      | base >= 2 && base <= 16 = doBase si base txt
      | otherwise = evalError' bi $ "Base value must be >= 2 and <= 16, or 64"
    doBase si base txt = case baseStrToInt base txt of
      Left e -> evalError' si (pretty e)
      Right n -> return (toTerm n)
    doBase64 si txt = case parseB64UrlUnpaddedText' txt of
      Left e -> evalError' si (pretty e)
      Right bs -> return $ toTerm $ bsToInteger bs

bsToInteger :: BS.ByteString -> Integer
bsToInteger bs = fst $ foldl' go (0,(BS.length bs - 1) * 8) $ BS.unpack bs
  where
    go (i,p) w = (i .|. (shift (fromIntegral w) p),p - 8)

integerToBS :: Integer -> BS.ByteString
integerToBS v = BS.pack $ reverse $ go v
  where
    go i | i <= 0xff = [fromIntegral i]
         | otherwise = (fromIntegral (i .&. 0xff)):go (shift i (-8))


txHash :: RNativeFun e
txHash _ [] = (tStr . asString) <$> view eeHash
txHash i as = argsError i as

-- | Change of base for Text-based representations of integrals. Only bases
-- 2 through 16 are supported, for non-empty text of length <= 128
--
-- e.g.
--   -- hexadecimal to decimal
--   baseStrToInt 10 "abcdef123456" = 188900967593046
--
baseStrToInt :: Integer -> Text -> Either Text Integer
baseStrToInt base t =
  if base <= 1 || base > 16
  then Left $ "unsupported base: " `T.append` asString base
  else
    if T.null t
    then Left $ "empty text: " `T.append` asString t
    else foldM go 0 $ T.unpack t
  where
    go :: Integer -> Char -> Either Text Integer
    go acc c' =
      let val = fromIntegral . Char.digitToInt $ c'
      in if val < base
         then pure $ base * acc + val
         else Left $ "character '" <> T.singleton c' <>
                "' is out of range for base " <> tShow base <> ": " <> t
{-# INLINABLE baseStrToInt #-}<|MERGE_RESOLUTION|>--- conflicted
+++ resolved
@@ -324,11 +324,8 @@
     go fi nsn ug ag = do
       let name = NamespaceName nsn
           info = _faInfo fi
-<<<<<<< HEAD
-      _ <- computeGas (Right fi) (GNamespaceDecl (Namespace name g))
-=======
           newNs = Namespace name ug ag
->>>>>>> 938c1624
+      _ <- computeGas (Right fi) (GNamespaceDecl newNs)
       mOldNs <- readRow info Namespaces name
       case mOldNs of
         Just (Namespace _ _ oldg) -> do
