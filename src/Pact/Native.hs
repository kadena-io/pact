--- conflicted
+++ resolved
@@ -138,12 +138,7 @@
   , decryptDefs
   , guardDefs
   , zkDefs
-<<<<<<< HEAD
-  , poseidonHackAChainDefs
-=======
   , hashDefs
-  , hyperlaneDefs
->>>>>>> 6f466ea8
   ]
 
 -- | Production native modules as a dispatch map.
