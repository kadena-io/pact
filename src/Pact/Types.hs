{-# LANGUAGE RecordWildCards #-}
{-# LANGUAGE DeriveGeneric #-}
{-# LANGUAGE GADTs #-}
{-# LANGUAGE FlexibleInstances #-}
{-# LANGUAGE TypeSynonymInstances #-}
{-# LANGUAGE KindSignatures #-}
{-# LANGUAGE FlexibleContexts #-}
{-# LANGUAGE RankNTypes #-}
{-# LANGUAGE DeriveTraversable #-}
{-# LANGUAGE DeriveFoldable #-}
{-# LANGUAGE DeriveFunctor #-}
{-# LANGUAGE TemplateHaskell #-}
{-# LANGUAGE StandaloneDeriving #-}
{-# LANGUAGE GeneralizedNewtypeDeriving #-}
{-# LANGUAGE OverloadedStrings #-}
{-# LANGUAGE PatternSynonyms #-}
{-# LANGUAGE ViewPatterns #-}
{-# LANGUAGE ScopedTypeVariables #-}
{-# LANGUAGE BangPatterns #-}

-- |
-- Module      :  Pact.Types
-- Copyright   :  (C) 2016 Stuart Popejoy
-- License     :  BSD-style (see the file LICENSE)
-- Maintainer  :  Stuart Popejoy <stuart@kadena.io>
--
-- Main types for the Pact Language.
--

module Pact.Types where


import Control.Lens hiding (op,(.=))
import Text.Trifecta.Delta hiding (Columns)
import Control.Applicative
import Data.List
import Control.Monad
import Prelude hiding (exp)
import Control.Arrow hiding (app)
import Prelude.Extras
import Bound
import Control.Monad.Except
import Control.Monad.State.Strict
import Control.Monad.Reader
import Text.Trifecta (Rendering)
import Text.PrettyPrint.ANSI.Leijen (Pretty,Doc,SimpleDoc,pretty,plain,renderCompact,renderPretty,displayS)
import qualified Data.Map.Strict as M
import qualified Data.HashMap.Strict as HM
import Data.Text (pack,unpack)
import Data.Text.Encoding
import Data.Aeson
import qualified Data.ByteString.UTF8 as BS
import qualified Data.ByteString.Lazy.UTF8 as BSL
import qualified Data.Set as S
import Data.String
import Data.Default
import Data.Char
import Data.Thyme
import Data.Thyme.Format.Aeson ()
import Data.Thyme.Time.Core
import System.Locale
import Data.Scientific
import Data.Word
import Control.Monad.Catch
import GHC.Generics
import Data.Decimal
import Data.Ratio
import qualified Data.Vector as V
import Data.Hashable
import Data.List.NonEmpty (NonEmpty (..))
import Data.Foldable
import Control.Concurrent.MVar
<<<<<<< HEAD
import qualified Text.PrettyPrint.ANSI.Leijen as PP
=======
import Data.Foldable
>>>>>>> 6696a047


import Data.Serialize (Serialize)

import Pact.Types.Orphans ()

data RenderColor = RColor | RPlain

renderString :: Pretty a => (Doc -> SimpleDoc) -> RenderColor -> a -> String
renderString renderf colors p = displayS (renderf ((case colors of RColor -> id; RPlain -> plain) (pretty p))) ""

renderCompactString :: Pretty a => a -> String
renderCompactString = renderString renderCompact RPlain

renderPrettyString :: Pretty a => RenderColor -> a -> String
renderPrettyString c a = renderString (renderPretty 0.4 100) c a

data Info = Info { _iInfo :: !(Maybe (Rendering,Delta)) }
-- show instance uses Trifecta renderings
instance Show Info where
    show (Info Nothing) = ""
    show (Info (Just (r,_d))) = renderCompactString r
instance Eq Info where
    Info Nothing == Info Nothing = True
    Info (Just (_,d)) == Info (Just (_,e)) = d == e
    _ == _ = False
instance Ord Info where
  Info Nothing <= Info Nothing = True
  Info (Just (_,d)) <= Info (Just (_,e)) = d <= e
  Info Nothing <= _ = True
  _ <= Info Nothing = False

-- renderer is for line numbers and such
renderInfo :: Info -> String
renderInfo (Info Nothing) = ""
renderInfo (Info (Just (_,d))) =
    case d of
      (Directed f l c _ _) -> BS.toString f ++ ":" ++ show (succ l) ++ ":" ++ show c
      (Lines l c _ _) -> "<interactive>:" ++ show (succ l) ++ ":" ++ show c
      _ -> "<interactive>:0:0"



class AsString a where asString :: a -> String
instance AsString String where asString = id

instance Default Info where def = Info Nothing

simpleISO8601 :: String
simpleISO8601 = "%Y-%m-%dT%H:%M:%SZ"

newtype ModuleName = ModuleName String
    deriving (Eq,Ord,IsString,ToJSON,FromJSON,AsString,Hashable)
instance Show ModuleName where show (ModuleName s) = show s


data Name =
    QName { _nQual :: ModuleName, _nName :: String } |
    Name { _nName :: String }
         deriving (Eq,Ord,Generic)
instance Show Name where
    show (QName q n) = asString q ++ "." ++ n
    show (Name n) = n
instance ToJSON Name where toJSON = toJSON . show
instance Hashable Name


data Literal =
    LString { _lString :: !String } |
    LInteger { _lInteger :: !Integer } |
    LDecimal { _lDecimal :: !Decimal } |
    LBool { _lBool :: !Bool } |
    LTime { _lTime :: !UTCTime }
          deriving (Eq,Generic)
instance Serialize Literal
formatLTime :: UTCTime -> String
formatLTime = formatTime defaultTimeLocale simpleISO8601
{-# INLINE formatLTime #-}

decimalPrec :: Word8
decimalPrec = 8

decimalToScientific :: Decimal -> Scientific
decimalToScientific (Decimal p m) = scientific m (negate (fromIntegral p))

doubleToDecimal :: Double -> Decimal
doubleToDecimal = realFracToDecimal decimalPrec

decimalToRational :: Decimal -> Rational
decimalToRational (Decimal p m) = m % (10 ^ (fromIntegral p :: Integer))


instance Show Literal where
    show (LString s) = show s
    show (LInteger i) = show i
    show (LDecimal r) = show r
    show (LBool b) = map toLower $ show b
    show (LTime t) = show $ formatLTime t
instance ToJSON Literal where
    toJSON (LString s) = String (pack s)
    toJSON (LInteger i) = Number (scientific i 0)
    toJSON (LDecimal r) = toJSON (show r)
    toJSON (LBool b) = toJSON b
    toJSON (LTime t) = toJSON (formatLTime t)
    {-# INLINE toJSON #-}


newtype TypeName = TypeName String
  deriving (Eq,Ord,IsString,AsString,ToJSON,FromJSON)
instance Show TypeName where show (TypeName s) = show s

data Arg = Arg {
  _aName :: String,
  _aType :: Type,
  _aInfo :: Info
  } deriving (Eq,Ord)
instance Show Arg where show (Arg n t _) = n ++ ":" ++ show t


data FunType = FunType {
  _ftArgs :: [Arg],
  _ftReturn :: Type
  } deriving (Eq,Ord)
instance Show FunType where show (FunType as t) = "(" ++ unwords (map show as) ++ ") -> " ++ show t

type FunTypes = NonEmpty FunType
funTypes :: FunType -> FunTypes
funTypes ft = ft :| []

data Type =
    TyInteger |
    TyDecimal |
    TyTime |
    TyBool |
    TyString |
    TyValue |
    TyKeySet |
    TyList { _tlType :: Maybe Type } |
    TyObject { _toType :: Maybe TypeName } |
    TyFun { _tfType :: FunType } |
    TyVar { _tvId :: String, _tvConstraint :: [Type] } |
    TyBinding |
    TyRest

    deriving (Eq,Ord)

makeLenses ''Type
makeLenses ''FunType
makeLenses ''Arg

instance Default Type where def = TyVar "_" []

tyInteger,tyDecimal,tyTime,tyBool,tyString,tyList,tyObject,tyValue,tyKeySet :: String
tyInteger = "integer"
tyDecimal = "decimal"
tyTime = "time"
tyBool = "bool"
tyString = "string"
tyList = "list"
tyObject = "object"
tyValue = "value"
tyKeySet = "keyset"

instance Show Type where
  show TyInteger = tyInteger
  show TyDecimal = tyDecimal
  show TyTime = tyTime
  show TyBool = tyBool
  show TyString = tyString
  show TyList {..} = maybe tyList (\t -> "[" ++ show t ++ "]") _tlType
  show TyObject {..} = maybe tyObject (\t -> "{" ++ asString t ++ "}") _toType
  show TyValue = tyValue
  show TyKeySet = tyKeySet
  show TyFun {..} = "function: " ++ show _tfType
  show TyBinding = "binding"
  show TyRest = "@rest"
  show TyVar {..} = "<" ++ _tvId ++
                    (if null _tvConstraint then ""
                     else " => (" ++ intercalate "|" (map show _tvConstraint) ++ ")") ++ ">"
instance PP.Pretty Type where pretty = PP.string . show



data Exp = ELiteral { _eLiteral :: !Literal, _eInfo :: !Info }
           | ESymbol { _eSymbol :: !String, _eInfo :: !Info }
           | EAtom { _eAtom :: !String
                   , _eQualifier :: !(Maybe String)
                   , _eType :: !(Maybe Type)
                   , _eInfo :: !Info }
           | EList { _eList :: ![Exp], _eInfo :: !Info }
           | EObject { _eObject :: ![(Exp,Exp)], _eInfo :: !Info }
           | EBinding { _eBinding :: ![(Exp,Exp)], _eInfo :: !Info }
           deriving (Eq)
makePrisms ''Exp

instance Show Exp where
    show (ELiteral i _) = show i
    show (ESymbol s _) = '\'':s
    show (EAtom a q t _) =  a ++ maybe "" ("." ++) q ++ maybe "" ((": " ++) . show) t
    show (EList ls _) = "(" ++ unwords (map show ls) ++ ")"
    show (EObject ps _) = "{ " ++ intercalate ", " (map (\(k,v) -> show k ++ ": " ++ show v) ps) ++ " }"
    show (EBinding ps _) = "{ " ++ intercalate ", " (map (\(k,v) -> show k ++ ":= " ++ show v) ps) ++ " }"

$(makeLenses ''Exp)




data PublicKey = PublicKey { _pubKey :: !BS.ByteString } deriving (Eq,Ord,Generic)
instance Serialize PublicKey
instance FromJSON PublicKey where
    parseJSON = withText "PublicKey" (return . PublicKey . encodeUtf8)
instance ToJSON PublicKey where
    toJSON = toJSON . decodeUtf8 . _pubKey
instance Show PublicKey where show (PublicKey s) = show (BS.toString s)

type KeySet = S.Set PublicKey

data PactKeySet = PactKeySet {
      _pksKeys :: ![PublicKey]
    , _pksPredFun :: !String
    } deriving (Eq,Generic)
instance Serialize PactKeySet
instance Show PactKeySet where show (PactKeySet ks f) = "PactKeySet " ++ show ks ++ " " ++ show f
instance FromJSON PactKeySet where
    parseJSON = withObject "PactKeySet" $ \o ->
                PactKeySet <$> o .: "keys" <*> o .: "pred"
instance ToJSON PactKeySet where
    toJSON (PactKeySet k f) = object ["keys" .= k, "pred" .= f]


data RunType = Run | RunTx deriving (Eq,Show)

newtype KeySetName = KeySetName String
    deriving (Eq,Ord,IsString,AsString,ToJSON,FromJSON)
instance Show KeySetName where show (KeySetName s) = show s


data DefType = Defun | Defpact | Defconst deriving (Eq,Show)
defTypeRep :: DefType -> String
defTypeRep Defun = "defun"
defTypeRep Defpact = "defpact"
defTypeRep Defconst = "defconst"

data DefData = DefData {
      _dName :: !String
    , _dDefType :: !DefType
    , _dModule :: !(Maybe ModuleName)
    , _dType :: !FunTypes
    , _dDocs :: !(Maybe String)
} deriving (Eq)

instance Show DefData where
    show (DefData n Defconst _ _ d) =
        "(defconst " ++ n ++ maybe "" ((" " ++) . show) d ++ ")"
    show (DefData n t _ as d) =
      "(" ++ defTypeRep t ++ " " ++ n ++ ft as ++ maybe "" ((" " ++) . show) d ++ ")"
      where ft (t' :| []) = " " ++ show t'
            ft ts = " " ++ show (toList ts)

defName :: DefData -> String
defName (DefData n _ (Just mn) _ _) = asString mn ++ "." ++ n
defName (DefData n _ _ _ _) = n

newtype NativeDefName = NativeDefName String
    deriving (Eq,Ord,IsString,ToJSON,AsString)
instance Show NativeDefName where show (NativeDefName s) = show s

data FunApp = FunApp {
      _faInfo :: !Info
    , _faDef :: !DefData
    }

funAppInfo :: FunApp -> Info
funAppInfo = _faInfo


data Ref = Direct (Term Name) |
           Ref (Term Ref)
               deriving (Eq)
instance Show Ref where
    show (Direct t) = abbrev t
    show (Ref t) = abbrev t

data NativeDFun = NativeDFun {
      _nativeDefName :: NativeDefName,
      _nativeDef :: forall m . Monad m => FunApp -> [Term Ref] -> m (Term Name)
    }
instance Eq NativeDFun where a == b = _nativeDefName a == _nativeDefName b
instance Show NativeDFun where show a = show $ _nativeDefName a

data BindCtx = BindLet | BindKV deriving (Eq,Show)


data Term n =
    TModule {
      _tModuleName :: !ModuleName
    , _tModuleKeySet :: !KeySetName
    , _tModuleDocs :: !(Maybe String)
    , _tModuleBody :: !(Scope () Term n)
    , _tCode :: Exp
    , _tInfo :: !Info
    } |
    TList {
      _tList :: ![Term n]
    , _tListType :: Maybe Type
    , _tInfo :: !Info
    } |
    TDef {
      _tDefData :: !DefData
    , _tDefBody :: !(Scope Int Term n)
    , _tDefExp :: Exp
    , _tInfo :: !Info
    } |
    TNative {
      _tDefData :: !DefData
    , _tDefNative :: !NativeDFun
    , _tInfo :: !Info
    } |
    TConst {
      _tConstName :: !Arg
    , _tConstModule :: Maybe ModuleName
    , _tConstVal :: !(Term n)
    , _tConstDocs :: !(Maybe String)
    , _tInfo :: !Info
    } |
    TApp {
      _tAppFun :: !(Term n)
    , _tAppArgs :: ![Term n]
    , _tInfo :: !Info
    } |
    TVar {
      _tVar :: !n
    , _tInfo :: !Info
    } |
    TBinding {
      _tBindPairs :: ![(Arg,Term n)]
    , _tBindBody :: !(Scope Int Term n)
    , _tBindCtx :: BindCtx
    , _tInfo :: !Info
    } |
    TObject {
      _tObject :: ![(Term n,Term n)]
    , _tUserType :: Maybe TypeName
    , _tInfo :: !Info
    } |
    TLiteral {
      _tLiteral :: !Literal
    , _tInfo :: !Info
    } |
    TKeySet { _tKeySet :: !PactKeySet, _tInfo :: !Info } |
    TUse { _tModuleName :: !ModuleName, _tInfo :: !Info } |
    TValue { _tValue :: !Value, _tInfo :: !Info } |
    TStep {
      _tStepEntity :: !(Term n)
    , _tStepExec :: !(Term n)
    , _tStepRollback :: !(Maybe (Term n))
    , _tInfo :: !Info
    }
    deriving (Functor,Foldable,Traversable,Eq)


instance Show n => Show (Term n) where
    show (TModule n k d b _ _) =
        "(TModule " ++ show n ++ " " ++ show k ++ " " ++ show d ++ " " ++ show b ++ ")"
    show (TList bs t _) = "[" ++ unwords (map show bs) ++ "]" ++ maybe "" ((":" ++) . show) t
    show (TDef di _ _ _) = "(TDef " ++ show di ++ ")"
    show (TNative di _ _ ) = "(TNative " ++ show di ++ ")"
    show (TConst n _ _ _ _) = "(TConst " ++ show n ++ ")"
    show (TApp f as _) = "(TApp " ++ show f ++ " " ++ show as ++ ")"
    show (TVar n _) = "(TVar " ++ show n ++ ")"
    show (TBinding bs b c _) = "(TBinding " ++ show bs ++ " " ++ show b ++ " " ++ show c ++ ")"
    show (TObject bs ot _) = "{" ++ intercalate ", " (map (\(a,b) -> show a ++ ": " ++ show b) bs) ++ "}" ++
                             maybe "" ((":" ++) . show) ot ++ ")"
    show (TLiteral l _) = show l
    show (TKeySet k _) = show k
    show (TUse m _) = "(TUse " ++ show m ++ ")"
    show (TValue v _) = BSL.toString $ encode v
    show (TStep ent e r _) =
        "(TStep " ++ show ent ++ " " ++ show e ++ maybe "" ((" " ++) . show) r ++ ")"


instance Show1 Term
instance Eq1 Term

instance Applicative Term where
    pure = return
    (<*>) = ap

instance Monad Term where
    return a = TVar a def
    TModule n k ds b c i >>= f = TModule n k ds (b >>>= f) c i
    TList bs t i >>= f = TList (map (>>= f) bs) t i
    TDef d b e i >>= f = TDef d (b >>>= f) e i
    TNative d n i >>= _ = TNative d n i
    TConst d m c t i >>= f = TConst d m (c >>= f) t i
    TApp af as i >>= f = TApp (af >>= f) (map (>>= f) as) i
    TVar n i >>= f = (f n) { _tInfo = i }
    TBinding bs b c i >>= f = TBinding (map (second (>>= f)) bs) (b >>>= f) c i
    TObject bs t i >>= f = TObject (map ((>>= f) *** (>>= f)) bs) t i
    TLiteral l i >>= _ = TLiteral l i
    TKeySet k i >>= _ = TKeySet k i
    TUse m i >>= _ = TUse m i
    TValue v i >>= _ = TValue v i
    TStep ent e r i >>= f = TStep (ent >>= f) (e >>= f) (fmap (>>= f) r) i


instance FromJSON (Term n) where
    parseJSON (Number n) = return $ TLiteral (LInteger (round n)) def
    parseJSON (Bool b) = return $ toTerm b
    parseJSON (String s) = return $ toTerm (unpack s)
    parseJSON v = return $ toTerm v
    {-# INLINE parseJSON #-}

instance Show n => ToJSON (Term n) where
    toJSON (TLiteral l _) = toJSON l
    toJSON (TValue v _) = v
    toJSON (TKeySet k _) = toJSON k
    toJSON (TObject kvs _ _) =
        object $ map (kToJSON *** toJSON) kvs
            where kToJSON (TLitString s) = pack s
                  kToJSON t = pack (abbrev t)
    toJSON (TList ts _ _) = toJSON ts
    toJSON t = toJSON (abbrev t)
    {-# INLINE toJSON #-}

class ToTerm a where
    toTerm :: a -> Term m
instance ToTerm Bool where toTerm = tLit . LBool
instance ToTerm Integer where toTerm = tLit . LInteger
instance ToTerm Int where toTerm = tLit . LInteger . fromIntegral
instance ToTerm Decimal where toTerm = tLit . LDecimal
instance ToTerm String where toTerm = tLit . LString
instance ToTerm PactKeySet where toTerm = (`TKeySet` def)
instance ToTerm Literal where toTerm = tLit
instance ToTerm Value where toTerm = (`TValue` def)
instance ToTerm UTCTime where toTerm = tLit . LTime

<<<<<<< HEAD
typeof :: Term a -> Either String Type
=======
toTermList :: (ToTerm a,Foldable f) => f a -> Term b
toTermList = (`TList` def) . map toTerm . toList

typeof :: Term a -> String
>>>>>>> 6696a047
typeof t = case t of
      TLiteral l _ ->
          case l of
            LInteger {} -> Right TyInteger
            LDecimal {} -> Right TyDecimal
            LString {} -> Right TyString
            LBool {} -> Right TyBool
            LTime {} -> Right TyTime
      TModule {} -> Left "module"
      TList {..} -> Right $ TyList _tListType
      TDef {..} -> Left (defTypeRep $ _dDefType _tDefData)
      TNative {..} -> Left "defun"
      TConst {..} -> Right (_aType _tConstName)
      TApp {..} -> Left "app"
      TVar {..} -> Left "var"
      TBinding {} -> Left "binding"
      TObject {..} -> Right $ TyObject _tUserType
      TKeySet {} -> Right TyKeySet
      TUse {} -> Left "use"
      TValue {} -> Right TyValue
      TStep {} -> Left "step"





pattern TLitString s <- TLiteral (LString s) _
pattern TLitInteger i <- TLiteral (LInteger i) _

tLit :: Literal -> Term n
tLit = (`TLiteral` def)
{-# INLINE tLit #-}

-- | Convenience for OverloadedStrings annoyances
tStr :: String -> Term n
tStr = toTerm

-- | Support pact `=`, only for list, object, literal, keyset
termEq :: Eq n => Term n -> Term n -> Bool
termEq (TList a _ _) (TList b _ _) = length a == length b && and (zipWith termEq a b)
termEq (TObject a _ _) (TObject b _ _) = length a == length b && all (lkpEq b) a
    where lkpEq [] _ = False
          lkpEq ((k',v'):ts) p@(k,v) | termEq k k' && termEq v v' = True
                                     | otherwise = lkpEq ts p
termEq (TLiteral a _) (TLiteral b _) = a == b
termEq (TKeySet a _) (TKeySet b _) = a == b
termEq _ _ = False




abbrev :: Show t => Term t -> String
abbrev t@TModule {} = "<module " ++ show (_tModuleName t) ++ ">"
abbrev (TList bs _ _) = concatMap abbrev bs
abbrev t@TDef {} = "<defun " ++ _dName (_tDefData t) ++ ">"
abbrev t@TNative {} = "<native " ++ _dName (_tDefData t) ++ ">"
abbrev TConst {..} = "<defconst " ++ show _tConstName ++ ">"
abbrev t@TApp {} = "<app " ++ abbrev (_tAppFun t) ++ ">"
abbrev TBinding {} = "<binding>"
abbrev TObject {} = "<object>"
abbrev (TLiteral l _) = show l
abbrev TKeySet {} = "<keyset>"
abbrev (TUse m _) = "<use '" ++ show m ++ ">"
abbrev (TVar s _) = show s
abbrev (TValue v _) = show v
abbrev TStep {} = "<step>"




makeLenses ''DefData
makeLenses ''Term

data SyntaxError = SyntaxError Info String
instance Show SyntaxError where show (SyntaxError i s) = show i ++ ": Syntax error: " ++ s

data PactError =
    EvalError Info String |
    ArgsError FunApp [Term Name] String |
    TxFailure String

instance Show PactError where
    show (EvalError i s) = show i ++ ": " ++ s
    show (ArgsError (FunApp i dd) args s) =
        show i ++ ": " ++ s ++ ", received [" ++ intercalate "," (map abbrev args) ++ "] for " ++ show (_dType dd)
    show (TxFailure s) = "Failure: " ++ s

evalError :: MonadError PactError m => Info -> String -> m a
evalError i = throwError . EvalError i

evalError' :: MonadError PactError m => FunApp -> String -> m a
evalError' = evalError . funAppInfo

failTx :: MonadError PactError m => String -> m a
failTx = throwError . TxFailure


argsError :: (MonadError PactError m) => FunApp -> [Term Name] -> m a
argsError i as = throwError $ ArgsError i as "Invalid arguments"

argsError' :: (MonadError PactError m) => FunApp -> [Term Ref] -> m a
argsError' i as = throwError $ ArgsError i (map (toTerm.abbrev) as) "Invalid arguments"


data Persistable =
    PLiteral Literal |
    PKeySet PactKeySet |
    PValue Value
    deriving (Eq,Generic)
instance Serialize Persistable
instance Show Persistable where
    show (PLiteral l) = show l
    show (PKeySet k) = show k
    show (PValue v) = BSL.toString $ encode v
instance ToTerm Persistable where
    toTerm (PLiteral l) = toTerm l
    toTerm (PKeySet k) = toTerm k
    toTerm (PValue v) = toTerm v
instance ToJSON Persistable where
    toJSON (PLiteral (LString s)) = String (pack s)
    toJSON (PLiteral (LBool b)) = Bool b
    toJSON (PLiteral (LInteger n)) = Number (fromIntegral n)
    toJSON (PLiteral (LDecimal (Decimal dp dm))) =
        Array (V.fromList [Number (fromIntegral dp),Number (fromIntegral dm)])
    toJSON (PLiteral (LTime t)) =
        let (UTCTime (ModifiedJulianDay d) s) = unUTCTime t
        in Array (V.fromList ["t",Number (fromIntegral d),Number (fromIntegral (toMicroseconds s))])
    toJSON (PKeySet k) = toJSON k
    toJSON (PValue v) = Array (V.fromList ["v",v])
instance FromJSON Persistable where
    parseJSON (String s) = return (PLiteral (LString (unpack s)))
    parseJSON (Number n) = return (PLiteral (LInteger (round n)))
    parseJSON (Bool b) = return (PLiteral (LBool b))
    parseJSON v@(Object _) = PKeySet <$> parseJSON v
    parseJSON Null = return (PValue Null)
    parseJSON va@(Array a) =
        case V.toList a of
          [Number dp,Number dm] -> return (PLiteral (LDecimal (Decimal (truncate dp) (truncate dm))))
          [String typ,Number d,Number s] | typ == "t" -> return $ PLiteral $ LTime $ mkUTCTime
                                                         (ModifiedJulianDay (truncate d))
                                                         (fromMicroseconds (truncate s))
          [String typ,v] | typ == "v" -> return (PValue v)
          _ -> return (PValue va)


newtype ColumnId = ColumnId String
    deriving (Eq,Ord,IsString,ToTerm,AsString,ToJSON,FromJSON,Default)
instance Show ColumnId where show (ColumnId s) = show s

type PactObject = [(ColumnId,Persistable)]

newtype TableName = TableName String
    deriving (Eq,Ord,IsString,ToTerm,AsString,Hashable)
instance Show TableName where show (TableName s) = show s
newtype RowKey = RowKey String
    deriving (Eq,Ord,IsString,ToTerm,AsString)
instance Show RowKey where show (RowKey s) = show s

data Module = Module {
      _modName :: !ModuleName
    , _modKeySet :: !KeySetName
    , _modCode :: !String
    } deriving (Eq)
instance Show Module where
    show (Module n ks ds) = "Module " ++ show n ++ " " ++ show ks ++ " " ++ show ds
instance ToJSON Module where
    toJSON (Module n k ds) =
        object [ "name" .= n, "keyset" .= k,
                 "code" .= toJSON ds ]
instance FromJSON Module where
    parseJSON = withObject "Module" $ \o ->
                Module <$> o .: "name" <*> o .: "keyset" <*> o .: "code"


makeLenses ''Module


newtype Columns v = Columns { _columns :: M.Map ColumnId v }
    deriving (Eq,Show,Generic)
instance (ToJSON v) => ToJSON (Columns v) where
    toJSON (Columns m) = object . map (\(k,v) -> pack (asString k) .= toJSON v) . M.toList $ m
instance (FromJSON v) => FromJSON (Columns v) where
    parseJSON = withObject "Columns" $ \o ->
                (Columns . M.fromList) <$>
                 forM (HM.toList o)
                  (\(k,v) -> ((,) <$> pure (ColumnId (unpack k)) <*> parseJSON v))

makeLenses ''Columns

data Domain k v where
    UserTables :: !TableName -> Domain RowKey (Columns Persistable)
    KeySets :: Domain KeySetName PactKeySet
    Modules :: Domain ModuleName Module
deriving instance Eq (Domain k v)
deriving instance Show (Domain k v)
instance AsString (Domain k v) where
    asString (UserTables t) = asString t
    asString KeySets = "SYS:KeySets"
    asString Modules = "SYS:Modules"

data TxLog =
    TxLog {
      _txDomain :: !String
    , _txKey :: !String
    , _txValue :: !Value
    } deriving (Eq,Show)
makeLenses ''TxLog

instance ToJSON TxLog where
    toJSON (TxLog d k v) =
        object ["table" .= d, "key" .= k, "value" .= v]
instance FromJSON TxLog where
    parseJSON = withObject "TxLog" $ \o ->
                TxLog <$> o .: "table" <*> o .: "key" <*> o .: "value"

data WriteType = Insert|Update|Write deriving (Eq,Show)

type Method e a = MVar e -> IO a

data PactDb e = PactDb {
      _readRow :: forall k v . (IsString k,FromJSON v) =>
                  Domain k v -> k -> Method e (Maybe v)
    , _writeRow :: forall k v . (AsString k,ToJSON v) =>
                   WriteType -> Domain k v -> k -> v -> Method e ()
    , _keys ::  TableName -> Method e [RowKey]
    , _txids ::  TableName -> TxId -> Method e [TxId]
    , _createUserTable ::  TableName -> ModuleName -> KeySetName -> Method e ()
    , _getUserTableInfo ::  TableName -> Method e (ModuleName,KeySetName)
    , _beginTx :: Method e ()
    , _commitTx ::  TxId -> Method e ()
    , _rollbackTx :: Method e ()
    , _getTxLog :: forall k v . (IsString k,FromJSON v) =>
                   Domain k v -> TxId -> Method e [TxLog]
}



newtype TxId = TxId Word64
    deriving (Eq,Ord,Enum,Num,Real,Integral,Bounded,Default,FromJSON,ToJSON)
instance Show TxId where show (TxId s) = show s
instance ToTerm TxId where toTerm = tLit . LInteger . fromIntegral

data PactStep = PactStep {
      _psStep :: !Int
    , _psRollback :: !Bool
    , _psTxId :: !TxId
} deriving (Eq,Show)


data RefStore = RefStore {
      _rsNatives :: HM.HashMap String Ref
    , _rsModules :: HM.HashMap ModuleName (HM.HashMap String Ref)
    } deriving (Eq,Show)
makeLenses ''RefStore
instance Default RefStore where def = RefStore HM.empty HM.empty

data EvalEnv e = EvalEnv {
      _eeRefStore :: !RefStore
    , _eeMsgSigs :: !KeySet
    , _eeMsgBody :: !Value
    , _eeTxId :: !TxId
    , _eeEntity :: !String
    , _eePactStep :: !(Maybe PactStep)
    , _eePactDbVar :: MVar e
    , _eePactDb :: PactDb e
    } -- deriving (Eq,Show)
makeLenses ''EvalEnv

maybeModuleName :: Term n -> Maybe ModuleName
maybeModuleName = firstOf (tDefData.dModule._Just)

data StackFrame = StackFrame {
      _sfName :: !String
    , _sfLoc :: !Info
    , _sfApp :: Maybe (DefData,[String])
    }
instance Show StackFrame where
    show (StackFrame n i a) = renderInfo i ++ ": " ++ n ++ f a
        where f Nothing = ""
              f (Just (dd,as)) = ", " ++ show dd ++ ", values=" ++ show as
makeLenses ''StackFrame


data PactYield = PactYield {
      _pyNextStep :: !(Maybe Int)
    , _pyFailStep :: !(Maybe Int)
    } deriving (Eq,Show)
instance Default PactYield where def = PactYield def def


data RefState = RefState {
      _rsLoaded :: HM.HashMap Name Ref
    , _rsNew :: [(ModuleName,HM.HashMap String Ref)]
    }
                deriving (Eq,Show)
makeLenses ''RefState
instance Default RefState where def = RefState HM.empty def

data EvalState = EvalState {
      _evalRefs :: !RefState
    , _evalCallStack :: ![StackFrame]
    , _evalYield :: !(Maybe PactYield)
    }
makeLenses ''EvalState
instance Show EvalState where
    show (EvalState m y _) = "EvalState " ++ show m ++ " " ++ show y
instance Default EvalState where def = EvalState def def def

newtype Eval e a =
    Eval { unEval :: ExceptT PactError (ReaderT (EvalEnv e) (StateT EvalState IO)) a }
    deriving (Functor,Applicative,Monad,MonadError PactError,MonadState EvalState,
                     MonadReader (EvalEnv e),MonadThrow,MonadCatch,MonadIO)

{-# INLINE runEval #-}
runEval :: EvalState -> EvalEnv e -> Eval e a ->
           IO (Either PactError a,EvalState)
runEval s env act = runStateT (runReaderT (runExceptT (unEval act)) env) s


call :: StackFrame -> Eval e a -> Eval e a
call s act = do
  evalCallStack %= (s:)
  r <- act
  evalCallStack %= \st -> case st of (_:as) -> as; [] -> []
  return r
{-# INLINE call #-}

method :: (PactDb e -> Method e a) -> Eval e a
method f = do
  EvalEnv {..} <- ask
  liftIO $ f _eePactDb _eePactDbVar


readRow :: (IsString k,FromJSON v) => Domain k v -> k -> Eval e (Maybe v)
readRow d k = method $ \db -> _readRow db d k

writeRow :: (AsString k,ToJSON v) => WriteType -> Domain k v -> k -> v -> Eval e ()
writeRow w d k v = method $ \db -> _writeRow db w d k v

keys :: TableName -> Eval e [RowKey]
keys t = method $ \db -> _keys db t

txids :: TableName -> TxId -> Eval e [TxId]
txids tn tid = method $ \db -> _txids db tn tid

createUserTable :: TableName -> ModuleName -> KeySetName -> Eval e ()
createUserTable t m k = method $ \db -> _createUserTable db t m k

getUserTableInfo :: TableName -> Eval e (ModuleName,KeySetName)
getUserTableInfo t = method $ \db -> _getUserTableInfo db t

beginTx :: Eval e ()
beginTx = method $ \db -> _beginTx db

commitTx :: TxId -> Eval e ()
commitTx t = method $ \db -> _commitTx db t

rollbackTx :: Eval e ()
rollbackTx = method $ \db -> _rollbackTx db

getTxLog :: (IsString k,FromJSON v) => Domain k v -> TxId -> Eval e [TxLog]
getTxLog d t = method $ \db -> _getTxLog db d t

{-# INLINE readRow #-}
{-# INLINE writeRow #-}
{-# INLINE createUserTable #-}
{-# INLINE getUserTableInfo #-}
{-# INLINE commitTx #-}
{-# INLINE beginTx #-}
{-# INLINE rollbackTx #-}
{-# INLINE getTxLog #-}
{-# INLINE keys #-}
{-# INLINE txids #-}

-- | Pure version of 'modifyMVar_'
modifyMVar' :: MVar a -> (a -> a) -> IO ()
modifyMVar' mv f = modifyMVar_ mv (\ps -> return (f ps))
{-# INLINE modifyMVar' #-}

-- | Modify the target of a lens.
modifyingMVar :: MVar s -> Lens' s a -> (a -> IO a) -> IO ()
modifyingMVar mv l f = modifyMVar_ mv $ \ps -> (\b -> set l b ps) <$> f (view l ps)
{-# INLINE modifyingMVar #-}

-- | Lens view into mvar.
useMVar :: MVar s -> Getting a s a -> IO a
useMVar e l = view l <$> readMVar e
{-# INLINE useMVar #-}

newtype PactDbException = PactDbException String deriving (Eq,Show)
instance Exception PactDbException

throwDbError :: MonadThrow m => String -> m a
throwDbError s = throwM $ PactDbException s<|MERGE_RESOLUTION|>--- conflicted
+++ resolved
@@ -70,11 +70,7 @@
 import Data.List.NonEmpty (NonEmpty (..))
 import Data.Foldable
 import Control.Concurrent.MVar
-<<<<<<< HEAD
 import qualified Text.PrettyPrint.ANSI.Leijen as PP
-=======
-import Data.Foldable
->>>>>>> 6696a047
 
 
 import Data.Serialize (Serialize)
@@ -513,14 +509,10 @@
 instance ToTerm Value where toTerm = (`TValue` def)
 instance ToTerm UTCTime where toTerm = tLit . LTime
 
-<<<<<<< HEAD
+toTermList :: (ToTerm a,Foldable f) => f a -> Term b
+toTermList l = TList (map toTerm (toList l)) def def
+
 typeof :: Term a -> Either String Type
-=======
-toTermList :: (ToTerm a,Foldable f) => f a -> Term b
-toTermList = (`TList` def) . map toTerm . toList
-
-typeof :: Term a -> String
->>>>>>> 6696a047
 typeof t = case t of
       TLiteral l _ ->
           case l of
