--- conflicted
+++ resolved
@@ -137,11 +137,7 @@
   return $ EvalEnv
     { _eeRefStore = RefStore nativeDefs
     , _eeMsgSigs = mempty
-<<<<<<< HEAD
-    , _eeMsgBody = toLegacyJson Null
-=======
-    , _eeMsgBody = A.Object HM.empty 
->>>>>>> 126d684f
+    , _eeMsgBody = toLegacyJson (A.Object HM.empty)
     , _eeMode = Transactional
     , _eeEntity = Nothing
     , _eePactStep = Nothing
