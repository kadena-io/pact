--- conflicted
+++ resolved
@@ -55,15 +55,10 @@
 
 dbDefs :: NativeModule
 dbDefs =
-<<<<<<< HEAD
-  let writeArgs = funType tTyString [("table",tableTy),("key",tTyString),("object",rowTy)]
-      writeDocs s = "Write entry in TABLE for KEY of OBJECT column data" <> s
-=======
   let writeArgs part = funType tTyString
         [("table",tableTy),("key",tTyString),
          ("object",TySchema TyObject rt part)]
-      writeDocs s ex = "Write entry in TABLE for KEY of OBJECT column data" <> s <> "`$" <> ex <> "`"
->>>>>>> aa5178e1
+      writeDocs s = "Write entry in TABLE for KEY of OBJECT column data" <> s
       rt = mkSchemaVar "row"
       tableTy = TySchema TyTable rt def
       rowTy = TySchema TyObject rt def
@@ -84,14 +79,10 @@
 
     ,defNative (specialForm WithDefaultRead) withDefaultRead
      (funType a
-<<<<<<< HEAD
-      [("table",tableTy),("key",tTyString),("defaults",rowTy),("bindings",bindTy)])
+      [("table",tableTy),("key",tTyString),("defaults",partialize rowTy),("bindings",partialize bindTy)])
      [ LitExample "(with-default-read accounts id { \"balance\": 0, \"ccy\": \"USD\" } { \"balance\":= bal, \"ccy\":= ccy }\n\
        \  (format \"Balance for {} is {} {}\" [id bal ccy]))"
      ]
-=======
-      [("table",tableTy),("key",tTyString),("defaults",partialize rowTy),("bindings",partialize bindTy)])
->>>>>>> aa5178e1
      "Special form to read row from TABLE for KEY and bind columns per BINDINGS over subsequent body statements. \
      \If row not found, read columns from DEFAULTS, an object with matching key names."
 
@@ -117,25 +108,14 @@
      (funType (TyList tTyInteger) [("table",tableTy),("txid",tTyInteger)])
      [LitExample "(txids accounts 123849535)"] "Return all txid values greater than or equal to TXID in TABLE."
 
-<<<<<<< HEAD
-    ,defRNative "write" (write Write) writeArgs
+    ,defRNative "write" (write Write FullSchema) (writeArgs FullSchema)
      [LitExample "(write accounts id { \"balance\": 100.0 })"] (writeDocs ".")
-    ,defRNative "insert" (write Insert) writeArgs
+    ,defRNative "insert" (write Insert FullSchema) (writeArgs FullSchema)
      [LitExample "(insert accounts id { \"balance\": 0.0, \"note\": \"Created account.\" })"]
      (writeDocs ", failing if data already exists for KEY.")
-    ,defRNative "update" (write Update) writeArgs
+    ,defRNative "update" (write Update AnySubschema) (writeArgs AnySubschema)
      [LitExample "(update accounts id { \"balance\": (+ bal amount), \"change\": amount, \"note\": \"credit\" })"]
      (writeDocs ", failing if data does not exist for KEY.")
-=======
-    ,defRNative "write" (write Write FullSchema) (writeArgs FullSchema)
-     (writeDocs ". OBJECT must have all fields specified by row type." "(write accounts id { \"balance\": 100.0 })")
-    ,defRNative "insert" (write Insert FullSchema) (writeArgs FullSchema)
-     (writeDocs ", failing if data already exists for KEY. OBJECT must have all fields specified by row type."
-     "(insert accounts id { \"balance\": 0.0, \"note\": \"Created account.\" })")
-    ,defRNative "update" (write Update AnySubschema) (writeArgs AnySubschema)
-     (writeDocs ", failing if data does not exist for KEY. OBJECT can have just the fields to update."
-      "(update accounts id { \"balance\": (+ bal amount), \"change\": amount, \"note\": \"credit\" })")
->>>>>>> aa5178e1
     ,defGasRNative "txlog" txlog
      (funType (TyList tTyValue) [("table",tableTy),("txid",tTyInteger)])
       [LitExample "(txlog accounts 123485945)"] "Return all updates to TABLE performed in transaction TXID."
