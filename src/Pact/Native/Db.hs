--- conflicted
+++ resolved
@@ -108,25 +108,14 @@
      (funType (TyList tTyInteger) [("table",tableTy),("txid",tTyInteger)])
      [LitExample "(txids accounts 123849535)"] "Return all txid values greater than or equal to TXID in TABLE."
 
-<<<<<<< HEAD
     ,defNative "write" (write Write FullSchema) (writeArgs FullSchema)
-     (writeDocs ". OBJECT must have all fields specified by row type." "(write accounts id { \"balance\": 100.0 })")
+     [LitExample "(write accounts id { \"balance\": 100.0 })"] (writeDocs ".")
     ,defNative "insert" (write Insert FullSchema) (writeArgs FullSchema)
-     (writeDocs ", failing if data already exists for KEY. OBJECT must have all fields specified by row type."
-     "(insert accounts id { \"balance\": 0.0, \"note\": \"Created account.\" })")
-    ,defNative "update" (write Update AnySubschema) (writeArgs AnySubschema)
-     (writeDocs ", failing if data does not exist for KEY. OBJECT can have just the fields to update."
-      "(update accounts id { \"balance\": (+ bal amount), \"change\": amount, \"note\": \"credit\" })")
-=======
-    ,defRNative "write" (write Write FullSchema) (writeArgs FullSchema)
-     [LitExample "(write accounts id { \"balance\": 100.0 })"] (writeDocs ".")
-    ,defRNative "insert" (write Insert FullSchema) (writeArgs FullSchema)
      [LitExample "(insert accounts id { \"balance\": 0.0, \"note\": \"Created account.\" })"]
      (writeDocs ", failing if data already exists for KEY.")
-    ,defRNative "update" (write Update AnySubschema) (writeArgs AnySubschema)
+    ,defNative "update" (write Update AnySubschema) (writeArgs AnySubschema)
      [LitExample "(update accounts id { \"balance\": (+ bal amount), \"change\": amount, \"note\": \"credit\" })"]
      (writeDocs ", failing if data does not exist for KEY.")
->>>>>>> 93f417dd
     ,defGasRNative "txlog" txlog
      (funType (TyList tTyValue) [("table",tableTy),("txid",tTyInteger)])
       [LitExample "(txlog accounts 123485945)"] "Return all updates to TABLE performed in transaction TXID."
