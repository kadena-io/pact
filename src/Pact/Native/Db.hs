--- conflicted
+++ resolved
@@ -104,23 +104,13 @@
      (funType (TyList tTyInteger) [("table",tableTy),("txid",tTyInteger)])
      "Return all txid values greater than or equal to TXID in TABLE. `$(txids accounts 123849535)`"
 
-<<<<<<< HEAD
-    ,defNative "write" (write Write) writeArgs
-     (writeDocs "." "(write accounts id { \"balance\": 100.0 })")
-    ,defNative "insert" (write Insert) writeArgs
-     (writeDocs ", failing if data already exists for KEY."
-     "(insert accounts id { \"balance\": 0.0, \"note\": \"Created account.\" })")
-    ,defNative "update" (write Update) writeArgs
-     (writeDocs ", failing if data does not exist for KEY."
-=======
-    ,defRNative "write" (write Write FullSchema) (writeArgs FullSchema)
+    ,defNative "write" (write Write FullSchema) (writeArgs FullSchema)
      (writeDocs ". OBJECT must have all fields specified by row type." "(write accounts id { \"balance\": 100.0 })")
-    ,defRNative "insert" (write Insert FullSchema) (writeArgs FullSchema)
+    ,defNative "insert" (write Insert FullSchema) (writeArgs FullSchema)
      (writeDocs ", failing if data already exists for KEY. OBJECT must have all fields specified by row type."
      "(insert accounts id { \"balance\": 0.0, \"note\": \"Created account.\" })")
-    ,defRNative "update" (write Update AnySubschema) (writeArgs AnySubschema)
+    ,defNative "update" (write Update AnySubschema) (writeArgs AnySubschema)
      (writeDocs ", failing if data does not exist for KEY. OBJECT can have just the fields to update."
->>>>>>> a41378d5
       "(update accounts id { \"balance\": (+ bal amount), \"change\": amount, \"note\": \"credit\" })")
     ,defGasRNative "txlog" txlog
      (funType (TyList tTyValue) [("table",tableTy),("txid",tTyInteger)])
@@ -337,10 +327,8 @@
 
 keylog _ i as = argsError i as
 
-
-<<<<<<< HEAD
-write :: WriteType -> NativeFun e
-write wt i as = do
+write :: WriteType -> SchemaPartial -> NativeFun e
+write wt partial i as = do
   ts <- mapM reduce as
   case ts of
     [table@TTable {..},TLitString key,obj@(TObject ps _ _)] -> do
@@ -349,21 +337,10 @@
       case _tTableType of
         TyAny -> return ()
         TyVar {} -> return ()
-        tty -> void $ checkUserType (wt /= Update) (_faInfo i) ps tty
+        tty -> void $ checkUserType partial (_faInfo i) ps tty
       r <- success "Write succeeded" . writeRow (_faInfo i) wt (userTable table) (RowKey key) =<< toColumns i ps
       return (cost, r)
     _ -> argsError i ts
-=======
-write :: WriteType -> SchemaPartial -> RNativeFun e
-write wt partial i [table@TTable {..},TLitString key,TObject ps _ _] = do
-  guardTable i table
-  case _tTableType of
-    TyAny -> return ()
-    TyVar {} -> return ()
-    tty -> void $ checkUserType partial (_faInfo i) ps tty
-  success "Write succeeded" . writeRow (_faInfo i) wt (userTable table) (RowKey key) =<< toColumns i ps
-write _ _ i as = argsError i as
->>>>>>> a41378d5
 
 toColumns :: FunApp -> [(Term Name,Term Name)] -> Eval e (Columns Persistable)
 toColumns i = fmap (Columns . M.fromList) . mapM conv where
