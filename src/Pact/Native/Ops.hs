{-# LANGUAGE BangPatterns #-}
{-# LANGUAGE CPP #-}
{-# LANGUAGE FlexibleContexts #-}
{-# LANGUAGE LambdaCase #-}
{-# LANGUAGE OverloadedStrings #-}
{-# LANGUAGE RankNTypes #-}
{-# LANGUAGE RecordWildCards #-}
{-# LANGUAGE ScopedTypeVariables #-}
{-# LANGUAGE TupleSections #-}
{-# LANGUAGE ViewPatterns #-}

-- |
-- Module      :  Pact.Native.Ops
-- Copyright   :  (C) 2016 Stuart Popejoy
-- License     :  BSD-style (see the file LICENSE)
-- Maintainer  :  Stuart Popejoy <stuart@kadena.io>
--
-- Operators and math built-ins.
--


module Pact.Native.Ops
    ( opDefs
    , orDef, andDef, notDef
    , modDef, addDef, subDef, mulDef
    , divDef, powDef, logDef
    , sqrtDef, lnDef, expDef, absDef
    , roundDef, ceilDef, floorDef
    , gtDef, ltDef, gteDef, lteDef, eqDef, neqDef
    , bitAndDef, bitOrDef, xorDef, complementDef, shiftDef
    ) where


import Control.Monad (when)
import Data.Bits
import Data.Decimal
import Data.Default
import qualified Data.Map.Strict as M
import Data.Text (Text)
import qualified Data.Text as T

import Pact.Eval
import Pact.Native.Internal
import Pact.Types.Pretty
import Pact.Types.Runtime
#if !defined(ghcjs_HOST_OS)
import Pact.Native.Trans.TOps
#endif


modDef :: NativeDef
modDef = defRNative "mod" mod' (binTy tTyInteger tTyInteger tTyInteger)
  ["(mod 13 8)"] "X modulo Y."
  where
    mod' :: RNativeFun e
    mod' _ [TLitInteger a, TLitInteger b] = return $ toTerm $ a `mod` b
    mod' i as = argsError i as

addDef :: NativeDef
addDef = defGasRNative "+" plus plusTy
  [ "(+ 1 2)"
  , "(+ 5.0 0.5)"
  , "(+ \"every\" \"body\")"
  , "(+ [1 2] [3 4])"
  , "(+ { \"foo\": 100 } { \"foo\": 1, \"bar\": 2 })"
  ]
  "Add numbers, concatenate strings/lists, or merge objects."
  where
    plus :: GasRNativeFun e
    plus g fi [TLitString a,TLitString b] = gasConcat g fi (T.length a) (T.length b) $
      (return (tStr $ a <> b))
    plus g fi [TList a aty _,TList b bty _] = gasConcat g fi (length a) (length b) $
      return (TList
      (a <> b)
      (if aty == bty then aty else TyAny)
      def)
    plus g fi [TObject (Object (ObjectMap as) aty _ _) _,TObject (Object (ObjectMap bs) bty _ _) _] =
      gasConcat g fi (M.size as) (M.size bs) $
      return ((`TObject` def) $ Object
           (ObjectMap $ M.union as bs)
           (if aty == bty then aty else TyAny)
           def
           def)
    plus g i as =
      (g,) <$> binop' (+) (+) i as
    {-# INLINE plus #-}

    gasConcat g fi aLength bLength = computeGas' g fi (GConcatenation aLength bLength)

    plusTy :: FunTypes n
    plusTy = coerceBinNum <> binTy plusA plusA plusA

subDef :: NativeDef
subDef = defRNative "-" minus (coerceBinNum <> unaryNumTys)
  ["(- 1.0)", "(- 3 2)"]
  "Negate X, or subtract Y from X."
  where

    minus :: RNativeFun e
    minus _ [TLiteral (LInteger n) _] = return (toTerm (negate n))
    minus _ [TLiteral (LDecimal n) _] = return (toTerm (negate n))
    minus i as = binop' (-) (-) i as
    {-# INLINE minus #-}

    unaryNumTys :: FunTypes n
    unaryNumTys = unaryTy numA numA

mulDef :: NativeDef
mulDef = defRNative "*" mul' coerceBinNum
  ["(* 0.5 10.0)", "(* 3 5)"] "Multiply X by Y."
  where
  mul' :: RNativeFun e
  mul' = binop' (*) (*)


divDef :: NativeDef
divDef = defRNative "/" divide' coerceBinNum
  ["(/ 10.0 2.0)", "(/ 8 3)"] "Divide X by Y."
  where
    divide' :: RNativeFun e
    divide' fi as@[TLiteral a _,TLiteral b _] =
      binop divDec divInt fi as
      where
      nonZeroDiv b' = when (b' == 0) $ evalError' fi $ "Division by 0" <> ": " <> pretty (a,b)
      divDec a' b' = nonZeroDiv b' *> liftDecimalOp (/) a' b'
      divInt a' b' = nonZeroDiv b' *> liftIntegerOp div a' b'
    divide' fi as = argsError fi as

powDef :: NativeDef
powDef = defRNative "^" pow coerceBinNum ["(^ 2 3)"] "Raise X to Y power."
  where
  pow :: RNativeFun e
  pow i as@[TLiteral a _,TLiteral b _] = do
#if defined(ghcjs_HOST_OS)
    binop (\a' b' -> liftDecF i (**) a' b') intPow i as
#else
<<<<<<< HEAD
    decimalPow <- ifExecutionFlagSet' FlagDisableNewPow (liftDecF i (**)) (liftDecT i trans_pow)
=======
    decimalPow <- ifExecutionFlagSet' FlagDisableNewTrans (liftDecF i (**)) (liftDecF i trans_pow)
>>>>>>> dccb974c
    binop decimalPow intPow i as
#endif
    where
    oldIntPow  b' e = do
      when (b' < 0) $ evalError' i $ "Integral power must be >= 0" <> ": " <> pretty (a,b)
      liftIntegerOp (^) b' e
    -- See: https://hackage.haskell.org/package/base-4.16.1.0/docs/src/GHC-Real.html
    intPow :: Integer -> Integer -> Eval e Integer
    intPow b' e =
      ifExecutionFlagSet FlagDisablePact43 (oldIntPow b' e) (intPow' b' e)
    intPow' x0 y0
      | y0 < 0 = evalError' i $ "Integral power must be >= 0" <> ": " <> pretty (a,b)
      | y0 == 0 = pure 1
      | otherwise = evens x0 y0
    evens x y
      | even y = twoArgIntOpGas x x *> evens (x * x) (y `quot` 2)
      | y == 1 = pure x
      | otherwise = twoArgIntOpGas x x *> odds (x * x) (y `quot` 2) x
    odds x y z
      | even y = twoArgIntOpGas x x *> odds (x * x) (y `quot` 2) z
      | y == 1 = twoArgIntOpGas x z *> pure (x * z)
      | otherwise = twoArgIntOpGas x x *> odds (x * x) (y `quot` 2) (x * z)
  pow i as = argsError i as

twoArgIntOpGas :: Integer -> Integer -> Eval e Gas
twoArgIntOpGas loperand roperand =
  computeGasCommit def "" (GIntegerOpCost loperand roperand)

legalLogArg :: Literal -> Bool
legalLogArg = \case
  LInteger i -> i > 0
  LDecimal i -> i > 0
  _ -> False

litGt0 :: Literal -> Bool
litGt0 = \case
  LInteger i -> i >= 0
  LDecimal i -> i >= 0
  _ -> False

logDef :: NativeDef
logDef = defRNative "log" log' coerceBinNum ["(log 2 256)"] "Log of Y base X."
  where
  log' :: RNativeFun e
  log' fi as@[TLiteral base _,TLiteral v _] = do
    unlessExecutionFlagSet FlagDisablePact43 $
      when (not (litGt0 base) || not (legalLogArg v)) $ evalError' fi "Illegal base or argument in log"
#if defined(ghcjs_HOST_OS)
    binop (\a b -> liftDecF fi logBase a b)
          (\a b -> liftIntF fi logBase a b)
          fi
          as
#else
    decimalLogBase <-
<<<<<<< HEAD
      ifExecutionFlagSet' FlagDisableNewPow (liftDecF fi logBase) (liftDecT fi trans_logBase)
    integerLogBase <-
      ifExecutionFlagSet' FlagDisableNewPow (liftIntF fi logBase) (liftIntT fi trans_logBase)
=======
      ifExecutionFlagSet' FlagDisableNewTrans (liftDecF fi logBase) (liftDecF fi trans_log)
    integerLogBase <-
      ifExecutionFlagSet' FlagDisableNewTrans (liftIntF fi logBase) (liftIntF fi trans_log)
>>>>>>> dccb974c
    binop decimalLogBase integerLogBase fi as
#endif
  log' fi as = argsError fi as
#if !defined(ghcjs_HOST_OS)
  liftIntT = (dec2ToInt .) . liftDecT
  dec2ToInt
    :: Functor f => (Decimal -> Decimal -> f Decimal)
    -> Integer -> Integer -> f Integer
  dec2ToInt f x y = round <$> f (fromIntegral x) (fromIntegral y)
#endif

sqrtDef :: NativeDef
sqrtDef = defRNative "sqrt" sqrt' unopTy ["(sqrt 25)"] "Square root of X."
  where
  sqrt' fi as@[TLiteral a _] = do
    unlessExecutionFlagSet FlagDisablePact43 $
      when (not (litGt0 a)) $ evalError' fi "Sqrt must be non-negative"
#if defined(ghcjs_HOST_OS)
    unopd sqrt fi as
#else
<<<<<<< HEAD
    decimalSqrt <- ifExecutionFlagSet' FlagDisableNewPow (unopd sqrt) (unopd' fi trans_sqrt)
=======
    decimalSqrt <- ifExecutionFlagSet' FlagDisableNewTrans (unopd sqrt) (unopd trans_sqrt)
>>>>>>> dccb974c
    decimalSqrt fi as
#endif
  sqrt' fi as = argsError fi as

lnDef :: NativeDef
lnDef = defRNative "ln" ln' unopTy ["(round (ln 60) 6)"] "Natural log of X."
  where
  ln' fi as@[TLiteral a _] = do
    unlessExecutionFlagSet FlagDisablePact43 $
      when (not (legalLogArg a)) $ evalError' fi "Illegal argument for ln: must be greater than zero"
#if defined(ghcjs_HOST_OS)
    unopd log fi as
#else
<<<<<<< HEAD
    decimalLog <- ifExecutionFlagSet' FlagDisableNewPow (unopd log) (unopd' fi trans_log)
=======
    decimalLog <- ifExecutionFlagSet' FlagDisableNewTrans (unopd log) (unopd trans_ln)
>>>>>>> dccb974c
    decimalLog fi as
#endif
  ln' fi as = argsError fi as

expDef :: NativeDef
expDef = defRNative "exp" go
  unopTy ["(round (exp 3) 6)"] "Exp of X."
  where
#if defined(ghcjs_HOST_OS)
  go = unopd exp
#else
  go fi as = do
<<<<<<< HEAD
    decimalExp <- ifExecutionFlagSet' FlagDisableNewPow (unopd exp) (unopd' fi trans_exp)
=======
    decimalExp <- ifExecutionFlagSet' FlagDisableNewTrans (unopd exp) (unopd trans_exp)
>>>>>>> dccb974c
    decimalExp fi as
#endif

absDef :: NativeDef
absDef = defRNative "abs" abs' (unaryTy tTyDecimal tTyDecimal <> unaryTy tTyInteger tTyInteger)
  ["(abs (- 10 23))"] "Absolute value of X."
  where
  abs' :: RNativeFun e
  abs' _ [TLitInteger a] = return $ toTerm $ abs a
  abs' _ [TLiteral (LDecimal n) _] = return $ toTerm $ abs n
  abs' i as = argsError i as

roundDef :: NativeDef
roundDef = defTrunc "round" "Performs Banker's rounding" round

ceilDef :: NativeDef
ceilDef = defTrunc "ceiling" "Rounds up" ceiling

floorDef :: NativeDef
floorDef = defTrunc "floor" "Rounds down" floor

gtDef :: NativeDef
gtDef = defCmp ">" (cmp (== GT))

ltDef :: NativeDef
ltDef = defCmp "<" (cmp (== LT))

gteDef :: NativeDef
gteDef = defCmp ">=" (cmp (`elem` [GT,EQ]))

lteDef :: NativeDef
lteDef = defCmp "<=" (cmp (`elem` [LT,EQ]))

eqDef :: NativeDef
eqDef = defRNative "=" (eq id) eqTy
  ["(= [1 2 3] [1 2 3])", "(= 'foo \"foo\")", "(= { 'a: 2 } { 'a: 2})"]
  ( "Compare alike terms for equality, returning TRUE if X is equal to Y. "
  <> "Equality comparisons will fail immediately on type mismatch, or if types "
  <> "are not value types."
  )

neqDef :: NativeDef
neqDef = defRNative "!=" (eq not) eqTy
  ["(!= \"hello\" \"goodbye\")"] "True if X does not equal Y."

eqTy :: FunTypes n
eqTy = binTy tTyBool eqA eqA

eqA :: Type n
eqA = mkTyVar "a"
    [tTyInteger
    ,tTyString
    ,tTyTime
    ,tTyDecimal
    ,tTyBool
    ,TyList (mkTyVar "l" [])
    ,TySchema TyObject (mkSchemaVar "o") def
    ,tTyKeySet
    ,tTyGuard Nothing
    ,tTyModRef
    ]

tTyModRef :: Type n
tTyModRef = TyModule (Just [])

orDef :: NativeDef
orDef = defLogic "or" (||) True

andDef :: NativeDef
andDef = defLogic "and" (&&) False

notDef :: NativeDef
notDef = defRNative "not" not' (unaryTy tTyBool tTyBool) ["(not (> 1 2))"] "Boolean not."
  where
    not' :: RNativeFun e
    not' _ [TLiteral (LBool a) _] = return $ toTerm $ not a
    not' i as = argsError i as

opDefs :: NativeModule
opDefs = ("Operators",
    [liftLogic "or?" (||) "or" True
    ,liftLogic "and?" (&&) "and" False
    ,defNative "not?" liftNot
     (funType tTyBool [("app",logicLam r),("value",r)])
     ["(not? (> 20) 15)"]
     "Apply logical 'not' to the results of applying VALUE to APP."

    ,orDef, andDef, notDef
    ,gtDef, ltDef, gteDef, lteDef, eqDef, neqDef
    ,addDef, subDef, mulDef, divDef, powDef, logDef
    ,modDef, sqrtDef, lnDef, expDef, absDef, roundDef, ceilDef, floorDef
    ,bitAndDef, bitOrDef, xorDef, complementDef, shiftDef
    ])
    where r = mkTyVar "r" []

unopTy :: FunTypes n
unopTy = unaryTy numA numA

numA :: Type n
numA = numV "a"

numV :: TypeVarName -> Type n
numV a = mkTyVar a [tTyInteger,tTyDecimal]

coerceBinNum :: FunTypes n
coerceBinNum = binTy numA numA numA <> binTy tTyDecimal numA (numV "b")

plusA :: Type n
plusA = mkTyVar "a" [tTyString,TyList (mkTyVar "l" []),TySchema TyObject (mkSchemaVar "o") def]

defTrunc :: NativeDefName -> Text -> (Rational -> Integer) -> NativeDef
defTrunc n desc op = defRNative n fun (funType tTyDecimal [("x",tTyDecimal),("prec",tTyInteger)] <>
                                      unaryTy tTyInteger tTyDecimal)
                     [ ExecExample $ "(" <> asString n <> " 3.5)"
                     , ExecExample $ "(" <> asString n <> " 100.15234 2)"
                     ]
                     (desc <> " value of decimal X as integer, or to PREC precision as decimal.")
    where fun :: RNativeFun e
          fun _ [TLiteral (LDecimal d) _] = return $ tLit $ LInteger $ truncate $ roundTo' op 0 d
          fun i [TLiteral (LDecimal d) _,TLitInteger p]
              | p >= 0 = return $ toTerm $ roundTo' op (fromIntegral p) d
              | otherwise = evalError' i "Negative precision not allowed"
          fun i as = argsError i as

defLogic :: NativeDefName -> (Bool -> Bool -> Bool) -> Bool -> NativeDef
defLogic n bop shortC = defNative n fun (binTy tTyBool tTyBool tTyBool)
    [ExecExample $ "(" <> asString n <> " true false)"]
    "Boolean logic with short-circuit."
    where
      fun :: NativeFun e
      fun i as@[a,b] = gasUnreduced i as $ reduce a >>= \a' -> case a' of
        TLitBool x | x == shortC -> return $ toTerm x
                   | otherwise -> reduce b >>= \b' -> case b' of
                       TLitBool y -> return $ toTerm $ x `bop` y
                       _ -> argsError' i as
        _ -> argsError' i as
      fun i as = argsError' i as

logicLam :: Type v -> Type v
logicLam argTy = TyFun $ funType' tTyBool [("x",argTy)]

delegateError :: Doc -> Term Ref -> Term Name -> Eval m a
delegateError desc app r = evalError (_tInfo app) $ desc <> ": Non-boolean result from delegate: " <> pretty r

liftLogic :: NativeDefName -> (Bool -> Bool -> Bool) -> Text -> Bool -> NativeDef
liftLogic n bop desc shortCircuit =
  defNative n fun (funType tTyBool [("a",logicLam r),("b",logicLam r),("value",r)])
    [ExecExample $ "(" <> asString n <> " (> 20) (> 10) 15)"]
    ("Apply logical '" <> desc <> "' to the results of applying VALUE to A and B, with short-circuit.")
  where
    r = mkTyVar "r" []
    fun i as@[tLamToApp -> a@TApp{},tLamToApp -> b@TApp{},v'] = gasUnreduced i as $ reduce v' >>= \v -> do
      ar <- apply (_tApp a) [v]
      case ar of
        TLitBool ab
          | ab == shortCircuit -> return $ toTerm shortCircuit
          | otherwise -> do
              br <- apply (_tApp b) [v]
              case br of
                TLitBool bb -> return $ toTerm $ bop ab bb
                _ -> delegateError (pretty n) b br
        _ -> delegateError (pretty n) a ar
    fun i as = argsError' i as

liftNot :: NativeFun e
liftNot i as@[tLamToApp -> app@TApp{},v'] = gasUnreduced i as $ reduce v' >>= \v -> apply (_tApp app) [v] >>= \r -> case r of
  TLitBool b -> return $ toTerm $ not b
  _ -> delegateError "not?" app r
liftNot i as = argsError' i as


eq :: (Bool -> Bool) -> RNativeFun e
eq f i as = case as of
  [a,b] -> if a `canEq` b
    then return $ toTerm $ f (a `termEq` b)
    else evalError' i
         $ "cannot compare incompatible types: "
         <> pretty (typeof' a) <> ", " <> pretty (typeof' b)
  _ -> argsError i as
{-# INLINE eq #-}

-- | Convenience for singleton unary 'FunTys'. Argument is named X.
unaryTy :: Type n -> Type n -> FunTypes n
unaryTy rt ta = funType rt [("x",ta)]

-- | Convenience for singleton binary 'FunTys'. Arguments are named X and Y.
binTy :: Type n -> Type n -> Type n -> FunTypes n
binTy rt ta tb = funType rt [("x",ta),("y",tb)]

defCmp :: NativeDefName -> RNativeFun e -> NativeDef
defCmp o f =
  defRNative o f (binTy tTyBool a a)
    [ ex "1" "3"
    , ex "5.24" "2.52"
    , ex "\"abc\"" "\"def\""
    ]
    $ "True if X " <> o' <> " Y."
  where
    o' = asString o
    ex a' b = ExecExample $ "(" <> o' <> " " <> a' <> " " <> b <> ")"
    a = mkTyVar "a" [tTyInteger,tTyDecimal,tTyString,tTyTime]


-- | Monomorphic compare.
cmp :: (Ordering -> Bool) -> RNativeFun e
cmp cmpFun fi as = do
  c <- case as of
    [TLiteral a _,TLiteral b _] -> case (a,b) of
      (LInteger i,LInteger j) -> return $ i `compare` j
      (LDecimal i,LDecimal j) -> return $ i `compare` j
      (LString i,LString j) -> return $ i `compare` j
      (LTime i,LTime j) -> return $ i `compare` j
      _ -> argsError fi as
    _ -> argsError fi as
  return $ toTerm (cmpFun c)
{-# INLINE cmp #-}

liftIntegerOp :: (Integer -> Integer -> Integer) -> Integer -> Integer -> Eval e Integer
liftIntegerOp f a b = do
  unlessExecutionFlagSet FlagDisablePact43 $ twoArgIntOpGas a b
  pure (f a b)

liftDecimalOp :: (Decimal -> Decimal -> Decimal) -> Decimal -> Decimal -> Eval e Decimal
liftDecimalOp f a b = do
  unlessExecutionFlagSet FlagDisablePact43 $ twoArgIntOpGas (decimalMantissa a) (decimalMantissa b)
  pure (f a b)


binop' :: (Decimal -> Decimal -> Decimal) -> (Integer -> Integer -> Integer) -> RNativeFun e
binop' dop iop i as = binop (liftDecimalOp dop) (liftIntegerOp iop) i as

-- | Perform binary math operator with coercion to Decimal as necessary.
binop :: (Decimal -> Decimal -> Eval e Decimal) ->
       (Integer -> Integer -> Eval e Integer) -> RNativeFun e
binop dop iop fi as@[TLiteral a _,TLiteral b _] = do
  case (a,b) of
    (LInteger i,LInteger j) -> toTerm <$> (i `iop` j)
    (LDecimal i,LDecimal j) -> toTerm <$> (i `dop` j)
    (LInteger i,LDecimal j) -> toTerm <$> (fromIntegral i `dop` j)
    (LDecimal i,LInteger j) -> toTerm <$> (i `dop` fromIntegral j)
    _ -> argsError fi as
binop _ _ fi as = argsError fi as
{-# INLINE binop #-}

dec2F :: Decimal -> Double
dec2F = fromRational . toRational
f2Dec :: Double -> Decimal
f2Dec = fromRational . toRational
int2F :: Integer -> Double
int2F = fromIntegral
f2Int :: Double -> Integer
f2Int = round

#if !defined(ghcjs_HOST_OS)
liftDecT :: HasInfo i => i -> (Decimal -> Decimal -> TransResult Decimal) -> Decimal -> Decimal -> Eval e Decimal
liftDecT i f a b = do
  let !out = (a `f` b)
  case out of
    TransNumber num -> pure num
    _ -> evalError' i "Operation resulted in +- infinity or NaN"
#endif

liftDecF :: HasInfo i => i -> (Double -> Double -> Double) -> Decimal -> Decimal -> Eval e Decimal
liftDecF i f a b = do
  let !out = (dec2F a `f` dec2F b)
  unlessExecutionFlagSet FlagDisablePact43 $
    when (isNaN out || isInfinite out) $ evalError' i "Operation resulted in +- infinity or NaN"
  pure $ f2Dec out

  -- Right $ f2Dec (dec2F a `f` dec2F b)
liftIntF :: HasInfo i => i -> (Double -> Double -> Double) -> Integer -> Integer -> Eval e Integer
liftIntF i f a b = do
  let !out = (int2F a `f` int2F b)
  unlessExecutionFlagSet FlagDisablePact43 $
    when (isNaN out || isInfinite out) $ evalError' i "Operation resulted in +- infinity or NaN"
  pure $ f2Int out

unopd :: (Double -> Double) -> RNativeFun e
unopd op _ [TLitInteger i] = return $ toTerm $ f2Dec $ op $ int2F i
unopd op _ [TLiteral (LDecimal n) _] = return $ toTerm $ f2Dec $ op $ dec2F n
unopd _ i as = argsError i as

#if !defined(ghcjs_HOST_OS)
unopd' :: HasInfo i => i -> (Decimal -> TransResult Decimal) -> RNativeFun e
unopd' fi op _ [TLitInteger i] =
  case op (fromIntegral i) of
    TransNumber num -> return $ toTerm num
    _ -> evalError' fi "Operation resulted in +- infinity or NaN"
unopd' fi op _ [TLiteral (LDecimal n) _] =
  case op n of
    TransNumber num -> return $ toTerm num
    _ -> evalError' fi "Operation resulted in +- infinity or NaN"
unopd' _ _ i as = argsError i as
#endif


doBits :: NativeDefName -> [Example] -> Text -> (Integer -> Integer -> Integer) -> NativeDef
doBits n exs verb f = defRNative n go
  (binTy tTyInteger tTyInteger tTyInteger)
  exs
  ("Compute bitwise X " <> verb <> " Y.")
  where
    go _i [TLitInteger x,TLitInteger y] = return $ toTerm $ x `f` y
    go i as = argsError i as

xorDef :: NativeDef
xorDef = doBits "xor" ["(xor 127 64)","(xor 5 -7)"] "xor" xor

bitAndDef :: NativeDef
bitAndDef = doBits "&" ["(& 2 3)","(& 5 -7)"] "and" (.&.)

bitOrDef :: NativeDef
bitOrDef = doBits "|" ["(| 2 3)","(| 5 -7)"] "or" (.|.)

complementDef :: NativeDef
complementDef = defRNative "~" go
  (unaryTy tTyInteger tTyInteger)
  ["(~ 15)"]
  "Reverse all bits in X."
  where
    go _i [TLitInteger x] = return $ toTerm $ complement x
    go i as = argsError i as

shiftDef :: NativeDef
shiftDef =  defRNative "shift" go
  (binTy tTyInteger tTyInteger tTyInteger)
  ["(shift 255 8)","(shift 255 -1)","(shift -255 8)","(shift -255 -1)"]
  ( "Shift X Y bits left if Y is positive, or right by -Y bits otherwise. "
  <> "Right shifts perform sign extension on signed number types; "
  <> "i.e. they fill the top bits with 1 if the x is negative and with 0 otherwise."
  )
  where
    go _ [TLitInteger x,TLitInteger y] = return $ toTerm $ shift x (fromIntegral y)
    go i as = argsError i as<|MERGE_RESOLUTION|>--- conflicted
+++ resolved
@@ -134,11 +134,7 @@
 #if defined(ghcjs_HOST_OS)
     binop (\a' b' -> liftDecF i (**) a' b') intPow i as
 #else
-<<<<<<< HEAD
-    decimalPow <- ifExecutionFlagSet' FlagDisableNewPow (liftDecF i (**)) (liftDecT i trans_pow)
-=======
-    decimalPow <- ifExecutionFlagSet' FlagDisableNewTrans (liftDecF i (**)) (liftDecF i trans_pow)
->>>>>>> dccb974c
+    decimalPow <- ifExecutionFlagSet' FlagDisableNewTrans (liftDecF i (**)) (liftDecT i trans_pow)
     binop decimalPow intPow i as
 #endif
     where
@@ -193,15 +189,9 @@
           as
 #else
     decimalLogBase <-
-<<<<<<< HEAD
-      ifExecutionFlagSet' FlagDisableNewPow (liftDecF fi logBase) (liftDecT fi trans_logBase)
+      ifExecutionFlagSet' FlagDisableNewTrans (liftDecF fi logBase) (liftDecT fi trans_logBase)
     integerLogBase <-
-      ifExecutionFlagSet' FlagDisableNewPow (liftIntF fi logBase) (liftIntT fi trans_logBase)
-=======
-      ifExecutionFlagSet' FlagDisableNewTrans (liftDecF fi logBase) (liftDecF fi trans_log)
-    integerLogBase <-
-      ifExecutionFlagSet' FlagDisableNewTrans (liftIntF fi logBase) (liftIntF fi trans_log)
->>>>>>> dccb974c
+      ifExecutionFlagSet' FlagDisableNewTrans (liftIntF fi logBase) (liftIntT fi trans_logBase)
     binop decimalLogBase integerLogBase fi as
 #endif
   log' fi as = argsError fi as
@@ -222,11 +212,7 @@
 #if defined(ghcjs_HOST_OS)
     unopd sqrt fi as
 #else
-<<<<<<< HEAD
-    decimalSqrt <- ifExecutionFlagSet' FlagDisableNewPow (unopd sqrt) (unopd' fi trans_sqrt)
-=======
-    decimalSqrt <- ifExecutionFlagSet' FlagDisableNewTrans (unopd sqrt) (unopd trans_sqrt)
->>>>>>> dccb974c
+    decimalSqrt <- ifExecutionFlagSet' FlagDisableNewTrans (unopd sqrt) (unopd' fi trans_sqrt)
     decimalSqrt fi as
 #endif
   sqrt' fi as = argsError fi as
@@ -240,11 +226,7 @@
 #if defined(ghcjs_HOST_OS)
     unopd log fi as
 #else
-<<<<<<< HEAD
-    decimalLog <- ifExecutionFlagSet' FlagDisableNewPow (unopd log) (unopd' fi trans_log)
-=======
-    decimalLog <- ifExecutionFlagSet' FlagDisableNewTrans (unopd log) (unopd trans_ln)
->>>>>>> dccb974c
+    decimalLog <- ifExecutionFlagSet' FlagDisableNewTrans (unopd log) (unopd' fi trans_log)
     decimalLog fi as
 #endif
   ln' fi as = argsError fi as
@@ -257,11 +239,7 @@
   go = unopd exp
 #else
   go fi as = do
-<<<<<<< HEAD
-    decimalExp <- ifExecutionFlagSet' FlagDisableNewPow (unopd exp) (unopd' fi trans_exp)
-=======
-    decimalExp <- ifExecutionFlagSet' FlagDisableNewTrans (unopd exp) (unopd trans_exp)
->>>>>>> dccb974c
+    decimalExp <- ifExecutionFlagSet' FlagDisableNewTrans (unopd exp) (unopd' fi trans_exp)
     decimalExp fi as
 #endif
 
