{-# LANGUAGE TupleSections #-}
{-# LANGUAGE BangPatterns #-}
{-# LANGUAGE RankNTypes #-}
{-# LANGUAGE LambdaCase #-}
{-# LANGUAGE ScopedTypeVariables #-}
{-# LANGUAGE OverloadedStrings #-}
{-# LANGUAGE FlexibleContexts #-}
{-# LANGUAGE RecordWildCards #-}
-- |
-- Module      :  Pact.Native.Internal
-- Copyright   :  (C) 2016 Stuart Popejoy
-- License     :  BSD-style (see the file LICENSE)
-- Maintainer  :  Stuart Popejoy <stuart@kadena.io>
--
-- Internal functions for built-ins.
--
module Pact.Native.Internal
  (success
  ,parseMsgKey,parseMsgKey'
  ,bindReduce
  ,enforceGuard
  ,defNative,defGasRNative,defRNative
  ,defSchema
  ,defConst
  ,setTopLevelOnly
  ,foldDefs
  ,funType,funType'
  ,module Pact.Types.Native
  ,tTyInteger,tTyDecimal,tTyTime,tTyBool
  ,tTyString,tTyKeySet,tTyObject,tTyObjectAny,tTyGuard
  ,colsToList
  ,module Pact.Gas
  ,(<>)
  ,getPactId,enforceGuardDef,guardForModuleCall
  ,provenanceOf
  ,enforceYield
  ,appToCap
  ,requireDefApp
  ,tLamToApp
  ) where

import Bound
import Control.Lens hiding (Fold)
import Control.Monad
import Data.Aeson hiding (Object)
import qualified Data.Aeson.Key as AK
import qualified Data.Aeson.Lens as A
import Data.Default
import Data.Foldable
import qualified Data.Vector as V
import Data.Text (Text)
import Unsafe.Coerce
import Data.Functor (($>))

import Pact.Eval
import Pact.Gas
import Pact.Types.Capability
import Pact.Types.Native
import Pact.Types.PactValue
import Pact.Types.Pretty
import Pact.Types.Runtime
import Pact.Runtime.Utils
import Pact.Types.KeySet (parseAnyKeysetName)
import Pact.JSON.Legacy.Value
import qualified Pact.JSON.Legacy.HashMap as LHM

success :: Functor m => Text -> m a -> m (Term Name)
success = fmap . const . toTerm

colsToList
  :: Eval m [(Info,FieldKey)] -> Term n -> Eval m [(Info,FieldKey)]
colsToList _ (TList cs _ _) = forM (V.toList cs) $ \c -> case c of
    TLitString col -> return (_tInfo c,FieldKey col)
    _ -> evalError (_tInfo c) "read: only Strings/Symbols allowed for col keys"
colsToList argFail _ = argFail


parseMsgKey :: (FromJSON t) => FunApp -> String -> Text -> Eval e t
parseMsgKey f s t = parseMsgKey' f s (Just t)

parseMsgKey' :: (FromJSON t) => FunApp -> String -> Maybe Text -> Eval e t
parseMsgKey' i msg key = do
  b <- view (eeMsgBody . to _getLegacyValue)
  let go v = case fromJSON v of
        Success t -> return t
        Error e -> evalError' i $ prettyString msg <> ": parse failed: "
                   <> prettyString e <> ": " <> pretty v
  case key of
    Nothing -> go b
<<<<<<< HEAD
    Just k -> case preview (A.key $ AK.fromText k) b of
      Nothing -> evalError' i $ "No such key in message: " <> pretty k
=======
    Just k -> case preview (A.key k) b of
      Nothing ->
        ifExecutionFlagSet FlagDisablePact47
          (evalError' i $ "No such key in message: " <> pretty k)
          (failTx' i $ "No such key in message: " <> pretty k)
>>>>>>> 37586bd3
      Just v -> go v


bindReduce :: [BindPair (Term Ref)] -> Scope Int Term Ref -> Info ->
              (Text -> Maybe (Term Name)) -> Eval e (Term Name)
bindReduce ps bd bi lkpFun = do
  !(vs :: [BindPair (Term Ref)]) <- forM ps $ \(BindPair a k) -> do
          var' <- reduce k
          case var' of
            (TLitString s) ->
              case lkpFun s of
                Nothing -> evalError bi $ "Bad column in binding: " <> pretty s
                Just v -> return (BindPair a (liftTerm v))
            t -> evalError bi $ "Invalid column identifier in binding: " <> pretty t
  let bd'' = instantiate (resolveArg bi (map _bpVal vs)) bd
  -- NB stack frame here just documents scope, but does not incur gas
  let prettyBindings = list $ pretty . fmap abbrev <$> vs
      textBindings   = renderCompactText' $ "(bind: " <> prettyBindings <> ")"
      frame          = StackFrame textBindings bi Nothing
  call frame $! (0,) <$> reduceBody bd''

setTopLevelOnly :: NativeDef -> NativeDef
setTopLevelOnly = set (_2 . tNativeTopLevelOnly) True

-- | Specify a 'NativeFun'
defNative :: NativeDefName -> NativeFun e -> FunTypes (Term Name) -> [Example] -> Text -> NativeDef
defNative n fun ftype examples docs =
  (n, TNative n (NativeDFun n (unsafeCoerce fun)) ftype examples docs False def)

-- | Specify a 'GasRNativeFun'
defGasRNative :: NativeDefName -> GasRNativeFun e -> FunTypes (Term Name) -> [Example] -> Text -> NativeDef
defGasRNative name fun = defNative name (reduced fun)
    where reduced f fi as = gasUnreduced fi as (mapM reduce as) >>= \(g,as') -> f g fi as'

-- | Specify a 'RNativeFun'
defRNative :: NativeDefName -> RNativeFun e -> FunTypes (Term Name) -> [Example] -> Text -> NativeDef
defRNative name fun = defNative name (reduced fun)
    where reduced f fi as = gasUnreduced fi as (mapM reduce as) >>= \(g,as') -> (g,) <$> f fi as'


defSchema :: NativeDefName -> Text -> [(FieldKey, Type (Term Name))] -> NativeDef
defSchema n doc fields =
  (n,
   TSchema (TypeName $ asString n) Nothing (Meta (Just doc) [])
   (map (\(fr,ty) -> Arg (asString fr) ty def) fields)
   def)

defConst :: NativeDefName -> Text -> Type (Term Name) -> Term Name -> NativeDef
defConst name doc ty term = (name, TConst arg Nothing cval meta def )
  where
    arg = Arg (asString name) ty def
    meta = Meta (Just doc) []
    cval = CVEval term term

foldDefs :: Monad m => [m a] -> m [a]
foldDefs = foldM (\r d -> d >>= \d' -> return (d':r)) []

funType :: Type n -> [(Text,Type n)] -> FunTypes n
funType t as = funTypes $ funType' t as


funType' :: Type n -> [(Text,Type n)] -> FunType n
funType' t as = FunType (map (\(s,ty) -> Arg s ty def) as) t


tTyInteger :: Type n; tTyInteger = TyPrim TyInteger
tTyDecimal :: Type n; tTyDecimal = TyPrim TyDecimal
tTyTime :: Type n; tTyTime = TyPrim TyTime
tTyBool :: Type n; tTyBool = TyPrim TyBool
tTyString :: Type n; tTyString = TyPrim TyString
tTyKeySet :: Type n; tTyKeySet = TyPrim (TyGuard $ Just GTyKeySet)
tTyObject :: Type n -> Type n; tTyObject o = TySchema TyObject o def
tTyObjectAny :: Type n; tTyObjectAny = tTyObject TyAny
tTyGuard :: Maybe GuardType -> Type n; tTyGuard gt = TyPrim (TyGuard gt)

enforceGuardDef :: NativeDefName -> NativeDef
enforceGuardDef dn =
  defRNative dn enforceGuard'
  (funType tTyBool [("guard",tTyGuard Nothing)] <>
   funType tTyBool [("keysetname",tTyString)])
  [ LitExample $ "(" <> asString dn <> " 'admin-keyset)"
  , LitExample $ "(" <> asString dn <> " row-guard)"
  ]
  "Execute GUARD, or defined keyset KEYSETNAME, to enforce desired predicate logic."
  where
    enforceGuard' :: RNativeFun e
    enforceGuard' i as = case as of
      [TGuard g _] -> enforceGuard i g >> return (toTerm True)
      [TLitString k] -> do
        let f ksn = enforceGuard i (GKeySetRef ksn) $> toTerm True

        ifExecutionFlagSet FlagDisablePact44
          (f $ KeySetName k Nothing)
          (case parseAnyKeysetName k of
             Left{} -> evalError' i "incorrect keyset name format"
             Right ksn -> f ksn)
      _ -> argsError i as


-- | Test that first module app found in call stack is specified module,
-- running 'onFound' if true, otherwise requesting module admin.
guardForModuleCall :: Info -> ModuleName -> Eval e () -> Eval e ()
guardForModuleCall i modName onFound = findCallingModule >>= \r -> case r of
    (Just mn) | mn == modName -> onFound
    _ -> do
      md <- _mdModule <$> getModule i modName
      case md of
        MDModule m -> void $ acquireModuleAdmin i (_mName m) (_mGovernance m)
        MDInterface iface -> evalError i $
          "Internal error, interface found in call stack: " <> pretty iface

-- | Construct a 'Yield' endorsement with a user-supplied
-- 'PactId', as opposed to introspecting on the env info
-- to retrieve it.
--
provenanceOf
  :: FunApp
  -> ChainId
  -- ^ target chain id
  -> Eval e (Maybe Provenance)
provenanceOf fa tid =
  Just . Provenance tid . _mHash <$> getCallingModule fa

-- | Enforce that 'Yield' object and provenance data matches env data
-- and fail otherwise.
--
enforceYield
  :: FunApp
  -> Yield
    -- ^ yield data to enforce
  -> Eval e Yield
enforceYield fa y = case _yProvenance y of
  Nothing -> return y
  Just p -> do
    m <- getCallingModule fa
    cid <- view $ eePublicData . pdPublicMeta . pmChainId
    ifExecutionFlagSet FlagDisablePact40
      (do
          let p' = Provenance cid (_mHash m)
          unless (p == p') $
              evalError' fa $ "enforceYield: yield provenance " <> pretty p' <> " does not match " <> pretty p)
      (do
          let p' = Provenance cid (_mHash m):map (Provenance cid) (toList $ _mBlessed m)
          unless (p `elem` p') $ do
              let legacyP' = Provenance cid (_mHash m) : map (Provenance cid) (LHM.sort $ toList $ _mBlessed m)
              evalError' fa $ "enforceYield: yield provenance " <> pretty p <> " does not match " <> pretty legacyP')

    return y


-- | Validate App of indicated DefType and return Def
requireDefApp :: DefType -> App (Term Ref) -> Eval e (Def Ref)
requireDefApp dt App{..} = lookupFullyQualifiedTerm _appInfo _appFun >>= \case
  (TVar (Ref (TDef d@Def{} _)) _) -> matchDefTy d
  TDynamic tref tmem ti -> reduceDynamic tref tmem ti >>= \case
    Left v -> evalError ti $ "requireDefApp: expected module member for dynamic: " <> pretty v
    Right d -> matchDefTy d
  t -> evalError (_tInfo t) $ pretty (show t)
  where
    matchDefTy d
      | _dDefType d == dt = return d
      | otherwise = evalError _appInfo
        $ "Can only apply "
        <> pretty dt
        <> " here, found: "
        <> pretty (_dDefType d)

argsToParams :: Info -> [Term Name] -> Eval e [PactValue]
argsToParams i args = do
  elideFun <- ifExecutionFlagSet' FlagDisablePact40 id elideModRefInfo
  forM args $ \arg -> case toPactValue arg of
    Right pv -> return $! elideFun pv
    Left e -> evalError i $ "Invalid capability argument: " <> pretty e

-- | Workhorse to convert App to Capability by capturing Def,
-- reducing args and converting to pact value, and returning
-- byproducts.
appToCap
  :: App (Term Ref)
  -> Eval e (UserCapability, Def Ref, ([Term Name], FunType (Term Name)))
appToCap a@App{..} = requireDefApp Defcap a >>= \d@Def{..} -> do
  prep@(args,_) <- prepareUserAppArgs d _appArgs _appInfo
  cap <- SigCapability (QualifiedName _dModule (asString _dDefName) (getInfo a)) <$> argsToParams _appInfo args
  return (cap,d,prep)

-- | Function intended for use as a View pattern
-- to convert inline-lambdas to `TApp`s for
-- use within natives.
tLamToApp :: Term n -> Term n
tLamToApp = \case
  l@TLam{} -> TApp (App l [] def) def
  x -> x<|MERGE_RESOLUTION|>--- conflicted
+++ resolved
@@ -87,16 +87,11 @@
                    <> prettyString e <> ": " <> pretty v
   case key of
     Nothing -> go b
-<<<<<<< HEAD
     Just k -> case preview (A.key $ AK.fromText k) b of
-      Nothing -> evalError' i $ "No such key in message: " <> pretty k
-=======
-    Just k -> case preview (A.key k) b of
       Nothing ->
         ifExecutionFlagSet FlagDisablePact47
           (evalError' i $ "No such key in message: " <> pretty k)
           (failTx' i $ "No such key in message: " <> pretty k)
->>>>>>> 37586bd3
       Just v -> go v
 
 
