{-# LANGUAGE TupleSections #-}
{-# LANGUAGE BangPatterns #-}
{-# LANGUAGE RankNTypes #-}
{-# LANGUAGE ScopedTypeVariables #-}
{-# LANGUAGE OverloadedStrings #-}
{-# LANGUAGE FlexibleContexts #-}
{-# LANGUAGE RecordWildCards #-}

-- |
-- Module      :  Pact.Native.Internal
-- Copyright   :  (C) 2016 Stuart Popejoy
-- License     :  BSD-style (see the file LICENSE)
-- Maintainer  :  Stuart Popejoy <stuart@kadena.io>
--
-- Internal functions for built-ins.
--
module Pact.Native.Internal
  (success
  ,parseMsgKey,parseMsgKey'
  ,bindReduce
  ,enforceGuard
  ,defNative,defGasRNative,defRNative
  ,setTopLevelOnly
  ,foldDefs
  ,funType,funType'
  ,module Pact.Types.Native
  ,tTyInteger,tTyDecimal,tTyTime,tTyBool
  ,tTyString,tTyKeySet,tTyObject,tTyObjectAny,tTyGuard
  ,colsToList
  ,module Pact.Gas
  ,(<>)
  ,getPactId,enforceGuardDef,guardForModuleCall
  ,findCallingModule
  ,getCallingModule
  ,getModule
  ,provenanceOf
  ,enforceYield
  ) where

import Bound
import Control.Lens hiding (Fold)
import Control.Monad
import Data.Aeson hiding (Object)
import qualified Data.Aeson.Lens as A
import Data.Default
import qualified Data.Vector as V
import Data.Text (Text, pack)

import Unsafe.Coerce

import Pact.Eval
import Pact.Gas
import Pact.Types.Native
import Pact.Types.Pretty
import Pact.Types.Runtime


success :: Functor m => Text -> m a -> m (Term Name)
success = fmap . const . toTerm


colsToList
  :: Eval m [(Info,FieldKey)] -> Term n -> Eval m [(Info,FieldKey)]
colsToList _ (TList cs _ _) = forM (V.toList cs) $ \c -> case c of
    TLitString col -> return (_tInfo c,FieldKey col)
    _ -> evalError (_tInfo c) "read: only Strings/Symbols allowed for col keys"
colsToList argFail _ = argFail


parseMsgKey :: (FromJSON t) => FunApp -> String -> Text -> Eval e t
parseMsgKey f s t = parseMsgKey' f s (Just t)

parseMsgKey' :: (FromJSON t) => FunApp -> String -> (Maybe Text) -> Eval e t
parseMsgKey' i msg key = do
  b <- view eeMsgBody
  let go v = case fromJSON v of
        Success t -> return t
        Error e -> evalError' i $ prettyString msg <> ": parse failed: "
                   <> prettyString e <> ": " <> pretty v
  case key of
    Nothing -> go b
    Just k -> case preview (A.key k) b of
      Nothing -> evalError' i $ "No such key in message: " <> pretty k
      Just v -> go v


bindReduce :: [BindPair (Term Ref)] -> Scope Int Term Ref -> Info ->
              (Text -> Maybe (Term Name)) -> Eval e (Term Name)
bindReduce ps bd bi lkpFun = do
  !(vs :: [BindPair (Term Ref)]) <- forM ps $ \(BindPair a k) -> do
          var' <- reduce k
          case var' of
            (TLitString s) ->
              case lkpFun s of
                Nothing -> evalError bi $ "Bad column in binding: " <> pretty s
                Just v -> return (BindPair a (liftTerm v))
            t -> evalError bi $ "Invalid column identifier in binding: " <> pretty t
  let bd'' = instantiate (resolveArg bi (map _bpVal vs)) bd
  -- NB stack frame here just documents scope, but does not incur gas
  call (StackFrame (pack $ "(bind: " ++ show (map (fmap abbrev) vs) ++ ")") bi Nothing) $!
    ((0,) <$> reduceBody bd'')

setTopLevelOnly :: NativeDef -> NativeDef
setTopLevelOnly = set (_2 . tNativeTopLevelOnly) True

-- | Specify a 'NativeFun'
defNative :: NativeDefName -> NativeFun e -> FunTypes (Term Name) -> [Example] -> Text -> NativeDef
defNative n fun ftype examples docs =
  (n, TNative n (NativeDFun n (unsafeCoerce fun)) ftype examples docs False def)

-- | Specify a 'GasRNativeFun'
defGasRNative :: NativeDefName -> GasRNativeFun e -> FunTypes (Term Name) -> [Example] -> Text -> NativeDef
defGasRNative name fun = defNative name (reduced fun)
    where reduced f fi as = preGas fi as >>= \(g,as') -> f g fi as'

-- | Specify a 'RNativeFun'
defRNative :: NativeDefName -> RNativeFun e -> FunTypes (Term Name) -> [Example] -> Text -> NativeDef
defRNative name fun = defNative name (reduced fun)
    where reduced f fi as = preGas fi as >>= \(g,as') -> (g,) <$> f fi as'

foldDefs :: Monad m => [m a] -> m [a]
foldDefs = foldM (\r d -> d >>= \d' -> return (d':r)) []

funType :: Type n -> [(Text,Type n)] -> FunTypes n
funType t as = funTypes $ funType' t as


funType' :: Type n -> [(Text,Type n)] -> FunType n
funType' t as = FunType (map (\(s,ty) -> Arg s ty def) as) t

-- | Lookup a module and fail if not found.
getModule :: HasInfo i => i -> ModuleName -> Eval e (ModuleData Ref)
getModule i mn = lookupModule i mn >>= \r -> case r of
  Just m -> return m
  Nothing -> evalError' i $ "Unable to resolve module " <> pretty mn

-- | Look up the name of the most current module in the stack
findCallingModule :: Eval e (Maybe ModuleName)
findCallingModule =
  preuse $ evalCallStack . traverse . sfApp . _Just . _1 . faModule . _Just

-- | Retrieve current calling module data or fail if not found
getCallingModule :: HasInfo i => i -> Eval e (ModuleData Ref)
getCallingModule i = maybe resolveErr (getModule i) =<< findCallingModule
  where
    resolveErr = evalError' i $ "Unable to resolve current calling module"

tTyInteger :: Type n; tTyInteger = TyPrim TyInteger
tTyDecimal :: Type n; tTyDecimal = TyPrim TyDecimal
tTyTime :: Type n; tTyTime = TyPrim TyTime
tTyBool :: Type n; tTyBool = TyPrim TyBool
tTyString :: Type n; tTyString = TyPrim TyString
tTyKeySet :: Type n; tTyKeySet = TyPrim (TyGuard $ Just GTyKeySet)
tTyObject :: Type n -> Type n; tTyObject o = TySchema TyObject o def
tTyObjectAny :: Type n; tTyObjectAny = tTyObject TyAny
tTyGuard :: Maybe GuardType -> Type n; tTyGuard gt = TyPrim (TyGuard gt)

getPactId :: FunApp -> Eval e PactId
getPactId i = use evalPactExec >>= \pe -> case pe of
  Nothing -> evalError' i "pact-id: not in pact execution"
  Just PactExec{..} -> return _pePactId

enforceGuardDef :: NativeDefName -> NativeDef
enforceGuardDef dn =
  defRNative dn enforceGuard'
  (funType tTyBool [("guard",tTyGuard Nothing)] <>
   funType tTyBool [("keysetname",tTyString)])
  [ LitExample $ "(" <> asString dn <> " 'admin-keyset)"
  , LitExample $ "(" <> asString dn <> " row-guard)"
  ]
  "Execute GUARD, or defined keyset KEYSETNAME, to enforce desired predicate logic."
  where
    enforceGuard' :: RNativeFun e
    enforceGuard' i as = case as of
      [TGuard g _] -> enforceGuard i g >> return (toTerm True)
      [TLitString k] -> enforceGuard i (GKeySetRef (KeySetName k)) >> return (toTerm True)
      _ -> argsError i as

enforceGuard :: FunApp -> Guard -> Eval e ()
enforceGuard i g = case g of
  GKeySet k -> runSysOnly $ enforceKeySet (_faInfo i) Nothing k
  GKeySetRef n -> enforceKeySetName (_faInfo i) n
  GPact PactGuard{..} -> do
    pid <- getPactId i
    unless (pid == _pgPactId) $
      evalError' i $ "Pact guard failed, intended: " <> pretty _pgPactId <> ", active: " <> pretty pid
  GModule mg@ModuleGuard{..} -> do
    md <- _mdModule <$> getModule (_faInfo i) _mgModuleName
    case md of
      MDModule m@Module{..} -> calledByModule m >>= \r ->
        if r then
          return ()
        else
          enforceModuleAdmin (_faInfo i) _mGovernance
      MDInterface{} -> evalError' i $ "ModuleGuard not allowed on interface: " <> pretty mg
  GUser UserGuard{..} ->
    void $ runSysOnly $ evalByName _ugPredFun [TObject _ugData def] (_faInfo i)

<<<<<<< HEAD
=======
findCallingModule :: Eval e (Maybe ModuleName)
findCallingModule = uses evalCallStack (firstOf (traverse . sfApp . _Just . _1 . faModule . _Just))

calledByModule :: Module n -> Eval e Bool
calledByModule Module{..} =
  searchCallStackApps forModule >>= (return . maybe False (const True))
  where
    forModule :: FunApp -> Maybe ()
    forModule FunApp{..} | _faModule == Just _mName = Just ()
                         | otherwise = Nothing


>>>>>>> e46ecef1
-- | Test that first module app found in call stack is specified module,
-- running 'onFound' if true, otherwise requesting module admin.
guardForModuleCall :: Info -> ModuleName -> Eval e () -> Eval e ()
guardForModuleCall i modName onFound = findCallingModule >>= \r -> case r of
    (Just mn) | mn == modName -> onFound
    _ -> do
      md <- _mdModule <$> getModule i modName
      case md of
        MDModule m -> void $ acquireModuleAdmin i (_mName m) (_mGovernance m)
        MDInterface iface -> evalError i $
          "Internal error, interface found in call stack: " <> pretty iface

-- | Construct a 'Yield' endorsement with a user-supplied
-- 'PactId', as opposed to introspecting on the env info
-- to retrieve it.
--
provenanceOf
  :: FunApp
  -> ChainId
  -- ^ target chain id
  -> Eval e (Maybe Provenance)
provenanceOf fa tid =
  getCallingModule fa >>= \md -> case _mdModule md of
    MDModule m ->
      return . Just $ Provenance tid (_mHash m)
    MDInterface n -> evalError' fa
      $ "Internal error: cannot endorse yield for interface: "
      <> pretty (_interfaceName n)

-- | Enforce that 'Yield' provenance matches env data
-- and fail otherwise.
--
enforceYield :: FunApp -> Yield -> Eval e Yield
enforceYield fa y = case _yProvenance y of
  Nothing -> return y
  Just p -> do
    h' <- getCallingModule fa >>= \md -> case _mdModule md of
      MDModule m -> return (_mHash m)
      MDInterface i' -> evalError' fa
        $ "Internal error: cannot enforce yield endorsement for interfaces: "
        <> pretty (_interfaceName i')

    cid <- view $ eePublicData . pdPublicMeta . pmChainId

    let p' = Provenance cid h'

    unless (p == p') $
      evalError' fa "enforceYield: yield provenance does not match"

    return y<|MERGE_RESOLUTION|>--- conflicted
+++ resolved
@@ -135,15 +135,27 @@
   Nothing -> evalError' i $ "Unable to resolve module " <> pretty mn
 
 -- | Look up the name of the most current module in the stack
+--
 findCallingModule :: Eval e (Maybe ModuleName)
 findCallingModule =
   preuse $ evalCallStack . traverse . sfApp . _Just . _1 . faModule . _Just
 
 -- | Retrieve current calling module data or fail if not found
+--
 getCallingModule :: HasInfo i => i -> Eval e (ModuleData Ref)
 getCallingModule i = maybe resolveErr (getModule i) =<< findCallingModule
   where
     resolveErr = evalError' i $ "Unable to resolve current calling module"
+
+-- | See if some entity was called by a module
+--
+calledByModule :: Module n -> Eval e Bool
+calledByModule Module{..} =
+  searchCallStackApps forModule >>= (return . maybe False (const True))
+  where
+    forModule :: FunApp -> Maybe ()
+    forModule FunApp{..} | _faModule == Just _mName = Just ()
+                         | otherwise = Nothing
 
 tTyInteger :: Type n; tTyInteger = TyPrim TyInteger
 tTyDecimal :: Type n; tTyDecimal = TyPrim TyDecimal
@@ -196,21 +208,6 @@
   GUser UserGuard{..} ->
     void $ runSysOnly $ evalByName _ugPredFun [TObject _ugData def] (_faInfo i)
 
-<<<<<<< HEAD
-=======
-findCallingModule :: Eval e (Maybe ModuleName)
-findCallingModule = uses evalCallStack (firstOf (traverse . sfApp . _Just . _1 . faModule . _Just))
-
-calledByModule :: Module n -> Eval e Bool
-calledByModule Module{..} =
-  searchCallStackApps forModule >>= (return . maybe False (const True))
-  where
-    forModule :: FunApp -> Maybe ()
-    forModule FunApp{..} | _faModule == Just _mName = Just ()
-                         | otherwise = Nothing
-
-
->>>>>>> e46ecef1
 -- | Test that first module app found in call stack is specified module,
 -- running 'onFound' if true, otherwise requesting module admin.
 guardForModuleCall :: Info -> ModuleName -> Eval e () -> Eval e ()
