{-# LANGUAGE BangPatterns #-}
{-# LANGUAGE FlexibleContexts #-}
{-# LANGUAGE LambdaCase #-}
{-# LANGUAGE OverloadedStrings #-}
{-# LANGUAGE OverloadedLists #-}
{-# LANGUAGE RankNTypes #-}
{-# LANGUAGE MultiParamTypeClasses #-}
{-# LANGUAGE FunctionalDependencies #-}
{-# LANGUAGE ScopedTypeVariables #-}
{-# LANGUAGE TupleSections #-}
{-# LANGUAGE ViewPatterns #-}
{-# LANGUAGE PatternSynonyms #-}
{-# LANGUAGE TypeSynonymInstances #-}
{-# LANGUAGE FlexibleInstances #-}
{-# LANGUAGE TemplateHaskell #-}
{-# LANGUAGE DataKinds #-}
{-# LANGUAGE TypeApplications #-}
{-# LANGUAGE TypeFamilies #-}
{-# LANGUAGE GeneralizedNewtypeDeriving #-}
<<<<<<< HEAD
-- |
-- Module      :  Pact.Native.Pairing
-- Copyright   :  (c) 2022 Stuart Popejoy, Emily Pillmore
-- License     :  BSD-style (see the file LICENSE)
-- Maintainer  :  Emily Pillmore <emily@kadena.io>
--                Jose Cardona <jose@kadena.io>,
--                John Wiegley <john@kadena.io>
--
-- Builtins for working with ZK proofs.
--
module Pact.Native.Pairing where
=======

{-# OPTIONS_GHC -Wno-unused-top-binds #-}

module Pact.Native.Pairing
  ( pairing
  , CurvePoint(..)
  , Fq
  , Fq2
  , Fq6
  , Fq12
  )
  where
>>>>>>> 04ce39b4

import Prelude
import qualified Prelude as P

import Control.Lens (view)
import Control.Monad (join)
import Control.Monad.ST
import Control.DeepSeq (NFData)

import Data.Bits(shiftR)
import Data.Default (def)
import Data.Group(Group(..))
import Data.Euclidean (Euclidean, GcdDomain)
import Data.Semiring (Semiring, Ring)
import Data.Field (Field)
import Data.Foldable (forM_, foldl')
import qualified Data.Vector as G
import qualified Data.Vector.Mutable as MG
import qualified Data.Semiring as SR
import qualified Data.Euclidean as E
import Data.Mod
import Data.Poly
import Data.Vector(Vector)
import Data.Int(Int8)

import GHC.Real(Ratio(..))
import GHC.Exts(IsList(..))

import Numeric.Natural(Natural)

import Pact.Native.Internal
import Pact.Types.ZK
import Pact.Types.Pretty
import Pact.Types.Runtime

zkDefs :: NativeModule
zkDefs =
  ("ZK",
   [ verifyZK
   ])

verifyZK :: NativeDef
verifyZK =
  defRNative "verify-zk" verifyZK'
  (funType tTyBool
   [("type", tTyString),
    ("payload", tTyString)])
  [LitExample "(verify-zk \"ELECTRON\" (read-msg \"proof\"))"]
  "Performs a platform-specific zk proof of type TYPE on PAYLOAD. \
  \The format of the PAYLOAD object is TODO. Platforms such as Chainweb will \
  \document the specific payload types."
  where
    verifyZK' i [TLitString proofType, TLitString proof] = do
      view (eeZKSupport . zkSupport) >>= \f -> liftIO (f proofType proof) >>= \case
        Left err -> evalError' i $ "ZK verify failed: " <> pretty err
        Right b -> pure $ TLiteral (LBool b) def
    verifyZK' i as = argsError i as

-----------------------------------------------------
-- Galois fields and field extensions
------------------------------------------------------
class (Field k, Fractional k, Ord k, Show k) => GaloisField k where
  -- | The characteristic of the field
  characteristic :: k -> Natural

  -- | The degree of the finite field
  degree :: k -> Word

  frobenius :: k -> k

  -- | order of a field p^k
  order :: k -> Natural
  order k = characteristic k ^ degree k
  {-# INLINABLE order #-}

class GaloisField k => ExtensionField p k | p -> k, k -> p where
  -- | The degree of the
  -- fieldDegree :: Extension p k -> Word
  fieldPoly :: VPoly k


type Q = 21888242871839275222246405745257275088696311157297823662689037894645226208583

newtype Fq = Fq (Mod Q)
  deriving (Eq, Show, Ord, Num, Fractional, Euclidean, Field, GcdDomain, Ring, Semiring, Bounded, Enum, NFData)

fieldModulus :: Integer
fieldModulus = 21888242871839275222246405745257275088696311157297823662689037894645226208583

newtype Extension p k
  = Extension (VPoly k)
  deriving (Show, Eq, Ord, NFData)


instance GaloisField Fq where
  characteristic _ = 21888242871839275222246405745257275088696311157297823662689037894645226208583

  degree _ = 1

  frobenius = id

-- | Frobenius endomorphism precomputation.
frobenius' :: GaloisField k => Vector k -> Vector k -> Maybe (Vector k)
frobenius' [ ] _ = Just []
frobenius' [a] _ = Just [frobenius a]
frobenius' [a, b] [x, 0, 1]
  | degree x == 2  = Just [a, negate b]
  | characteristic x == 2 = Just [frobenius a - frobenius b * x]
  | otherwise   = Just [frobenius a, frobenius b * nxq]
  where
    nxq = negate x ^ shiftR (characteristic x) 1
frobenius' [a, b] [x, 0, 0, 1]
  | characteristic x == 3 = Just [frobenius a - frobenius b * x]
  | r == 1      = Just [frobenius a, frobenius b * nxq]
  | otherwise   = Just [frobenius a, 0, frobenius b * nxq]
  where
    (q, r) = quotRem (characteristic x) 3
    nxq    = negate x ^ q
frobenius' [a, b, c] [x, 0, 0, 1]
  | characteristic x == 3 = Just [frobenius a - (frobenius b - frobenius c * x) * x]
  | r == 1      = Just [frobenius a, frobenius b * nxq, frobenius c * nxq * nxq]
  | otherwise   = Just [frobenius a, frobenius c * nx * nxq * nxq, frobenius b * nxq]
  where
    (q, r) = quotRem (characteristic x) 3
    nx     = negate x
    nxq    = nx ^ q
frobenius' _ _   = Nothing
{-# INLINABLE frobenius' #-}
{-# SPECIALIZE frobenius' :: Vector Fq -> Vector Fq -> Maybe (Vector Fq) #-}
{-# SPECIALIZE frobenius' :: Vector Fq2 -> Vector Fq2 -> Maybe (Vector Fq2) #-}
{-# SPECIALIZE frobenius' :: Vector Fq6 -> Vector Fq6 -> Maybe (Vector Fq6) #-}
{-# SPECIALIZE frobenius' :: Vector Fq12 -> Vector Fq12 -> Maybe (Vector Fq12) #-}

-----------------------------------------------------------------
-- Num instances
-----------------------------------------------------------------
instance ExtensionField p k => Num (Extension p k) where
  (Extension x) + (Extension y) = Extension (x + y)
  {-# INLINE (+) #-}
  (Extension x) * (Extension y) =
    Extension (E.rem (toPoly (karatsuba (unPoly x) (unPoly y))) fieldPoly)
  {-# INLINABLE (*) #-}
  (Extension x) - (Extension y) = Extension (x - y)
  {-# INLINE (-) #-}
  negate (Extension x) = Extension (P.negate x)
  {-# INLINE negate #-}
  fromInteger  = Extension . fromInteger
  {-# INLINABLE fromInteger #-}
  abs          = error "abs not implemented for Field Extensions"
  signum       = error "signum not implemented for Field Extensions"

karatsubaThreshold :: Int
karatsubaThreshold = 32

plusPoly
  :: Num a
  => Vector a
  -> Vector a
  -> Vector a
plusPoly xs ys = runST $ do
  zs <- MG.unsafeNew lenMx
  forM_ ([0 .. lenMn - 1] :: [Int]) $ \i ->
    MG.unsafeWrite zs i (G.unsafeIndex xs i + G.unsafeIndex ys i)
  G.unsafeCopy
    (MG.unsafeSlice lenMn (lenMx - lenMn) zs)
    (G.unsafeSlice  lenMn (lenMx - lenMn) (if lenXs <= lenYs then ys else xs))

  G.unsafeFreeze zs
  where
  lenXs :: Int = G.length xs
  lenYs :: Int = G.length ys
  lenMn :: Int = lenXs `min` lenYs
  lenMx :: Int = lenXs `max` lenYs
{-# INLINE plusPoly #-}
{-# SPECIALIZE plusPoly :: Vector Fq -> Vector Fq -> Vector Fq #-}
{-# SPECIALIZE plusPoly :: Vector Fq2 -> Vector Fq2 -> Vector Fq2 #-}
{-# SPECIALIZE plusPoly :: Vector Fq6 -> Vector Fq6 -> Vector Fq6 #-}
{-# SPECIALIZE plusPoly :: Vector Fq12 -> Vector Fq12 -> Vector Fq12 #-}

karatsuba
  :: (Eq a, Num a)
  => Vector a
  -> Vector a
  -> Vector a
karatsuba xs ys
  | lenXs <= karatsubaThreshold || lenYs <= karatsubaThreshold
  = convolution xs ys
  | otherwise = runST $ do
    zs <- MG.unsafeNew lenZs
    forM_ ([0 .. lenZs - 1] :: [Int]) $ \k -> do
      let z0 = if k < G.length zs0
               then G.unsafeIndex zs0 k
               else 0
          z11 = if k - m >= 0 && k - m < G.length zs11
               then G.unsafeIndex zs11 (k - m)
               else 0
          z10 = if k - m >= 0 && k - m < G.length zs0
               then G.unsafeIndex zs0 (k - m)
               else 0
          z12 = if k - m >= 0 && k - m < G.length zs2
               then G.unsafeIndex zs2 (k - m)
               else 0
          z2 = if k - 2 * m >= 0 && k - 2 * m < G.length zs2
               then G.unsafeIndex zs2 (k - 2 * m)
               else 0
      MG.unsafeWrite zs k (z0 + (z11 - z10 - z12) + z2)
    G.unsafeFreeze zs
  where
    lenXs = G.length xs
    lenYs = G.length ys
    lenZs = lenXs + lenYs - 1

    m    = ((lenXs `min` lenYs) + 1) `shiftR` 1

    xs0  = G.slice 0 m xs
    xs1  = G.slice m (lenXs - m) xs
    ys0  = G.slice 0 m ys
    ys1  = G.slice m (lenYs - m) ys

    xs01 = plusPoly xs0 xs1
    ys01 = plusPoly ys0 ys1
    zs0  = karatsuba xs0 ys0
    zs2  = karatsuba xs1 ys1
    zs11 = karatsuba xs01 ys01
{-# INLINABLE karatsuba #-}
{-# SPECIALIZE karatsuba :: Vector Fq -> Vector Fq -> Vector Fq #-}
{-# SPECIALIZE karatsuba :: Vector Fq2 -> Vector Fq2 -> Vector Fq2 #-}
{-# SPECIALIZE karatsuba :: Vector Fq6 -> Vector Fq6 -> Vector Fq6 #-}
{-# SPECIALIZE karatsuba :: Vector Fq12 -> Vector Fq12 -> Vector Fq12 #-}

convolution
  :: Num a
  => Vector a
  -> Vector a
  -> Vector a
convolution xs ys
  | lenXs == 0 || lenYs == 0 = G.empty
  | otherwise = G.generate lenZs $ \k -> foldl'
    (\acc i -> acc + (G.unsafeIndex xs i * G.unsafeIndex ys (k - i)))
    0
    ([max (k - lenYs + 1) 0 .. min k (lenXs - 1)] :: [Int])
  where
    lenXs = G.length xs
    lenYs = G.length ys
    lenZs = lenXs + lenYs - 1
{-# INLINE convolution #-}
{-# SPECIALIZE convolution :: Vector Fq -> Vector Fq -> Vector Fq #-}
{-# SPECIALIZE convolution :: Vector Fq2 -> Vector Fq2 -> Vector Fq2 #-}
{-# SPECIALIZE convolution :: Vector Fq6 -> Vector Fq6 -> Vector Fq6 #-}
{-# SPECIALIZE convolution :: Vector Fq12 -> Vector Fq12 -> Vector Fq12 #-}

instance ExtensionField p k => Fractional (Extension p k) where
  recip (Extension vp) = case leading g of
    Just (0, vp') -> Extension $ scale 0 (recip vp') y
    _ -> error "Division by zero: Extension"
    where
      (g, y) = E.gcdExt vp fieldPoly
  {-# INLINABLE recip #-}
  fromRational (x :% y) = fromInteger x / fromInteger y
  {-# INLINABLE fromRational #-}


-----------------------------------------------------------------
-- Group instances
-----------------------------------------------------------------
instance ExtensionField p k => Semigroup (Extension p k) where
  (<>)   = (*)
  {-# INLINE (<>) #-}

instance ExtensionField p k => Monoid (Extension p k) where
  mempty = Extension 1
  {-# INLINE mempty #-}

instance ExtensionField p k => Group (Extension p k) where
  invert  = recip
  {-# INLINE invert #-}
  pow x n
    | n >= 0    = x ^ n
    | otherwise = recip x ^ P.negate n
  {-# INLINE pow #-}

instance ExtensionField p k => Euclidean (Extension p k) where
  degree  = error "Not Defined: Euclidean degree for Extension"
  quotRem l r = (l / r, 0)
  {-# INLINE quotRem #-}

instance ExtensionField p k => Field (Extension p k)

instance ExtensionField p k => GaloisField (Extension p k) where
  characteristic _ = characteristic (undefined :: k)
  degree _ = degree (undefined :: k) * deg'
    where
    deg' = fromIntegral (E.degree (fieldPoly :: VPoly k))
  frobenius y@(Extension x) = case frobenius' (unPoly x) (unPoly (fieldPoly :: VPoly k)) of
    Just f -> Extension (toPoly f)
    Nothing -> pow y (characteristic y)

{-# RULES "Extension.pow"
  forall (k :: ExtensionField p k => Extension p k) n . (^) k n = pow k n
  #-}


instance ExtensionField p k => GcdDomain (Extension p k)

instance ExtensionField p k => Ring (Extension p k) where
  negate = P.negate
  {-# INLINE negate #-}

instance ExtensionField p k => Semiring (Extension p k) where
  fromNatural = fromIntegral
  {-# INLINABLE fromNatural #-}
  one         = Extension 1
  {-# INLINE one #-}
  plus        = (+)
  {-# INLINE plus #-}
  times       = (*)
  {-# INLINE times #-}
  zero        = Extension 0
  {-# INLINE zero #-}

instance ExtensionField p k => IsList (Extension p k) where
  type instance Item (Extension p k) = k
  fromList     = Extension . fromList
  {-# INLINABLE fromList #-}
  toList (Extension x) = toList $ unPoly x
  {-# INLINABLE toList #-}

--------------------------------------------------------------------------------------
-- Curve implementation
--------------------------------------------------------------------------------------

data F1

data F2

data F3

type Fq2 = Extension F1 Fq

instance ExtensionField F1 Fq where
  fieldPoly = fromList [1, 0, 1]

xiFq2 :: Fq2
xiFq2 = fromList [9, 1]
{-# INLINABLE xiFq2 #-}

type Fq6 = Extension F2 Fq2

instance ExtensionField F2 Fq2 where
  fieldPoly = fromList [-xiFq2, 0, 0, 1]
  {-# INLINABLE fieldPoly #-}

type Fq12 = Extension F3 Fq6

instance ExtensionField F3 Fq6 where
  fieldPoly = fromList [[0, -1], 0, 1]
  {-# INLINABLE fieldPoly #-}

-----------------------------------------------------------------------------------
-- Curve implementation
-----------------------------------------------------------------------------------

-- Curve is y**2 = x**3 + 3
curveB :: Fq
curveB = 3

-- Twisted curve over FQ**2
b2 :: Fq2
b2 = let
  v1 = fromList [3, 0]
  v2 = fromList [9, 1]
  in v1 / v2

b12 :: Fq12
b12 = fromList [fromList [3, 0], 0]

g1 :: CurvePoint Fq
g1 = Point 1 2
{-# INLINABLE g1 #-}

g2 :: CurvePoint Fq2
g2 = Point
  [10857046999023057135944570762232829481370756359578518086990519993285655852781, 11559732032986387107991004021392285783925812861821192530917403151452391805634]
  [8495653923123431417604973247489272438418190587263600148770280649306958101930, 4082367875863433681332203403145435568316851327593401208105741076214120093531]

data CurvePoint a
  = Point !a !a
  | CurveInf
  deriving (Eq, Show)

-- todo: sort of scuffed, num instance?
double :: (Field a, Num a, Eq a) => CurvePoint a -> CurvePoint a
double CurveInf = CurveInf
double (Point x y)
  | y == 0 = CurveInf
  | otherwise = let
    y1 = y + y
    x1 = x * x
    l = (x1 + x1 + x1) `E.quot` y1
    newx = (l * l) - (x + x)
    newy = l * (x - newx) - y
    in Point newx newy
{-# SPECIALIZE double :: CurvePoint Fq -> CurvePoint Fq #-}
{-# SPECIALIZE double :: CurvePoint Fq2 -> CurvePoint Fq2 #-}
{-# SPECIALIZE double :: CurvePoint Fq6 -> CurvePoint Fq6 #-}
{-# SPECIALIZE double :: CurvePoint Fq12 -> CurvePoint Fq12 #-}

add :: (Field a, Eq a, Num a) => CurvePoint a -> CurvePoint a -> CurvePoint a
add CurveInf r = r
add l CurveInf = l
add p1@(Point x1 y1) (Point x2 y2)
  | x2 == x1 && y2 == y1 = double p1
  | x2 == x1 = CurveInf
  | otherwise = let
    l = (y2 - y1) `E.quot` (x2 - x1)
    newx = (l * l) - x1 - x2
    newy =  l * (x1 - newx) - y1
    in Point newx newy
{-# SPECIALIZE add :: CurvePoint Fq -> CurvePoint Fq -> CurvePoint Fq #-}
{-# SPECIALIZE add :: CurvePoint Fq2 -> CurvePoint Fq2 -> CurvePoint Fq2 #-}
{-# SPECIALIZE add :: CurvePoint Fq6 -> CurvePoint Fq6 -> CurvePoint Fq6 #-}
{-# SPECIALIZE add :: CurvePoint Fq12 -> CurvePoint Fq12 -> CurvePoint Fq12 #-}

multiply :: (Field a, Eq a, Num a) => CurvePoint a -> Integer -> CurvePoint a
multiply pt n
  | n == 0 = CurveInf
  | n == 1 = pt
  | even n = multiply (double pt) (n `div` 2)
  | otherwise =
    add (multiply (double pt) (n `div` 2)) pt
{-# SPECIALIZE multiply :: CurvePoint Fq -> Integer -> CurvePoint Fq #-}
{-# SPECIALIZE multiply :: CurvePoint Fq2 -> Integer -> CurvePoint Fq2 #-}
{-# SPECIALIZE multiply :: CurvePoint Fq6 -> Integer -> CurvePoint Fq6 #-}
{-# SPECIALIZE multiply :: CurvePoint Fq12 -> Integer -> CurvePoint Fq12 #-}

negatePt :: Num a => CurvePoint a -> CurvePoint a
negatePt (Point x y) =
  Point x (negate y)
negatePt CurveInf = CurveInf
{-# SPECIALIZE negatePt :: CurvePoint Fq -> CurvePoint Fq #-}
{-# SPECIALIZE negatePt :: CurvePoint Fq2 -> CurvePoint Fq2 #-}
{-# SPECIALIZE negatePt :: CurvePoint Fq6 -> CurvePoint Fq6 #-}
{-# SPECIALIZE negatePt :: CurvePoint Fq12 -> CurvePoint Fq12 #-}

frobTwisted
  :: Fq2
  -> CurvePoint Fq2
  -> CurvePoint Fq2
frobTwisted xi (Point x y) = Point (frobenius x * pow xi tx) (frobenius y * pow xi ty)
  where
    tx = quot (characteristic (undefined :: Fq) - 1) 3
    ty = shiftR (characteristic (undefined :: Fq)) 1
frobTwisted _ _        = CurveInf

lineFunction
  :: CurvePoint Fq  -- ^ Point @P@.
  -> CurvePoint Fq2 -- ^ Point @T@.
  -> CurvePoint Fq2 -- ^ Point @Q@.
  -> (CurvePoint Fq2, Fq12)   -- ^ Points @T + Q@ and @Line(T, Q, P)@.
lineFunction (Point x y) (Point x1 y1) (Point x2 y2)
  | x1 /= x2       = (Point x3 y3 , [embedFqToFq6 (-y), [scalarEmbed x l , y1 - l  * x1]])
  | y1 + y2 == 0   = (CurveInf , [embedFqToFq6 x, embedFq2ToFq6 (-x1)])
  | otherwise      = (Point x3' y3', [embedFqToFq6 (-y), [scalarEmbed x l', y1 - l' * x1]])
  where
    scalarEmbed e1 e2 = embedFqToFq2 e1 * e2
    embedFqToFq2 q = Extension (monomial 0 q)
    embedFqToFq6 q = embedFq2ToFq6 (Extension (monomial 0 q))
    embedFq2ToFq6 q = Extension (monomial 0 q) :: Fq6
    l   = (y2 - y1) / (x2 - x1)
    x3  = l * l - x1 - x2
    y3  = l * (x1 - x3) - y1
    x12 = x1 * x1
    l'  = (x12 + x12 + x12) / (y1 + y1)
    x3' = l' * l' - x1 - x2
    y3' = l' * (x1 - x3') - y1
lineFunction _ _ _ = (CurveInf, mempty)
{-# INLINABLE lineFunction #-}

powUnitary :: ExtensionField p k
  => Extension p k -- ^ Element @x@ in cyclotomic subgroup.
  -> Integer       -- ^ Integer @n@.
  -> Extension p k -- ^ Element @x ^ n@.
powUnitary x n
  | n < 0     = pow (conj x) (negate n)
  | otherwise = pow x n
{-# INLINE powUnitary #-}
{-# SPECIALIZE powUnitary :: Extension F1 Fq -> Integer -> Extension F1 Fq #-}
{-# SPECIALIZE powUnitary :: Extension F2 Fq2 -> Integer -> Extension F2 Fq2 #-}
{-# SPECIALIZE powUnitary :: Extension F3 Fq6 -> Integer -> Extension F3 Fq6 #-}

-- | Complex conjugation @a+bi -> a-bi@ of quadratic extension field.
conj :: forall p k. ExtensionField p k => Extension p k -> Extension p k
conj (Extension x) = case unPoly (fieldPoly @p @k) of
  [_, 0, 1] -> case x of
    [a, b] -> [a, negate b]
    [a]    -> [a]
    _      -> []
  _         -> error "conj: extension degree is not two."
{-# INLINABLE conj #-}
{-# SPECIALIZE conj :: Extension F1 Fq -> Extension F1 Fq #-}
{-# SPECIALIZE conj :: Extension F2 Fq2 -> Extension F2 Fq2 #-}
{-# SPECIALIZE conj :: Extension F3 Fq6 -> Extension F3 Fq6 #-}

additionStep
  :: CurvePoint Fq
  -> CurvePoint Fq2
  -> (CurvePoint Fq2, Fq12)
  -> (CurvePoint Fq2, Fq12)
additionStep p q (t, f) = (<>) f <$> lineFunction p q t
{-# INLINABLE additionStep #-}

-- Doubling step, line 4.
doublingStep
  :: CurvePoint Fq
  -> (CurvePoint Fq2, Fq12)
  -> (CurvePoint Fq2, Fq12)
doublingStep p (t, f) = (<>) f . (<>) f <$> lineFunction p t t
{-# INLINABLE doublingStep #-}

parameterHex :: Integer
parameterHex = 0x44e992b44a6909f1

-- | [Final exponentiation for Barreto-Lynn-Scott degree 12 curves]
-- (https://eprint.iacr.org/2016/130.pdf).
finalExponentiate :: Integer -> Fq12 -> Fq12
finalExponentiate u = hardPart . easyPart
  where
    easyPart = p2 . p6
      where
        p6 = (*) <$> conj <*> recip              -- f^(p^6 - 1)
        p2 = (*) <$> id <*> frobenius . frobenius -- f^(p^2 + 1)
    hardPart !f = p4
      where
        !fu  = powUnitary f u                      -- f^u
        !fu2 = powUnitary fu u                     -- f^(u^2)
        !fu3 = powUnitary fu2 u                    -- f^(u^3)
        !fpu = frobenius fu2                          -- f^(pu^2)
        !y0  = frobenius (f * frobenius (f * frobenius f))  -- f^(p + p^2 + p^3)
        !y1  = conj f                              -- f^(-1)
        !y2  = frobenius fpu                          -- f^(p^2u^2)
        !y3  = conj $ frobenius fu                    -- f^(-pu)
        !y4  = conj $ fu * fpu                     -- f^(-u - pu^2)
        !y5  = conj fu2                            -- f^(-u^2)
        !y6  = conj $ fu3 * frobenius fu3             -- f^(-u^3 - pu^3)
        !p4  = p4' * y0 * join (*) (p4' * y1)      -- f^((p^4 - p^2 + 1) / r)
          where
            p4'  = join (*) $ p4'' * y2 * join (*) (p4'' * y3 * y5)
            p4'' = y4 * y5 * join (*) y6
{-# INLINABLE finalExponentiate #-}


-- | [Miller algorithm for Barreto-Naehrig curves]
-- (https://eprint.iacr.org/2010/354.pdf).
pairing
  :: CurvePoint Fq
  -> CurvePoint Fq2
  -> Fq12
pairing p q =
  finalExponentiate parameterHex $
  finalStepBN $
  millerLoop parameterBin (q, mempty)
  where
  millerLoop []     tf = tf
  millerLoop (x:xs) tf = case doublingStep p tf of
    tf2
      | x == 0    -> millerLoop xs tf2
      | x == 1    -> millerLoop xs $ additionStep p q tf2
      | otherwise -> millerLoop xs $ additionStep p (negatePt q) tf2
  finalStepBN (t, f) = case lineFunction p t q1 of
                  (t', f') -> case lineFunction p t' q2 of
                    (_, f'') -> f <> f' <> f''
    where
      q1 = frobTwisted xiFq2 q
      q2 = negatePt $ frobTwisted xiFq2 q1

  parameterBin :: [Int8]
  parameterBin = [ 1, 0, 1, 0, 0,-1, 0, 1, 1, 0, 0, 0,-1, 0, 0, 1
                 , 1, 0, 0,-1, 0, 0, 0, 0, 0, 1, 0, 0,-1, 0, 0, 1
                 , 1, 1, 0, 0, 0, 0,-1, 0, 1, 0, 0,-1, 0, 1, 1, 0
                 , 0, 1, 0, 0,-1, 1, 0, 0,-1, 0, 1, 0, 1, 0, 0, 0 ]
{-# INLINABLE pairing #-}<|MERGE_RESOLUTION|>--- conflicted
+++ resolved
@@ -17,7 +17,6 @@
 {-# LANGUAGE TypeApplications #-}
 {-# LANGUAGE TypeFamilies #-}
 {-# LANGUAGE GeneralizedNewtypeDeriving #-}
-<<<<<<< HEAD
 -- |
 -- Module      :  Pact.Native.Pairing
 -- Copyright   :  (c) 2022 Stuart Popejoy, Emily Pillmore
@@ -28,21 +27,16 @@
 --
 -- Builtins for working with ZK proofs.
 --
-module Pact.Native.Pairing where
-=======
-
 {-# OPTIONS_GHC -Wno-unused-top-binds #-}
-
 module Pact.Native.Pairing
   ( pairing
+  , zkDefs
   , CurvePoint(..)
   , Fq
   , Fq2
   , Fq6
   , Fq12
-  )
-  where
->>>>>>> 04ce39b4
+  ) where
 
 import Prelude
 import qualified Prelude as P
