{-# LANGUAGE DeriveGeneric #-}
{-# LANGUAGE OverloadedStrings #-}
{-# LANGUAGE RecordWildCards #-}
{-# LANGUAGE ScopedTypeVariables #-}
{-# LANGUAGE TupleSections #-}

-- |
-- Module      :  Pact.ApiReq
-- Copyright   :  (C) 2016 Stuart Popejoy
-- License     :  BSD-style (see the file LICENSE)
-- Maintainer  :  Stuart Popejoy <stuart@kadena.io>
--

module Pact.ApiReq
    (
     ApiKeyPair(..)
    ,ApiReq(..)
    ,apiReq
    ,uapiReq
    ,mkApiReq
    ,mkApiReqCmd
    ,ApiReqParts
    ,mkExec
    ,mkCont
    ,mkKeyPairs
    ,mkUnsignedExec
    ,AddSigsReq(..),addSigsReq
    ,combineSigs
    ,combineSigDatas
    ,signCmd
    ,decodeYaml
<<<<<<< HEAD
    ,importKeyFile
=======
    ,returnCommandIfDone
>>>>>>> fe2fd2d9
    ) where

import Control.Applicative
import Control.Error
import Control.Lens hiding ((.=))
import Control.Monad.Catch
import Control.Monad.State.Strict
import Data.Aeson
import Data.Aeson.Lens
import Data.ByteString (ByteString)
import qualified Data.ByteString.Lazy.Char8 as BSL
import qualified Data.ByteString.Char8 as BS
import Data.Default (def)
import Data.List
import Data.List.NonEmpty (NonEmpty(..))
import qualified Data.Set as S
import Data.Text (Text, pack)
import Data.Text.Encoding
import Pact.Time
import qualified Data.Yaml as Y
import GHC.Generics
import Prelude
import System.Directory
import System.FilePath

import Pact.Types.API
import Pact.Types.Capability
import Pact.Types.Command
import Pact.Types.Crypto
import Pact.Types.RPC
import Pact.Types.Runtime hiding (PublicKey)
import Pact.Types.SigData
import Pact.Types.SPV

-- | For fully-signed commands
data ApiKeyPair = ApiKeyPair {
  _akpSecret :: PrivateKeyBS,
  _akpPublic :: Maybe PublicKeyBS,
  _akpAddress :: Maybe Text,
  _akpScheme :: Maybe PPKScheme,
  _akpCaps :: Maybe [SigCapability]
  } deriving (Eq, Show, Generic)
instance ToJSON ApiKeyPair where toJSON = lensyToJSON 4
instance FromJSON ApiKeyPair where parseJSON = lensyParseJSON 4

-- | For unsigned commands
data ApiSigner = ApiSigner {
  _asPublic :: Text,
  _asAddress :: Maybe Text,
  _asScheme :: Maybe PPKScheme,
  _asCaps :: Maybe [SigCapability]
  } deriving (Eq, Show, Generic)
instance ToJSON ApiSigner where toJSON = lensyToJSON 3
instance FromJSON ApiSigner where parseJSON = lensyParseJSON 3

data ApiPublicMeta = ApiPublicMeta
  { _apmChainId :: Maybe ChainId
  , _apmSender :: Maybe Text
  , _apmGasLimit :: Maybe GasLimit
  , _apmGasPrice :: Maybe GasPrice
  , _apmTTL :: Maybe TTLSeconds
  , _apmCreationTime :: Maybe TxCreationTime
  } deriving (Eq, Show, Generic)

instance ToJSON ApiPublicMeta where
  toJSON (ApiPublicMeta cid s gl gp ttl ct) = object $ concat
    [ "chainId" .?= cid
    , "sender" .?= s
    , "gasLimit" .?= gl
    , "gasPrice" .?= gp
    , "ttl" .?= ttl
    , "creationTime" .?= ct
    ]
    where
      k .?= v = case v of
        Nothing -> mempty
        Just v' -> [k .= v']


instance FromJSON ApiPublicMeta where
  parseJSON = withObject "ApiPublicMeta" $ \o -> ApiPublicMeta
    <$> o .:? "chainId"
    <*> o .:? "sender"
    <*> o .:? "gasLimit"
    <*> o .:? "gasPrice"
    <*> o .:? "ttl"
    <*> o .:? "creationTime"


data ApiReq = ApiReq {
  _ylType :: Maybe Text,
  _ylPactTxHash :: Maybe Hash,
  _ylStep :: Maybe Int,
  _ylRollback :: Maybe Bool,
  _ylData :: Maybe Value,
  _ylProof :: Maybe ContProof,
  _ylDataFile :: Maybe FilePath,
  _ylCode :: Maybe Text,
  _ylCodeFile :: Maybe FilePath,
  _ylKeyPairs :: Maybe [ApiKeyPair],
  _ylSigners :: Maybe [ApiSigner],
  _ylNonce :: Maybe Text,
  _ylPublicMeta :: Maybe ApiPublicMeta,
  _ylNetworkId :: Maybe NetworkId
  } deriving (Eq,Show,Generic)
instance ToJSON ApiReq where toJSON = lensyToJSON 3
instance FromJSON ApiReq where parseJSON = lensyParseJSON 3


data SignReq = SignReq
  { _srHash :: Hash
  , _srKeyPairs :: [ApiKeyPair]
  } deriving (Eq,Show,Generic)
instance ToJSON SignReq where toJSON = lensyToJSON 3
instance FromJSON SignReq where parseJSON = lensyParseJSON 3


data AddSigsReq = AddSigsReq
  { _asrUnsigned :: Command Text
  , _asrSigs :: [UserSig]
  } deriving (Eq,Show,Generic)
instance ToJSON AddSigsReq where toJSON = lensyToJSON 4
instance FromJSON AddSigsReq where parseJSON = lensyParseJSON 4

combineSigs :: [FilePath] -> Bool -> IO ByteString
combineSigs fs outputLocal = do
  sigs <- mapM loadSigData fs
  case partitionEithers sigs of
    ([], rs) -> combineSigDatas rs outputLocal
    (ls, _) -> do
      error $ unlines $ "One or more files had errors:" : ls

combineSigDatas :: [SigData Text] -> Bool -> IO ByteString
combineSigDatas [] _ = error "Nothing to combine"
combineSigDatas sds outputLocal = do
  let hashes = S.fromList $ map _sigDataHash sds
      cmds = S.fromList $ catMaybes $ map _sigDataCmd sds
  when (S.size hashes /= 1 || S.size cmds /= 1) $ do
    error "SigData files must contain exactly one unique hash and command.  Aborting..."
  let sigs = foldl1 f $ map _sigDataSigs sds
  returnCommandIfDone outputLocal $ SigData (head $ S.toList hashes) sigs (Just $ head $ S.toList cmds)
  where
    f accum sigs
      | length accum /= length sigs = error "Sig lists have different lengths"
      | otherwise = zipWith g accum sigs
    g (pAccum,sAccum) (p,s) =
      if pAccum /= p
        then error $ unlines [ "Sig mismatch:"
                             , show pAccum
                             , show p
                             , "All signatures must be in the same order"
                             ]
        else (pAccum, sAccum <|> s)

loadSigData :: FilePath -> IO (Either String (SigData Text))
loadSigData fp = do
  res <- Y.decodeFileEither fp
  return $ case res of
    Left e -> Left $ "Error loading SigData file " <> fp <> ": " <> show e
    Right sd -> Right sd

addSigToSigData :: SomeKeyPair -> SigData a -> IO (SigData a)
addSigToSigData kp sd = do
  sig <- signHash (_sigDataHash sd) kp
  let k = PublicKeyHex $ toB16Text $ getPublic kp
  return $ sd { _sigDataSigs = addSigToList k sig $ _sigDataSigs sd }

addSigToList
  :: PublicKeyHex
  -> UserSig
  -> [(PublicKeyHex, Maybe UserSig)]
  -> [(PublicKeyHex, Maybe UserSig)]
addSigToList _ _ [] = []
addSigToList k s ((pk,pus):ps) =
  if k == pk
    then (pk, Just s) : addSigToList k s ps
    else (pk, pus) : addSigToList k s ps

addSigsReq :: [FilePath] -> Bool -> ByteString -> IO ByteString
addSigsReq keyFiles outputLocal bs = do
  sd <- either (error . show) return $ Y.decodeEither' bs
  returnCommandIfDone outputLocal =<< foldM addSigReq sd keyFiles

returnCommandIfDone :: Bool -> SigData Text -> IO ByteString
returnCommandIfDone outputLocal sd =
  case sigDataToCommand sd of
    Left _ -> return $ Y.encodeWith yamlOptions sd
    Right c -> do
      let res = verifyCommand $ fmap encodeUtf8 c
          out = if outputLocal then encode c else encode (SubmitBatch (c :| []))
      return $ case res :: ProcessedCommand Value ParsedCode of
        ProcSucc _ -> BSL.toStrict out
        ProcFail _ -> Y.encodeWith yamlOptions sd

addSigReq :: SigData Text -> FilePath -> IO (SigData Text)
addSigReq sd keyFile = do
  kp <- importKeyFile keyFile
  addSigToSigData kp sd

importKeyFile :: FilePath -> IO SomeKeyPair
importKeyFile keyFile = do
  v :: Value <- decodeYaml keyFile
  let ekp = do
        -- These keys are from genKeys in Main.hs. Might want to convert to a
        -- dedicated data type at some point.
        pub <- parseB16TextOnly =<< note "Error parsing public key" (v ^? key "public" . _String)
        sec <- parseB16TextOnly =<< note "Error parsing secret key" (v ^? key "secret" . _String)

        importKeyPair defaultScheme (Just $ PubBS pub) (PrivBS sec)
  case ekp of
    Left e -> dieAR $ "Could not parse key file " <> keyFile <> ": " <> e
    Right kp -> return kp

yamlOptions :: Y.EncodeOptions
yamlOptions = Y.setFormat (Y.setWidth Nothing Y.defaultFormatOptions) Y.defaultEncodeOptions

apiReq :: FilePath -> Bool -> IO ()
apiReq fp local = do
  (_,exec) <- mkApiReq' False fp
  if local then
    putJSON exec
    else
    putJSON $ SubmitBatch $ exec :| []

uapiReq :: FilePath -> IO ()
uapiReq fp = do
  (_,exec) <- mkApiReq' True fp
  let doEncode :: ToJSON b => b -> IO ()
      doEncode = BS.putStrLn . Y.encodeWith yamlOptions
  case commandToSigData exec of
    Left e -> dieAR $ "Error decoding command: " <> e
    Right a -> doEncode a

-- | parts read/rationalized from a processed ApiReq:
-- the ApiReq, code, msg data, PublicMeta
type ApiReqParts = (ApiReq,Text,Value,PublicMeta)

-- | Assemble a command and parts from a ApiReq YAML file.
mkApiReq :: FilePath -> IO (ApiReqParts,Command Text)
mkApiReq fp = mkApiReq' False fp

mkApiReq' :: Bool -> FilePath -> IO (ApiReqParts,Command Text)
mkApiReq' unsignedReq fp = mkApiReqCmd unsignedReq fp =<< decodeYaml fp

-- | Assemble a command and parts from an ApiReq.
mkApiReqCmd
  :: Bool
     -- ^ make "unsigned command" for offline signing
  -> FilePath
     -- ^ filepath for chdir for loading files
  -> ApiReq
     -- ^ the ApiReq
  -> IO (ApiReqParts, Command Text)
mkApiReqCmd unsignedReq fp ar@ApiReq{..} =
  case _ylType of
    Just "exec" -> mkApiReqExec unsignedReq ar fp
    Just "cont" -> mkApiReqCont unsignedReq ar fp
    Nothing -> mkApiReqExec unsignedReq ar fp -- Default
    _ -> dieAR "Expected a valid message type: either 'exec' or 'cont'"

-- | Decode yaml or fail in IO.
decodeYaml :: FromJSON b => FilePath -> IO b
decodeYaml fp = either (dieAR . show) return =<<
                 liftIO (Y.decodeFileEither fp)

putJSON :: ToJSON b => b -> IO ()
putJSON = BSL.putStrLn . encode

signCmd
  :: [FilePath]
  -> ByteString
  -- ^ Takse a base64url encoded ByteString
  -> IO ByteString
signCmd keyFiles bs = do
  case decodeBase64UrlUnpadded bs of
    Left e -> dieAR $ "stdin was not valid base64url: " <> e
    Right h -> do
      kps <- mapM importKeyFile keyFiles
      let signSingle kp = do
            sig <- signHash (fromUntypedHash $ Hash h) kp
            return $ toB16Text (getPublic kp) .= _usSig sig
      sigs <- mapM signSingle kps
      return $ Y.encode $ object sigs

withKeypairsOrSigner
  :: Bool
  -> ApiReq
  -> ([SomeKeyPairCaps] -> IO a)
  -> ([Signer] -> IO a)
  -> IO a
withKeypairsOrSigner unsignedReq ApiReq{..} keypairAction signerAction =
  case (_ylSigners,_ylKeyPairs,unsignedReq) of
    (Nothing,Just kps,False) -> mkKeyPairs kps >>= keypairAction
    (Nothing,Nothing,False) -> keypairAction []
    (Just {},_,False) -> dieAR "'signers' invalid in command request"
    (Just ss,Nothing,True) -> signerAction $ map toSigner ss
    (Nothing,Nothing,True) -> dieAR "'signers' required for unsigned request"
    (_,Just {},True) -> dieAR "'keyPairs' invalid in unsigned request"
  where
    toSigner ApiSigner{..} = Signer _asScheme _asPublic _asAddress (fromMaybe [] _asCaps)


mkApiReqExec :: Bool -> ApiReq -> FilePath -> IO (ApiReqParts,Command Text)
mkApiReqExec unsignedReq ar@ApiReq{..} fp = do
  (code,cdata) <- withCurrentDirectory (takeDirectory fp) $ do
    code <- case (_ylCodeFile,_ylCode) of
      (Nothing,Just c) -> return c
      (Just f,Nothing) -> liftIO (decodeUtf8 <$> BS.readFile f)
      _ -> dieAR "Expected either a 'code' or 'codeFile' entry"
    cdata <- case (_ylDataFile,_ylData) of
      (Nothing,Just v) -> return v -- either (\e -> dieAR $ "Data decode failed: " ++ show e) return $ eitherDecode (BSL.pack v)
      (Just f,Nothing) -> liftIO (BSL.readFile f) >>=
                          either (\e -> dieAR $ "Data file load failed: " ++ show e) return .
                          eitherDecode
      (Nothing,Nothing) -> return Null
      _ -> dieAR "Expected either a 'data' or 'dataFile' entry, or neither"
    return (code,cdata)
  pubMeta <- mkPubMeta _ylPublicMeta
  cmd <- withKeypairsOrSigner unsignedReq ar
    (\ks -> mkExec code cdata pubMeta ks _ylNetworkId _ylNonce)
    (\ss -> mkUnsignedExec code cdata pubMeta ss _ylNetworkId _ylNonce)
  return ((ar,code,cdata,pubMeta), cmd)

mkPubMeta :: Maybe ApiPublicMeta -> IO PublicMeta
mkPubMeta apm = case apm of
  Nothing -> return def
  (Just ApiPublicMeta {..}) -> do
    ct <- case _apmCreationTime of
      Nothing -> getCurrentCreationTime
      Just t -> return t
    return $ PublicMeta
      { _pmChainId = fromMaybe "" _apmChainId
      , _pmSender = fromMaybe "" _apmSender
      , _pmGasLimit = fromMaybe 0 _apmGasLimit
      , _pmGasPrice = fromMaybe 0 _apmGasPrice
      , _pmTTL = fromMaybe 1800 _apmTTL
      , _pmCreationTime = ct
      }




mkNonce :: Maybe Text -> IO Text
mkNonce = maybe (pack . show <$> getCurrentTime) return

-- | Construct an Exec request message
--
mkExec
  :: Text
    -- ^ code
  -> Value
    -- ^ optional environment data
  -> PublicMeta
    -- ^ public metadata
  -> [SomeKeyPairCaps]
    -- ^ signing keypairs + caplists
  -> Maybe NetworkId
    -- ^ optional 'NetworkId'
  -> Maybe Text
    -- ^ optional nonce
  -> IO (Command Text)
mkExec code mdata pubMeta kps nid ridm = do
  rid <- mkNonce ridm
  cmd <- mkCommand
         kps
         pubMeta
         rid
         nid
         (Exec (ExecMsg code mdata))
  return $ decodeUtf8 <$> cmd

-- | Construct an Exec request message
--
mkUnsignedExec
  :: Text
    -- ^ code
  -> Value
    -- ^ optional environment data
  -> PublicMeta
    -- ^ public metadata
  -> [Signer]
    -- ^ payload signers
  -> Maybe NetworkId
    -- ^ optional 'NetworkId'
  -> Maybe Text
    -- ^ optional nonce
  -> IO (Command Text)
mkUnsignedExec code mdata pubMeta kps nid ridm = do
  rid <- mkNonce ridm
  cmd <- mkUnsignedCommand
         kps
         pubMeta
         rid
         nid
         (Exec (ExecMsg code mdata))
  return $ decodeUtf8 <$> cmd


mkApiReqCont :: Bool -> ApiReq -> FilePath -> IO (ApiReqParts,Command Text)
mkApiReqCont unsignedReq ar@ApiReq{..} fp = do
  apiPactId <- case _ylPactTxHash of
    Just t -> return t
    Nothing -> dieAR "Expected a 'pactTxHash' entry"

  step <- case _ylStep of
    Just s -> return s
    Nothing -> dieAR "Expected a 'step' entry"

  rollback <- case _ylRollback of
    Just r -> return r
    Nothing -> dieAR "Expected a 'rollback' entry"

  cdata <- withCurrentDirectory (takeDirectory fp) $ do
    case (_ylDataFile,_ylData) of
      (Nothing,Just v) -> return v -- either (\e -> dieAR $ "Data decode failed: " ++ show e) return $ eitherDecode (BSL.pack v)
      (Just f,Nothing) -> liftIO (BSL.readFile f) >>=
                          either (\e -> dieAR $ "Data file load failed: " ++ show e) return .
                          eitherDecode
      (Nothing,Nothing) -> return Null
      _ -> dieAR "Expected either a 'data' or 'dataFile' entry, or neither"
  let pactId = toPactId apiPactId
  pubMeta <- mkPubMeta _ylPublicMeta
  cmd <- withKeypairsOrSigner unsignedReq ar
    (\ks -> mkCont pactId step rollback cdata pubMeta ks _ylNonce _ylProof _ylNetworkId)
    (\ss -> mkUnsignedCont pactId step rollback cdata pubMeta ss _ylNonce _ylProof _ylNetworkId)
  return ((ar,"",cdata,pubMeta), cmd)

-- | Construct a Cont request message
--
mkCont
  :: PactId
    -- ^ pact tx hash of the continuation
  -> Int
    -- ^ cont step
  -> Bool
    -- ^ has rollback?
  -> Value
    -- ^ environment data
  -> PublicMeta
    -- ^ command public metadata
  -> [SomeKeyPairCaps]
    -- ^ signing keypairs
  -> Maybe Text
    -- ^ optional nonce
  -> Maybe ContProof
    -- ^ optional continuation proof (required for cross-chain)
  -> Maybe NetworkId
    -- ^ optional network id
  -> IO (Command Text)
mkCont txid step rollback mdata pubMeta kps ridm proof nid = do
  rid <- mkNonce ridm
  cmd <- mkCommand
         kps
         pubMeta
         rid
         nid
         (Continuation (ContMsg txid step rollback mdata proof) :: (PactRPC ContMsg))
  return $ decodeUtf8 <$> cmd


-- | Construct a Cont request message
--
mkUnsignedCont
  :: PactId
    -- ^ pact tx hash of the continuation
  -> Int
    -- ^ cont step
  -> Bool
    -- ^ has rollback?
  -> Value
    -- ^ environment data
  -> PublicMeta
    -- ^ command public metadata
  -> [Signer]
    -- ^ payload signers
  -> Maybe Text
    -- ^ optional nonce
  -> Maybe ContProof
    -- ^ optional continuation proof (required for cross-chain)
  -> Maybe NetworkId
    -- ^ optional network id
  -> IO (Command Text)
mkUnsignedCont txid step rollback mdata pubMeta kps ridm proof nid = do
  rid <- mkNonce ridm
  cmd <- mkUnsignedCommand
         kps
         pubMeta
         (pack $ show rid)
         nid
         (Continuation (ContMsg txid step rollback mdata proof) :: (PactRPC ContMsg))
  return $ decodeUtf8 <$> cmd

mkKeyPairs :: [ApiKeyPair] -> IO [SomeKeyPairCaps]
mkKeyPairs keyPairs = traverse mkPair keyPairs
  where importValidKeyPair ApiKeyPair{..} = fmap (,maybe [] id _akpCaps) $
          case _akpScheme of
            Nothing -> importKeyPair defaultScheme _akpPublic _akpSecret
            Just ppk -> importKeyPair (toScheme ppk) _akpPublic _akpSecret

        mkPair akp = case _akpAddress akp of
          Nothing -> either dieAR return (importValidKeyPair akp)
          Just addrT -> do
            addrBS <- either dieAR return (parseB16TextOnly addrT)
            kp     <- either dieAR return (importValidKeyPair akp)

            -- Enforces that user provided address matches the address derived from the Public Key
            -- for transparency and a better user experience. User provided address not used except
            -- for this purpose.

            case (addrBS, formatPublicKey (fst kp)) of
              (expectAddr, actualAddr)
                | expectAddr == actualAddr  -> return kp
                | otherwise                 -> dieAR $ "Address provided "
                                               ++ show (toB16Text expectAddr)
                                               ++ " does not match actual Address "
                                               ++ show (toB16Text actualAddr)

dieAR :: String -> IO a
dieAR errMsg = throwM . userError $ intercalate "\n" $
  ["Failure reading request yaml. Valid fields are: "
  ,"Common fields:"
  ,"  type: 'exec' or 'cont', indicating Exec or Cont message type"
  ,"  data|dataFile: (optional) JSON transaction data, as yaml (data) or a yaml file (dataFile)"
  ,"  keyPairs: list of key pairs for signing (use pact -g to generate): ["
  ,"    public: base 16 public key"
  ,"    secret: base 16 secret key"
  ,"    address: (required for ETH) base 16 address"
  ,"    scheme: optional, 'ETH' or 'ED25519', default ED25519"
  ,"    caps: capability list as strings, in form \"[(module.CAP param1 param2)]\""
  ,"    ] "
  ,"  nonce: (optional) request nonce, defaults to current time"
  ,"  publicMeta: (optional) data for public-chain execution: ["
  ,"    chainId: chain or shard identifier"
  ,"    sender: gas-paying sender account"
  ,"    gasLimit: integer gas max limit"
  ,"    gasPrice: decimal gas unit price"
  ,"    ttl: TTL value in seconds"
  ,"    creationTime: epoch time integer value in seconds"
  ,"Exec-only fields:"
  ,"  code|codeFile: [exec only] Pact code, as a string (code) or file path (codeFile)"
  ,"Cont-only fields:"
  ,"  pactTxHash: pact ID to continue"
  ,"  step: step index to continue"
  ,"  rollback: rollback/cancel flag"
  ,"  proof: platform-specific continuation proof data"
  ,"Error message: " ++ errMsg
  ]<|MERGE_RESOLUTION|>--- conflicted
+++ resolved
@@ -29,11 +29,8 @@
     ,combineSigDatas
     ,signCmd
     ,decodeYaml
-<<<<<<< HEAD
     ,importKeyFile
-=======
     ,returnCommandIfDone
->>>>>>> fe2fd2d9
     ) where
 
 import Control.Applicative
