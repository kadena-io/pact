--- conflicted
+++ resolved
@@ -7,11 +7,8 @@
 import Control.Concurrent
 import Control.DeepSeq
 import Control.Exception
-<<<<<<< HEAD
+import Control.Monad
 
-=======
-import Control.Monad
->>>>>>> 8ad2a86f
 import Criterion.Main
 
 import Data.Aeson
