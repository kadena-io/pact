--- conflicted
+++ resolved
@@ -74,13 +74,8 @@
   let md = MsgData S.empty
            (object ["keyset" .= object ["keys" .= ["benchadmin"::Text], "pred" .= (">"::Text)]])
            Nothing
-<<<<<<< HEAD
            (initialHashTx H.Blake2b_512)
-  erRefStore <$> evalExec (setupEvalEnv db entity (Transactional 1) md initRefStore freeGasEnv permissiveNamespacePolicy) pc
-=======
-           initialHash
   _erRefStore <$> evalExec (setupEvalEnv db entity (Transactional 1) md initRefStore freeGasEnv permissiveNamespacePolicy) pc
->>>>>>> 83d3f2b4
 
 parseCode :: Text -> IO ParsedCode
 parseCode m = ParsedCode m <$> eitherDie (parseExprs m)
@@ -91,11 +86,7 @@
 runPactExec :: PactDbEnv e -> RefStore -> ParsedCode -> IO Value
 runPactExec dbEnv refStore pc = do
   t <- Transactional . fromIntegral <$> getCPUTime
-<<<<<<< HEAD
-  toJSON . erOutput <$> evalExec (setupEvalEnv dbEnv entity t (initMsgData (initialHashTx H.Blake2b_512)) refStore freeGasEnv permissiveNamespacePolicy) pc
-=======
-  toJSON . _erOutput <$> evalExec (setupEvalEnv dbEnv entity t (initMsgData initialHash) refStore freeGasEnv permissiveNamespacePolicy) pc
->>>>>>> 83d3f2b4
+  toJSON . _erOutput <$> evalExec (setupEvalEnv dbEnv entity t (initMsgData (initialHashTx H.Blake2b_512)) refStore freeGasEnv permissiveNamespacePolicy) pc
 
 benchKeySet :: KeySet
 benchKeySet = KeySet [PublicKey "benchadmin"] (Name ">" def)
