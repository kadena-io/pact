{-# LANGUAGE BangPatterns #-}
{-# LANGUAGE OverloadedStrings #-}
{-# LANGUAGE GADTs #-}
module Pact.Bench where

import Criterion.Main

import Pact.Parse
import Pact.Compile
import Pact.Types.Lang
import Control.Exception
import Control.Arrow
import Data.ByteString (ByteString)
import Data.ByteString.Lazy (toStrict)
import Pact.Types.Command
import Control.DeepSeq
import Data.Aeson
import Pact.Types.Crypto hiding (PublicKey)
import Pact.Types.RPC
import Pact.Types.Runtime
import Pact.Interpreter
import qualified Data.Set as S
import Data.Default
import Pact.Types.Logger
import System.CPUTime
import Pact.MockDb
import qualified Data.Map.Strict as M
import qualified Crypto.Hash as H
import Pact.Persist.MockPersist
import Pact.Persist
import Unsafe.Coerce
import Pact.Gas

longStr :: Int -> Text
longStr n = pack $ "\"" ++ take n (cycle "abcdefghijklmnopqrstuvwxyz") ++ "\""

exps :: [(String,Text)]
exps = map (either id (unpack &&& id)) [
  Left ("longStr 10",longStr 10),
  Left ("longStr 100", longStr 100),
  Left ("longStr 1000", longStr 1000),
  Right "(+ 1 2)",
  Right "(+ 1 (+ 1 2))",
  Right "(demo.transfer \"Acct1\" \"Acct2\" 1.00)",
  Right "(+ 1 2) (foo.bar true -23.345875)"
  ]

benchParse :: Benchmark
benchParse = bgroup "parse" $ (`map` exps) $
             \(bname,ex) -> bench bname $ (`whnf` ex) $ \e -> case parseExprs e of
               Right s -> s
               Left er -> error $ "Pact parse failed: " ++ er

benchCompile :: [(String,[Exp Parsed])] -> Benchmark
benchCompile es = bgroup "compile" $ (`map` es) $
  \(bname,exs) -> bench bname $ nf (map (either (error . show) show . compile mkEmptyInfo)) exs

benchVerify :: [(String,Command ByteString)] -> Benchmark
benchVerify cs = bgroup "verify" $ (`map` cs) $
  \(bname,c) ->
    bench bname $
      nf (verifyCommand :: Command ByteString -> ProcessedCommand () ParsedCode) c

eitherDie :: Either String a -> IO a
eitherDie = either (throwIO . userError) (return $!)

entity :: Maybe EntityName
entity = Just $ EntityName "entity"

loadBenchModule :: PactDbEnv e -> IO RefStore
loadBenchModule db = do
  m <- pack <$> readFile "tests/bench/bench.pact"
  pc <- parseCode m
  let md = MsgData S.empty
           (object ["keyset" .= object ["keys" .= ["benchadmin"::Text], "pred" .= (">"::Text)]])
           Nothing
<<<<<<< HEAD
           (initialHashTx H.Blake2b_512)
  erRefStore <$> evalExec (setupEvalEnv db entity (Transactional 1) md initRefStore freeGasEnv) pc
=======
           initialHash
  erRefStore <$> evalExec (setupEvalEnv db entity (Transactional 1) md initRefStore freeGasEnv permissiveNamespacePolicy) pc
>>>>>>> 3ac9a6d0

parseCode :: Text -> IO ParsedCode
parseCode m = ParsedCode m <$> eitherDie (parseExprs m)

benchNFIO :: NFData a => String -> IO a -> Benchmark
benchNFIO bname = bench bname . nfIO

runPactExec :: PactDbEnv e -> RefStore -> ParsedCode -> IO Value
runPactExec dbEnv refStore pc = do
  t <- Transactional . fromIntegral <$> getCPUTime
<<<<<<< HEAD
  toJSON . erOutput <$> evalExec (setupEvalEnv dbEnv entity t (initMsgData (initialHashTx H.Blake2b_512)) refStore freeGasEnv) pc
=======
  toJSON . erOutput <$> evalExec (setupEvalEnv dbEnv entity t (initMsgData initialHash) refStore freeGasEnv permissiveNamespacePolicy) pc
>>>>>>> 3ac9a6d0

benchKeySet :: KeySet
benchKeySet = KeySet [PublicKey "benchadmin"] (Name ">" def)

acctRow :: Columns Persistable
acctRow = Columns $ M.fromList [("balance",PLiteral (LDecimal 100.0))]

benchRead :: Domain k v -> k -> Method () (Maybe v)
benchRead KeySets _ = rc (Just benchKeySet)
benchRead UserTables {} _ = rc (Just acctRow)
benchRead _ _ = rc Nothing

benchReadValue :: Table k -> k -> Persist () (Maybe v)
benchReadValue (DataTable t) _k
  | t == "SYS_keysets" = rcp $ Just (unsafeCoerce benchKeySet)
  | t == "USER_bench_bench-accounts" = rcp $ Just (unsafeCoerce acctRow)
  | t == "SYS_modules" = rcp Nothing
  | otherwise = error (show t)
benchReadValue (TxTable _t) _k = rcp Nothing


main :: IO ()
main = do
  !pub <- eitherDie $ fromText'
          "0c99d911059580819c6f39ca5c203364a20dbf0a02b0b415f8ce7b48ba3a5bad"
  !priv <- eitherDie $ fromText'
           "6c938ed95a8abf99f34a1b5edd376f790a2ea8952413526af91b4c3eb0331b3c"
  !parsedExps <- force <$> mapM (mapM (eitherDie . parseExprs)) exps
  !pureDb <- mkPureEnv neverLog
  initSchema pureDb
  !refStore <- loadBenchModule pureDb
  !benchCmd <- parseCode "(bench.bench)"
  print =<< runPactExec pureDb refStore benchCmd
  !mockDb <- mkMockEnv def { mockRead = MockRead benchRead }
  !mdbRS <- loadBenchModule mockDb
  print =<< runPactExec mockDb mdbRS benchCmd
  !mockPersistDb <- mkMockPersistEnv neverLog def { mockReadValue = MockReadValue benchReadValue }
  !mpdbRS <- loadBenchModule mockPersistDb
  print =<< runPactExec mockPersistDb mpdbRS benchCmd
<<<<<<< HEAD
  !cmds <- return $!! (`fmap` exps) $ fmap $ \t -> mkCommand' [SomeKeyPair $ KeyPair defaultScheme pub priv]
              (toStrict $ encode (Payload (Exec (ExecMsg t Null)) "nonce" Nothing))
=======
  !cmds <- return $!! (`fmap` exps) $ fmap $ \t -> mkCommand' [(ED25519,pub,priv)]
              (toStrict $ encode (Payload (Exec (ExecMsg t Null)) "nonce" ()))
>>>>>>> 3ac9a6d0

  defaultMain [
    benchParse,
    benchCompile parsedExps,
    benchVerify cmds,
    benchNFIO "puredb" (runPactExec pureDb refStore benchCmd),
    benchNFIO "mockdb" (runPactExec mockDb mdbRS benchCmd),
    benchNFIO "mockpersist" (runPactExec mockPersistDb mpdbRS benchCmd)
    ]<|MERGE_RESOLUTION|>--- conflicted
+++ resolved
@@ -74,13 +74,8 @@
   let md = MsgData S.empty
            (object ["keyset" .= object ["keys" .= ["benchadmin"::Text], "pred" .= (">"::Text)]])
            Nothing
-<<<<<<< HEAD
            (initialHashTx H.Blake2b_512)
-  erRefStore <$> evalExec (setupEvalEnv db entity (Transactional 1) md initRefStore freeGasEnv) pc
-=======
-           initialHash
   erRefStore <$> evalExec (setupEvalEnv db entity (Transactional 1) md initRefStore freeGasEnv permissiveNamespacePolicy) pc
->>>>>>> 3ac9a6d0
 
 parseCode :: Text -> IO ParsedCode
 parseCode m = ParsedCode m <$> eitherDie (parseExprs m)
@@ -91,11 +86,7 @@
 runPactExec :: PactDbEnv e -> RefStore -> ParsedCode -> IO Value
 runPactExec dbEnv refStore pc = do
   t <- Transactional . fromIntegral <$> getCPUTime
-<<<<<<< HEAD
-  toJSON . erOutput <$> evalExec (setupEvalEnv dbEnv entity t (initMsgData (initialHashTx H.Blake2b_512)) refStore freeGasEnv) pc
-=======
-  toJSON . erOutput <$> evalExec (setupEvalEnv dbEnv entity t (initMsgData initialHash) refStore freeGasEnv permissiveNamespacePolicy) pc
->>>>>>> 3ac9a6d0
+  toJSON . erOutput <$> evalExec (setupEvalEnv dbEnv entity t (initMsgData (initialHashTx H.Blake2b_512)) refStore freeGasEnv permissiveNamespacePolicy) pc
 
 benchKeySet :: KeySet
 benchKeySet = KeySet [PublicKey "benchadmin"] (Name ">" def)
@@ -135,13 +126,8 @@
   !mockPersistDb <- mkMockPersistEnv neverLog def { mockReadValue = MockReadValue benchReadValue }
   !mpdbRS <- loadBenchModule mockPersistDb
   print =<< runPactExec mockPersistDb mpdbRS benchCmd
-<<<<<<< HEAD
   !cmds <- return $!! (`fmap` exps) $ fmap $ \t -> mkCommand' [SomeKeyPair $ KeyPair defaultScheme pub priv]
-              (toStrict $ encode (Payload (Exec (ExecMsg t Null)) "nonce" Nothing))
-=======
-  !cmds <- return $!! (`fmap` exps) $ fmap $ \t -> mkCommand' [(ED25519,pub,priv)]
               (toStrict $ encode (Payload (Exec (ExecMsg t Null)) "nonce" ()))
->>>>>>> 3ac9a6d0
 
   defaultMain [
     benchParse,
