{-# LANGUAGE DeriveTraversable #-}
{-# LANGUAGE DeriveFoldable #-}
{-# LANGUAGE DeriveFunctor #-}
{-# LANGUAGE BangPatterns #-}
{-# LANGUAGE RecordWildCards #-}
{-# OPTIONS_GHC -fno-warn-orphans #-}
{-# LANGUAGE TemplateHaskell #-}
{-# LANGUAGE DeriveGeneric #-}
{-# LANGUAGE FlexibleInstances #-}
{-# LANGUAGE GeneralizedNewtypeDeriving #-}
{-# LANGUAGE StandaloneDeriving #-}
{-# LANGUAGE OverloadedStrings #-}
{-# LANGUAGE ScopedTypeVariables #-}
{-# LANGUAGE FlexibleContexts #-}

-- |
-- Module      :  Pact.Types.Command
-- Copyright   :  (C) 2016 Stuart Popejoy, Will Martino
-- License     :  BSD-style (see the file LICENSE)
-- Maintainer  :  Stuart Popejoy <stuart@kadena.io>, Will Martino <will@kadena.io>
--
-- Specifies types for commands in a consensus/DL setting.
--

module Pact.Types.Command
  ( Command(..),mkCommand,mkCommand'
  , ProcessedCommand(..)
  , Address(..),aFrom,aTo
  , PrivateMeta(..),pmAddress
  , PublicMeta(..),pmChainId,pmSender,pmGasLimit,pmGasPrice,pmFee
  , HasPlafMeta(..)
  , Payload(..)
  , ParsedCode(..)
  , UserSig(..),usScheme,usPubKey,usSig
  , verifyUserSig, verifyCommand
  , CommandError(..)
  , CommandSuccess(..)
  , CommandResult(..)
  , ExecutionMode(..), emTxId
  , CommandExecInterface(..),ceiApplyCmd,ceiApplyPPCmd
  , ApplyCmd, ApplyPPCmd
  , RequestKey(..)
  , cmdToRequestKey, requestKeyToB16Text, initialRequestKey
  ) where


import Control.Applicative
import Control.Lens hiding ((.=))
import Control.Monad.Reader
import Control.DeepSeq
import Data.Aeson as A
import Data.Maybe (fromMaybe)
import Data.ByteString (ByteString)
import qualified Data.ByteString.Lazy as BSL
import Data.Serialize as SZ
import Data.String
import Data.Text hiding (filter, all)
import Data.Hashable (Hashable)
import qualified Data.Set as S
<<<<<<< HEAD
import qualified Crypto.Hash as H
=======
import Data.Default (Default,def)
>>>>>>> 3ac9a6d0


import GHC.Generics
import Prelude

import Pact.Types.Runtime hiding (PublicKey)
import Pact.Types.Orphans ()
import Pact.Types.Crypto as Base
import Pact.Parse
import Pact.Types.RPC

-- | Command is the signed, hashed envelope of a Pact execution instruction or command.
-- In 'Command ByteString', the 'ByteString' payload is hashed and signed; the ByteString
-- being the JSON serialization of 'Payload Text', where the 'Text' is the pact code; when
-- executed this is parsed to 'ParsedCode'.
-- Thus, 'Command (Payload ParsedCode)' is the fully executable specialization.
data Command a = Command
  { _cmdPayload :: !a
  , _cmdSigs :: ![UserSig]
  , _cmdHash :: !Hash
  } deriving (Eq,Show,Ord,Generic,Functor,Foldable,Traversable)
instance (Serialize a) => Serialize (Command a)
instance (ToJSON a) => ToJSON (Command a) where
    toJSON (Command payload uSigs hsh) =
        object [ "cmd" .= payload
               , "sigs" .= toJSON uSigs
               , "hash" .= hsh
               ]
instance (FromJSON a) => FromJSON (Command a) where
    parseJSON = withObject "Command" $ \o ->
                Command <$> (o .: "cmd")
                        <*> (o .: "sigs" >>= parseJSON)
                        <*> (o .: "hash")
    {-# INLINE parseJSON #-}

instance NFData a => NFData (Command a)

<<<<<<< HEAD
mkCommand :: (ToJSON a) => [SomeKeyPair] -> Maybe Address -> Text -> a -> Command ByteString
mkCommand creds addy nonce a = mkCommand' creds $ BSL.toStrict $ A.encode (Payload a nonce addy)
=======
mkCommand :: (ToJSON m, ToJSON c) =>
             [(PPKScheme, PrivateKey, Base.PublicKey)] -> m ->
             Text -> PactRPC c -> Command ByteString
mkCommand creds meta nonce a = mkCommand' creds $ BSL.toStrict $ A.encode (Payload a nonce meta)
>>>>>>> 3ac9a6d0

mkCommand' :: [SomeKeyPair] -> ByteString -> Command ByteString
mkCommand' creds env = makeCommand (makeSigs <$> creds)
  where makeCommand sigs = Command env sigs hsh
        hsh = hashTx H.Blake2b_512 env    -- hash associated with a Command, aka a Command's Request Key
        makeSigs (SomeKeyPair kp) = mkUserSig kp env
         
mkUserSig :: (Scheme a) => KeyPair a -> ByteString -> UserSig
mkUserSig KeyPair{..} env = (UserSig (toPPKScheme _kpScheme) pubBS sig)
  where pubBS = toB16Text $ export _kpPublicKey
        sig = toB16Text $ export $ sign _kpScheme env _kpPublicKey _kpPrivateKey



verifyCommand :: FromJSON m => Command ByteString -> ProcessedCommand m ParsedCode
verifyCommand orig@Command{..} = case (ppcmdPayload', ppcmdHash', mSigIssue) of
      (Right env', Right _, Nothing) -> ProcSucc $ orig { _cmdPayload = env' }
      (e, h, s) -> ProcFail $ "Invalid command: " ++ toErrStr e ++ toErrStr h ++ fromMaybe "" s
  where
    ppcmdPayload' = traverse parsePact =<< A.eitherDecodeStrict' _cmdPayload
    parsePact :: Text -> Either String ParsedCode
    parsePact code = ParsedCode code <$> parseExprs code
    (ppcmdSigs' :: [(UserSig,Bool)]) = (\u -> (u,verifyUserSig _cmdPayload u)) <$> _cmdSigs
    ppcmdHash' = verifyHashTx H.Blake2b_512 _cmdHash _cmdPayload
    mSigIssue = if all snd ppcmdSigs' then Nothing
      else Just $ "Invalid sig(s) found: " ++ show (A.encode . fst <$> filter (not.snd) ppcmdSigs')
    toErrStr :: Either String a -> String
    toErrStr (Right _) = ""
    toErrStr (Left s) = s ++ "; "
{-# INLINE verifyCommand #-}

<<<<<<< HEAD
data ProcessedCommand a =
  ProcSucc !(Command (Payload a)) |
=======
-- | Strict Either thing for attempting to deserialize a Command.
data ProcessedCommand m a =
  ProcSucc !(Command (Payload m a)) |
>>>>>>> 3ac9a6d0
  ProcFail !String
  deriving (Show, Eq, Generic, Functor, Foldable, Traversable)
instance (NFData a,NFData m) => NFData (ProcessedCommand m a)

-- | Pair parsed Pact expressions with the original text.
data ParsedCode = ParsedCode {
  _pcCode :: !Text,
  _pcExps :: ![Exp Parsed]
  } deriving (Eq,Show,Generic)
instance NFData ParsedCode


-- | Confidential/Encrypted addressing info, for use in metadata on privacy-supporting platforms.
data Address = Address {
    _aFrom :: EntityName
  , _aTo :: S.Set EntityName
  } deriving (Eq,Show,Ord,Generic)
instance NFData Address
instance Serialize Address
instance ToJSON Address where toJSON = lensyToJSON 2
instance FromJSON Address where parseJSON = lensyParseJSON 2

data PrivateMeta = PrivateMeta
  { _pmAddress :: Maybe Address
  } deriving (Eq,Show,Generic)
instance Default PrivateMeta where def = PrivateMeta def
instance ToJSON PrivateMeta where toJSON = lensyToJSON 3
instance FromJSON PrivateMeta where parseJSON = lensyParseJSON 3
instance NFData PrivateMeta
instance Serialize PrivateMeta

-- | Contains all necessary metadata for a Chainweb-style public chain.
data PublicMeta = PublicMeta
  { _pmChainId :: Text
  , _pmSender :: Text
  , _pmGasLimit :: ParsedInteger
  , _pmGasPrice :: ParsedDecimal
  , _pmFee :: ParsedDecimal
  } deriving (Eq,Show,Generic)
instance Default PublicMeta where def = PublicMeta "" "" 0 0 0
instance ToJSON PublicMeta where toJSON = lensyToJSON 3
instance FromJSON PublicMeta where parseJSON = lensyParseJSON 3
instance NFData PublicMeta
instance Serialize PublicMeta

class HasPlafMeta a where
  getPrivateMeta :: a -> PrivateMeta
  getPublicMeta :: a -> PublicMeta

instance HasPlafMeta PrivateMeta where
  getPrivateMeta = id
  getPublicMeta = const def

instance HasPlafMeta PublicMeta where
  getPrivateMeta = const def
  getPublicMeta = id

instance HasPlafMeta () where
  getPrivateMeta = const def
  getPublicMeta = const def

-- | Payload combines a 'PactRPC' with a nonce and platform-specific metadata.
data Payload m c = Payload
  { _pPayload :: !(PactRPC c)
  , _pNonce :: !Text
  , _pMeta :: !m
  } deriving (Show, Eq, Generic, Functor, Foldable, Traversable)
instance (NFData a,NFData m) => NFData (Payload m a)
instance (ToJSON a,ToJSON m) => ToJSON (Payload m a) where toJSON = lensyToJSON 2
instance (FromJSON a,FromJSON m) => FromJSON (Payload m a) where parseJSON = lensyParseJSON 2



data UserSig = UserSig
  { _usScheme :: !PPKScheme
  , _usPubKey :: !Text
  , _usSig :: !Text }
  deriving (Eq, Ord, Show, Generic)
instance NFData UserSig


instance Serialize UserSig
instance ToJSON UserSig where
  toJSON UserSig {..} = object [
    "scheme" .= _usScheme, "pubKey" .= _usPubKey, "sig" .= _usSig ]
instance FromJSON UserSig where
  parseJSON = withObject "UserSig" $ \o ->
    UserSig <$> (o .: "scheme" >>= parseJSON)  <*> o .: "pubKey" <*> o .: "sig"
  {-# INLINE parseJSON #-}


verifyUserSig :: ByteString -> UserSig -> Bool
verifyUserSig msg UserSig{..} =
  case (toScheme _usScheme) of
    SED25519 s -> verifyUserSig' s msg (PubT _usPubKey) (SigT _usSig)

verifyUserSig' :: (Scheme s) => SPPKScheme s -> ByteString -> PublicKeyText -> SignatureText -> Bool
verifyUserSig' scheme msg (PubT pT) (SigT sT) =
  let pParsed = fromText pT
      sParsed = fromText sT
  in case (pParsed, sParsed) of
    (Success p, Success s) -> valid scheme msg p s
    _ -> False


data CommandError = CommandError {
      _ceMsg :: String
    , _ceDetail :: Maybe String
}
instance ToJSON CommandError where
    toJSON (CommandError m d) =
        object $ [ "status" .= ("failure" :: String)
                 , "error" .= m ] ++
        maybe [] ((:[]) . ("detail" .=)) d

newtype CommandSuccess a = CommandSuccess { _csData :: a }

instance (ToJSON a) => ToJSON (CommandSuccess a) where
    toJSON (CommandSuccess a) =
        object [ "status" .= ("success" :: String)
               , "data" .= a ]


data CommandResult = CommandResult {
  _crReqKey :: RequestKey,
  _crTxId :: Maybe TxId,
  _crResult :: Value
  } deriving (Eq,Show)


cmdToRequestKey :: Command a -> RequestKey
cmdToRequestKey Command {..} = RequestKey _cmdHash


data ExecutionMode =
    Transactional { _emTxId :: TxId } |
    Local
    deriving (Eq,Show)


type ApplyCmd = ExecutionMode -> Command ByteString -> IO CommandResult
type ApplyPPCmd m a = ExecutionMode -> Command ByteString -> ProcessedCommand m a -> IO CommandResult

data CommandExecInterface m a = CommandExecInterface
  { _ceiApplyCmd :: ApplyCmd
  , _ceiApplyPPCmd :: ApplyPPCmd m a
  }


requestKeyToB16Text :: RequestKey -> Text
requestKeyToB16Text (RequestKey h) = hashToB16Text h


newtype RequestKey = RequestKey { unRequestKey :: Hash}
  deriving (Eq, Ord, Generic, Serialize, Hashable, ParseText, FromJSON, ToJSON)

instance Show RequestKey where
  show (RequestKey rk) = show rk

initialRequestKey :: RequestKey
initialRequestKey = RequestKey $ initialHashTx H.Blake2b_512



makeLenses ''UserSig
makeLenses ''CommandExecInterface
makeLenses ''ExecutionMode
makeLenses ''Address
makeLenses ''PrivateMeta
makeLenses ''PublicMeta<|MERGE_RESOLUTION|>--- conflicted
+++ resolved
@@ -57,11 +57,8 @@
 import Data.Text hiding (filter, all)
 import Data.Hashable (Hashable)
 import qualified Data.Set as S
-<<<<<<< HEAD
 import qualified Crypto.Hash as H
-=======
 import Data.Default (Default,def)
->>>>>>> 3ac9a6d0
 
 
 import GHC.Generics
@@ -99,15 +96,12 @@
 
 instance NFData a => NFData (Command a)
 
-<<<<<<< HEAD
-mkCommand :: (ToJSON a) => [SomeKeyPair] -> Maybe Address -> Text -> a -> Command ByteString
-mkCommand creds addy nonce a = mkCommand' creds $ BSL.toStrict $ A.encode (Payload a nonce addy)
-=======
+
+
 mkCommand :: (ToJSON m, ToJSON c) =>
-             [(PPKScheme, PrivateKey, Base.PublicKey)] -> m ->
+             [SomeKeyPair] -> m ->
              Text -> PactRPC c -> Command ByteString
 mkCommand creds meta nonce a = mkCommand' creds $ BSL.toStrict $ A.encode (Payload a nonce meta)
->>>>>>> 3ac9a6d0
 
 mkCommand' :: [SomeKeyPair] -> ByteString -> Command ByteString
 mkCommand' creds env = makeCommand (makeSigs <$> creds)
@@ -139,14 +133,10 @@
     toErrStr (Left s) = s ++ "; "
 {-# INLINE verifyCommand #-}
 
-<<<<<<< HEAD
-data ProcessedCommand a =
-  ProcSucc !(Command (Payload a)) |
-=======
+
 -- | Strict Either thing for attempting to deserialize a Command.
 data ProcessedCommand m a =
   ProcSucc !(Command (Payload m a)) |
->>>>>>> 3ac9a6d0
   ProcFail !String
   deriving (Show, Eq, Generic, Functor, Foldable, Traversable)
 instance (NFData a,NFData m) => NFData (ProcessedCommand m a)
