--- conflicted
+++ resolved
@@ -143,13 +143,8 @@
                  ++ show _cmStep ++ " but expected " ++ show (_peStep + 1)
 
           -- Setup environment and get result
-<<<<<<< HEAD
-          let sigs = userSigsToPactKeySet _cmdSigs
+          let sigs = userSigsToPactKeySet signers
               pactStep = Just $ PactStep _cmStep _cmRollback _cmPactId (fmap (fmap fromPactValue) _peYield)
-=======
-          let sigs = userSigsToPactKeySet signers
-              pactStep = Just $ PactStep _cmStep _cmRollback _cmPactId (fmap (fmap fromPactOutput) _peYield)
->>>>>>> 3abb051d
               evalEnv = setupEvalEnv _ceDbEnv _ceEntity _ceMode
                         (MsgData sigs _cmData pactStep (toUntypedHash hsh)) _csRefStore
                         _ceGasEnv permissiveNamespacePolicy noSPVSupport _cePublicData
