{-# LANGUAGE RecordWildCards #-}
{-# LANGUAGE ScopedTypeVariables #-}
{-# LANGUAGE OverloadedStrings #-}

-- |
-- Module      :  Pact.Server.PactService
-- Copyright   :  (C) 2016 Stuart Popejoy
-- License     :  BSD-style (see the file LICENSE)
-- Maintainer  :  Stuart Popejoy <stuart@kadena.io>
--
-- Service to provide Pact interpreter and backend.
--

module Pact.Server.PactService where

import Prelude

import Control.Exception.Safe
import Control.Monad.Except
import Control.Monad.Reader
import Data.Aeson as A
import Data.Int (Int64)
import Data.Maybe (fromMaybe)
import Data.Word (Word64)
import Data.Default

import Pact.Gas
import Pact.Interpreter
import Pact.Parse (ParsedDecimal(..))
import Pact.Types.Command
import Pact.Types.Gas
import Pact.Types.Logger
import Pact.Types.Persistence
import Pact.Types.RPC
import Pact.Types.Runtime hiding (PublicKey)
import Pact.Types.Server


initPactService :: CommandConfig -> Loggers -> IO (CommandExecInterface PublicMeta ParsedCode)
initPactService CommandConfig {..} loggers = do
  let logger = newLogger loggers "PactService"
      klog s = logLog logger "INIT" s
      gasRate = fromMaybe 0 _ccGasRate
      gasModel = constGasModel (fromIntegral gasRate)
      blockHeight = 0
      blockTime = 0

  let mkCEI p@PactDbEnv {..} = do
        klog "Creating Pact Schema"
        initSchema p
        return CommandExecInterface
          { _ceiApplyCmd = \eMode cmd ->
              applyCmd logger _ccEntity p gasModel
                blockHeight blockTime eMode cmd (verifyCommand cmd)
          , _ceiApplyPPCmd = applyCmd logger _ccEntity p gasModel blockHeight blockTime }
  case _ccSqlite of
    Nothing -> do
      klog "Initializing pure pact"
      mkPureEnv loggers >>= mkCEI
    Just sqlc -> do
      klog "Initializing pact SQLLite"
      mkSQLiteEnv logger True sqlc loggers >>= mkCEI


applyCmd :: Logger -> Maybe EntityName -> PactDbEnv p ->
            GasModel -> Word64 -> Int64 -> ExecutionMode -> Command a ->
            ProcessedCommand PublicMeta ParsedCode -> IO CommandResult
applyCmd _ _ _ _ _ _ _ cmd (ProcFail s) = return $ jsonResult Nothing (cmdToRequestKey cmd) (Gas 0) s
applyCmd logger conf dbv gasModel bh bt exMode _ (ProcSucc cmd) = do
  let pubMeta = _pMeta $ _cmdPayload cmd
      (ParsedDecimal gasPrice) = _pmGasPrice pubMeta
      gasEnv = GasEnv (fromIntegral $ _pmGasLimit pubMeta) (GasPrice gasPrice) gasModel

  let pd = PublicData pubMeta bh bt

  r <- tryAny $ runCommand (CommandEnv conf exMode dbv logger gasEnv pd) $ runPayload cmd
  case r of
    Right cr -> do
      logLog logger "DEBUG" $ "success for requestKey: " ++ show (cmdToRequestKey cmd)
      return cr
    Left e -> do
      logLog logger "ERROR" $ "tx failure for requestKey: " ++ show (cmdToRequestKey cmd) ++ ": " ++ show e
      return $ jsonResult Nothing (cmdToRequestKey cmd) (Gas 0) $
               CommandError "Command execution failed" (Just $ show e)

jsonResult :: ToJSON a => Maybe TxId -> RequestKey -> Gas -> a -> CommandResult
jsonResult tx cmd gas a = CommandResult cmd tx (toJSON a) gas


runPayload :: Command (Payload PublicMeta ParsedCode) -> CommandM p CommandResult
runPayload c@Command{..} = case (_pPayload _cmdPayload) of
  Exec pm -> applyExec (cmdToRequestKey c) _cmdHash (_pSigners _cmdPayload) pm
  Continuation ym -> applyContinuation (cmdToRequestKey c) _cmdHash (_pSigners _cmdPayload) ym


applyExec :: RequestKey -> PactHash -> [Signer] -> ExecMsg ParsedCode -> CommandM p CommandResult
applyExec rk hsh signers (ExecMsg parsedCode edata) = do
  CommandEnv {..} <- ask
  when (null (_pcExps parsedCode)) $ throwCmdEx "No expressions found"
  let sigs = userSigsToPactKeySet signers
      evalEnv = setupEvalEnv _ceDbEnv _ceEntity _ceMode (MsgData sigs edata Nothing (toUntypedHash hsh))
                initRefStore _ceGasEnv permissiveNamespacePolicy noSPVSupport _cePublicData
  EvalResult{..} <- liftIO $ evalExec def evalEnv parsedCode
  mapM_ (\p -> liftIO $ logLog _ceLogger "DEBUG" $ "applyExec: new pact added: " ++ show p) _erExec
  return $ jsonResult _erTxId rk _erGas $ CommandSuccess (last _erOutput)


applyContinuation :: RequestKey -> PactHash -> [Signer] -> ContMsg -> CommandM p CommandResult
<<<<<<< HEAD
applyContinuation rk hsh signers msg@ContMsg{..} = do
  env@CommandEnv{..} <- ask
  case _ceMode of
    Local -> throwCmdEx "Local continuation exec not supported"
    Transactional _ -> do
      state@CommandState{..} <- liftIO $ readMVar _ceState
      case M.lookup _cmPactId _csPacts of
        Nothing -> throwCmdEx $ "applyContinuation: pact ID not found: " ++ show _cmPactId
        Just PactExec{..} -> do
          -- Verify valid ContMsg Step
          when (_cmStep < 0 || _cmStep >= _peStepCount) $ throwCmdEx $ "Invalid step value: " ++ show _cmStep
          if _cmRollback
            then when (_cmStep /= _peStep) $ throwCmdEx $ "Invalid rollback step value: Received "
                 ++ show _cmStep ++ " but expected " ++ show _peStep
            else when (_cmStep /= (_peStep + 1)) $ throwCmdEx $ "Invalid continuation step value: Received "
                 ++ show _cmStep ++ " but expected " ++ show (_peStep + 1)

         
          let resume = fmap (_oObject . _yData) _peYield
          -- Setup environment and get result
          let sigs = userSigsToPactKeySet signers
              pactStep = Just $ PactStep _cmStep _cmRollback _cmPactId resume
              evalEnv = setupEvalEnv _ceDbEnv _ceEntity _ceMode
                        (MsgData sigs _cmData pactStep (toUntypedHash hsh)) initRefStore
                        _ceGasEnv permissiveNamespacePolicy noSPVSupport _cePublicData
          res <- tryAny (liftIO  $ evalContinuation evalEnv _peContinuation)

          -- Update pacts state
          case res of
            Left (SomeException ex) -> throwM ex
            Right EvalResult{..} -> do
              exec@PactExec{..} <- maybe (throwCmdEx "No pact execution in continuation exec!")
                                   return _erExec
              if _cmRollback
                then rollbackUpdate env msg state
                else continuationUpdate env msg state exec
              return $ jsonResult _ceMode rk _erGas $ CommandSuccess (last _erOutput)

rollbackUpdate :: CommandEnv p -> ContMsg -> CommandState -> CommandM p ()
rollbackUpdate CommandEnv{..} ContMsg{..} CommandState{..} = do
  -- if step doesn't have a rollback function, no error thrown. Therefore, pact will be deleted
  -- from state.
  let newState = CommandState $ M.delete _cmPactId _csPacts
  liftIO $ logLog _ceLogger "DEBUG" $ "applyContinuation: rollbackUpdate: reaping pact "
    ++ show _cmPactId
  void $ liftIO $ swapMVar _ceState newState

continuationUpdate :: CommandEnv p -> ContMsg -> CommandState -> PactExec -> CommandM p ()
continuationUpdate CommandEnv{..} ContMsg{..} CommandState{..} newPactExec@PactExec{..} = do
  let nextStep = succ _cmStep
      isLast = nextStep >= _peStepCount
      updateState pacts = CommandState pacts -- never loading modules during continuations
  if isLast
    then do
      liftIO $ logLog _ceLogger "DEBUG" $ "applyContinuation: continuationUpdate: reaping pact: "
        ++ show _pePactId
      void $ liftIO $ swapMVar _ceState $ updateState $ M.delete _pePactId _csPacts
    else do
      liftIO $ logLog _ceLogger "DEBUG" $ "applyContinuation: updated state of pact "
        ++ show _pePactId ++ ": " ++ show newPactExec
      void $ liftIO $ swapMVar _ceState $ updateState $ M.insert _pePactId newPactExec _csPacts
=======
applyContinuation rk hsh signers ContMsg{..} = do
  CommandEnv{..} <- ask
  -- Setup environment and get result
  let sigs = userSigsToPactKeySet signers
      pactStep = Just $ PactStep _cmStep _cmRollback _cmPactId Nothing
      evalEnv = setupEvalEnv _ceDbEnv _ceEntity _ceMode
                (MsgData sigs _cmData pactStep (toUntypedHash hsh)) initRefStore
                _ceGasEnv permissiveNamespacePolicy noSPVSupport _cePublicData
  EvalResult{..} <- liftIO $ evalContinuation def evalEnv Nothing
  return $ jsonResult _erTxId rk _erGas $ CommandSuccess (last _erOutput)
>>>>>>> d9a35f6e
<|MERGE_RESOLUTION|>--- conflicted
+++ resolved
@@ -106,69 +106,6 @@
 
 
 applyContinuation :: RequestKey -> PactHash -> [Signer] -> ContMsg -> CommandM p CommandResult
-<<<<<<< HEAD
-applyContinuation rk hsh signers msg@ContMsg{..} = do
-  env@CommandEnv{..} <- ask
-  case _ceMode of
-    Local -> throwCmdEx "Local continuation exec not supported"
-    Transactional _ -> do
-      state@CommandState{..} <- liftIO $ readMVar _ceState
-      case M.lookup _cmPactId _csPacts of
-        Nothing -> throwCmdEx $ "applyContinuation: pact ID not found: " ++ show _cmPactId
-        Just PactExec{..} -> do
-          -- Verify valid ContMsg Step
-          when (_cmStep < 0 || _cmStep >= _peStepCount) $ throwCmdEx $ "Invalid step value: " ++ show _cmStep
-          if _cmRollback
-            then when (_cmStep /= _peStep) $ throwCmdEx $ "Invalid rollback step value: Received "
-                 ++ show _cmStep ++ " but expected " ++ show _peStep
-            else when (_cmStep /= (_peStep + 1)) $ throwCmdEx $ "Invalid continuation step value: Received "
-                 ++ show _cmStep ++ " but expected " ++ show (_peStep + 1)
-
-         
-          let resume = fmap (_oObject . _yData) _peYield
-          -- Setup environment and get result
-          let sigs = userSigsToPactKeySet signers
-              pactStep = Just $ PactStep _cmStep _cmRollback _cmPactId resume
-              evalEnv = setupEvalEnv _ceDbEnv _ceEntity _ceMode
-                        (MsgData sigs _cmData pactStep (toUntypedHash hsh)) initRefStore
-                        _ceGasEnv permissiveNamespacePolicy noSPVSupport _cePublicData
-          res <- tryAny (liftIO  $ evalContinuation evalEnv _peContinuation)
-
-          -- Update pacts state
-          case res of
-            Left (SomeException ex) -> throwM ex
-            Right EvalResult{..} -> do
-              exec@PactExec{..} <- maybe (throwCmdEx "No pact execution in continuation exec!")
-                                   return _erExec
-              if _cmRollback
-                then rollbackUpdate env msg state
-                else continuationUpdate env msg state exec
-              return $ jsonResult _ceMode rk _erGas $ CommandSuccess (last _erOutput)
-
-rollbackUpdate :: CommandEnv p -> ContMsg -> CommandState -> CommandM p ()
-rollbackUpdate CommandEnv{..} ContMsg{..} CommandState{..} = do
-  -- if step doesn't have a rollback function, no error thrown. Therefore, pact will be deleted
-  -- from state.
-  let newState = CommandState $ M.delete _cmPactId _csPacts
-  liftIO $ logLog _ceLogger "DEBUG" $ "applyContinuation: rollbackUpdate: reaping pact "
-    ++ show _cmPactId
-  void $ liftIO $ swapMVar _ceState newState
-
-continuationUpdate :: CommandEnv p -> ContMsg -> CommandState -> PactExec -> CommandM p ()
-continuationUpdate CommandEnv{..} ContMsg{..} CommandState{..} newPactExec@PactExec{..} = do
-  let nextStep = succ _cmStep
-      isLast = nextStep >= _peStepCount
-      updateState pacts = CommandState pacts -- never loading modules during continuations
-  if isLast
-    then do
-      liftIO $ logLog _ceLogger "DEBUG" $ "applyContinuation: continuationUpdate: reaping pact: "
-        ++ show _pePactId
-      void $ liftIO $ swapMVar _ceState $ updateState $ M.delete _pePactId _csPacts
-    else do
-      liftIO $ logLog _ceLogger "DEBUG" $ "applyContinuation: updated state of pact "
-        ++ show _pePactId ++ ": " ++ show newPactExec
-      void $ liftIO $ swapMVar _ceState $ updateState $ M.insert _pePactId newPactExec _csPacts
-=======
 applyContinuation rk hsh signers ContMsg{..} = do
   CommandEnv{..} <- ask
   -- Setup environment and get result
@@ -178,5 +115,4 @@
                 (MsgData sigs _cmData pactStep (toUntypedHash hsh)) initRefStore
                 _ceGasEnv permissiveNamespacePolicy noSPVSupport _cePublicData
   EvalResult{..} <- liftIO $ evalContinuation def evalEnv Nothing
-  return $ jsonResult _erTxId rk _erGas $ CommandSuccess (last _erOutput)
->>>>>>> d9a35f6e
+  return $ jsonResult _erTxId rk _erGas $ CommandSuccess (last _erOutput)