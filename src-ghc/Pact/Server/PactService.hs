{-# LANGUAGE RecordWildCards #-}
{-# LANGUAGE ScopedTypeVariables #-}
{-# LANGUAGE OverloadedStrings #-}

-- |
-- Module      :  Pact.Server.PactService
-- Copyright   :  (C) 2016 Stuart Popejoy
-- License     :  BSD-style (see the file LICENSE)
-- Maintainer  :  Stuart Popejoy <stuart@kadena.io>
--
-- Service to provide Pact interpreter and backend.
--

module Pact.Server.PactService where

import Prelude

import Control.Concurrent
import Control.Exception.Safe
import Control.Monad.Except
import Control.Monad.Reader
import Data.Aeson as A
import Data.Int (Int64)
import qualified Data.Map.Strict as M
import Data.Maybe (fromMaybe)
import Data.Word (Word64)

import Pact.Gas
import Pact.Interpreter
import Pact.Parse (ParsedDecimal(..))
import Pact.Types.Command
import Pact.Types.Gas
import Pact.Types.Logger
import Pact.Types.PactValue
import Pact.Types.Persistence
import Pact.Types.RPC
import Pact.Types.Runtime hiding (PublicKey)
import Pact.Types.Server


initPactService :: CommandConfig -> Loggers -> IO (CommandExecInterface PublicMeta ParsedCode)
initPactService CommandConfig {..} loggers = do
  let logger = newLogger loggers "PactService"
      klog s = logLog logger "INIT" s
      gasRate = fromMaybe 0 _ccGasRate
      gasModel = constGasModel (fromIntegral gasRate)
      blockHeight = 0
      blockTime = 0

  let mkCEI p@PactDbEnv {..} = do
        cmdVar <- newMVar (CommandState M.empty)
        klog "Creating Pact Schema"
        initSchema p
        return CommandExecInterface
          { _ceiApplyCmd = \eMode cmd ->
              applyCmd logger _ccEntity p cmdVar gasModel
                blockHeight blockTime eMode cmd (verifyCommand cmd)
          , _ceiApplyPPCmd = applyCmd logger _ccEntity p cmdVar gasModel blockHeight blockTime }
  case _ccSqlite of
    Nothing -> do
      klog "Initializing pure pact"
      mkPureEnv loggers >>= mkCEI
    Just sqlc -> do
      klog "Initializing pact SQLLite"
      mkSQLiteEnv logger True sqlc loggers >>= mkCEI


applyCmd :: Logger -> Maybe EntityName -> PactDbEnv p -> MVar CommandState ->
            GasModel -> Word64 -> Int64 -> ExecutionMode -> Command a ->
            ProcessedCommand PublicMeta ParsedCode -> IO CommandResult
applyCmd _ _ _ _ _ _ _ ex cmd (ProcFail s) = return $ jsonResult ex (cmdToRequestKey cmd) (Gas 0) s
applyCmd logger conf dbv cv gasModel bh bt exMode _ (ProcSucc cmd) = do
  let pubMeta = _pMeta $ _cmdPayload cmd
      (ParsedDecimal gasPrice) = _pmGasPrice pubMeta
      gasEnv = GasEnv (fromIntegral $ _pmGasLimit pubMeta) (GasPrice gasPrice) gasModel

  let pd = PublicData pubMeta bh bt

  r <- tryAny $ runCommand (CommandEnv conf exMode dbv cv logger gasEnv pd) $ runPayload cmd
  case r of
    Right cr -> do
      logLog logger "DEBUG" $ "success for requestKey: " ++ show (cmdToRequestKey cmd)
      return cr
    Left e -> do
      logLog logger "ERROR" $ "tx failure for requestKey: " ++ show (cmdToRequestKey cmd) ++ ": " ++ show e
      return $ jsonResult exMode (cmdToRequestKey cmd) (Gas 0) $
               CommandError "Command execution failed" (Just $ show e)

jsonResult :: ToJSON a => ExecutionMode -> RequestKey -> Gas -> a -> CommandResult
jsonResult ex cmd gas a = CommandResult cmd (exToTx ex) (toJSON a) gas

exToTx :: ExecutionMode -> Maybe TxId
exToTx (Transactional t) = Just t
exToTx Local = Nothing

runPayload :: Command (Payload PublicMeta ParsedCode) -> CommandM p CommandResult
runPayload c@Command{..} = case (_pPayload _cmdPayload) of
  Exec pm -> applyExec (cmdToRequestKey c) _cmdHash (_pSigners _cmdPayload) pm
  Continuation ym -> applyContinuation (cmdToRequestKey c) _cmdHash (_pSigners _cmdPayload) ym


applyExec :: RequestKey -> PactHash -> [Signer] -> ExecMsg ParsedCode -> CommandM p CommandResult
applyExec rk hsh signers (ExecMsg parsedCode edata) = do
  CommandEnv {..} <- ask
  when (null (_pcExps parsedCode)) $ throwCmdEx "No expressions found"
  (CommandState pacts) <- liftIO $ readMVar _ceState
  let sigs = userSigsToPactKeySet signers
      evalEnv = setupEvalEnv _ceDbEnv _ceEntity _ceMode (MsgData sigs edata Nothing (toUntypedHash hsh))
<<<<<<< HEAD
                refStore _ceGasEnv permissiveNamespacePolicy noSPVSupport _cePublicData
=======
        initRefStore _ceGasEnv permissiveNamespacePolicy noSPVSupport _cePublicData
>>>>>>> 8ad2a86f
  EvalResult{..} <- liftIO $ evalExec evalEnv parsedCode
  newCmdPact <- join <$> mapM (handlePactExec _erInput) _erExec
  let newPacts = case newCmdPact of
        Nothing -> pacts
        Just cmdPact -> M.insert (_pePactId cmdPact) cmdPact pacts
  void $ liftIO $ swapMVar _ceState $ CommandState newPacts
  mapM_ (\p -> liftIO $ logLog _ceLogger "DEBUG" $ "applyExec: new pact added: " ++ show p) newCmdPact
  return $ jsonResult _ceMode rk _erGas $ CommandSuccess (last _erOutput)

handlePactExec :: Either PactContinuation [Term Name] -> PactExec -> CommandM p (Maybe PactExec)
handlePactExec (Left pc) _ = throwCmdEx $ "handlePactExec: internal error, continuation input: " ++ show pc
handlePactExec (Right em) pe = do
  unless (length em == 1) $
    throwCmdEx $ "handlePactExec: defpact execution must occur as a single command: " ++ show em
  return $ Just pe


applyContinuation :: RequestKey -> PactHash -> [Signer] -> ContMsg -> CommandM p CommandResult
applyContinuation rk hsh signers msg@ContMsg{..} = do
  env@CommandEnv{..} <- ask
  case _ceMode of
    Local -> throwCmdEx "Local continuation exec not supported"
    Transactional _ -> do
      state@CommandState{..} <- liftIO $ readMVar _ceState
      case M.lookup _cmPactId _csPacts of
        Nothing -> throwCmdEx $ "applyContinuation: pact ID not found: " ++ show _cmPactId
        Just PactExec{..} -> do
          -- Verify valid ContMsg Step
          when (_cmStep < 0 || _cmStep >= _peStepCount) $ throwCmdEx $ "Invalid step value: " ++ show _cmStep
          if _cmRollback
            then when (_cmStep /= _peStep) $ throwCmdEx $ "Invalid rollback step value: Received "
                 ++ show _cmStep ++ " but expected " ++ show _peStep
            else when (_cmStep /= (_peStep + 1)) $ throwCmdEx $ "Invalid continuation step value: Received "
                 ++ show _cmStep ++ " but expected " ++ show (_peStep + 1)

          -- Setup environment and get result
          let sigs = userSigsToPactKeySet signers
              pactStep = Just $ PactStep _cmStep _cmRollback _cmPactId (fmap (fmap fromPactValue) _peYield)
              evalEnv = setupEvalEnv _ceDbEnv _ceEntity _ceMode
                        (MsgData sigs _cmData pactStep (toUntypedHash hsh)) initRefStore
                        _ceGasEnv permissiveNamespacePolicy noSPVSupport _cePublicData
          res <- tryAny (liftIO  $ evalContinuation evalEnv _peContinuation)

          -- Update pacts state
          case res of
            Left (SomeException ex) -> throwM ex
            Right EvalResult{..} -> do
              exec@PactExec{..} <- maybe (throwCmdEx "No pact execution in continuation exec!")
                                   return _erExec
              if _cmRollback
                then rollbackUpdate env msg state
                else continuationUpdate env msg state exec
              return $ jsonResult _ceMode rk _erGas $ CommandSuccess (last _erOutput)

rollbackUpdate :: CommandEnv p -> ContMsg -> CommandState -> CommandM p ()
rollbackUpdate CommandEnv{..} ContMsg{..} CommandState{..} = do
  -- if step doesn't have a rollback function, no error thrown. Therefore, pact will be deleted
  -- from state.
  let newState = CommandState $ M.delete _cmPactId _csPacts
  liftIO $ logLog _ceLogger "DEBUG" $ "applyContinuation: rollbackUpdate: reaping pact "
    ++ show _cmPactId
  void $ liftIO $ swapMVar _ceState newState

continuationUpdate :: CommandEnv p -> ContMsg -> CommandState -> PactExec -> CommandM p ()
continuationUpdate CommandEnv{..} ContMsg{..} CommandState{..} newPactExec@PactExec{..} = do
  let nextStep = succ _cmStep
      isLast = nextStep >= _peStepCount
      updateState pacts = CommandState pacts -- never loading modules during continuations
  if isLast
    then do
      liftIO $ logLog _ceLogger "DEBUG" $ "applyContinuation: continuationUpdate: reaping pact: "
        ++ show _pePactId
      void $ liftIO $ swapMVar _ceState $ updateState $ M.delete _pePactId _csPacts
    else do
      liftIO $ logLog _ceLogger "DEBUG" $ "applyContinuation: updated state of pact "
        ++ show _pePactId ++ ": " ++ show newPactExec
      void $ liftIO $ swapMVar _ceState $ updateState $ M.insert _pePactId newPactExec _csPacts<|MERGE_RESOLUTION|>--- conflicted
+++ resolved
@@ -106,11 +106,7 @@
   (CommandState pacts) <- liftIO $ readMVar _ceState
   let sigs = userSigsToPactKeySet signers
       evalEnv = setupEvalEnv _ceDbEnv _ceEntity _ceMode (MsgData sigs edata Nothing (toUntypedHash hsh))
-<<<<<<< HEAD
-                refStore _ceGasEnv permissiveNamespacePolicy noSPVSupport _cePublicData
-=======
-        initRefStore _ceGasEnv permissiveNamespacePolicy noSPVSupport _cePublicData
->>>>>>> 8ad2a86f
+                initRefStore _ceGasEnv permissiveNamespacePolicy noSPVSupport _cePublicData
   EvalResult{..} <- liftIO $ evalExec evalEnv parsedCode
   newCmdPact <- join <$> mapM (handlePactExec _erInput) _erExec
   let newPacts = case newCmdPact of
