pkgs: hackGet: self: super: with pkgs.haskell.lib;
let guardGhcjs = p: if self.ghc.isGhcjs or false then null else p;
    whenGhcjs = f: p: if self.ghc.isGhcjs or false then (f p) else p;
    callHackageDirect = {pkg, ver, sha256}@args:
      let pkgver = "${pkg}-${ver}";
      in self.callCabal2nix pkg (pkgs.fetchzip {
           url = "http://hackage.haskell.org/package/${pkgver}/${pkgver}.tar.gz";
           inherit sha256;
         }) {};

    # includes servant-jsaddle (needed for chainweaver)
    servantSrc = pkgs.fetchFromGitHub {
      owner = "haskell-servant";
      repo = "servant";
      rev = "925d50d7526a9b95918b7a2d49e57afa10985302";
      sha256 = "0zzchj9pc9y50acvj8zbm94bgbvbxzxz2b0xd2zbck90bribwm5b";
    };
in {
  pact = doCoverage (addBuildDepend super.pact pkgs.z3);

  Glob = whenGhcjs dontCheck super.Glob;

<<<<<<< HEAD
  aeson = if self.ghc.isGhcjs or false
    then dontCheck (self.callCabal2nix "aeson" (pkgs.fetchFromGitHub {
        owner = "obsidiansystems";
        repo = "aeson";
        rev = "d6288c431a477f9a6e93aa80454a9e1712127548"; # branch v1450-text-jsstring containing (ToJSVal Value) instance and other fixes
        sha256 = "102hj9b42z1h9p634g9226nvs756djwadrkz9yrb15na671f2xf4";
      }) {})
    else dontCheck (callHackageDirect {
        pkg = "aeson";
        ver = "1.4.5.0";
        sha256 = "0imcy5kkgrdrdv7zkhkjvwpdp4sms5jba708xsap1vl9c2s63n5a";
      });
=======
  aeson = enableCabalFlag (dontCheck (callHackageDirect {
    pkg = "aeson";
    ver = "1.4.5.0";
    sha256 = "0imcy5kkgrdrdv7zkhkjvwpdp4sms5jba708xsap1vl9c2s63n5a";
  })) "cffi";
>>>>>>> 43f2bbb5

  algebraic-graphs = whenGhcjs dontCheck super.algebraic-graphs;
  base-compat-batteries = whenGhcjs dontCheck super.base-compat-batteries;
  bound = whenGhcjs dontCheck super.bound;
  bsb-http-chunked = whenGhcjs dontCheck super.bsb-http-chunked;
  bytes = whenGhcjs dontCheck super.bytes;
  extra = whenGhcjs dontCheck super.extra;
  haskeline = guardGhcjs super.haskeline;
  http-date = whenGhcjs dontCheck super.http-date;
  http-media = whenGhcjs dontCheck super.http-media;
  http2 = whenGhcjs dontCheck super.http2;
  inspection-testing = guardGhcjs super.inspection-testing;
  intervals = whenGhcjs dontCheck super.intervals;
  iproute = whenGhcjs dontCheck super.iproute;
  lens-aeson = whenGhcjs dontCheck super.lens-aeson;
  memory = whenGhcjs dontCheck super.memory;
  network-byte-order = whenGhcjs dontCheck super.network-byte-order;
  prettyprinter-ansi-terminal = whenGhcjs dontCheck super.prettyprinter-ansi-terminal;
  prettyprinter-convert-ansi-wl-pprint = whenGhcjs dontCheck super.prettyprinter-convert-ansi-wl-pprint;
  tdigest = whenGhcjs dontCheck super.tdigest;
  temporary = whenGhcjs dontCheck super.temporary;
  text-short = whenGhcjs dontCheck super.text-short; # either hang or take a long time
  unix-time = whenGhcjs dontCheck super.unix-time;
  wai-app-static = whenGhcjs dontCheck super.wai-app-static;
  wai-extra = whenGhcjs dontCheck super.wai-extra;

  base-orphans = dontCheck (callHackageDirect {
    pkg = "base-orphans";
    ver = "0.8.1";
    sha256 = "1jg06ykz8fsk1vlwih4vjw3kpcysp8nfsv7qjm42y2gfyzn6jvsk";
  });

  dec = dontCheck (callHackageDirect {
    pkg = "dec";
    ver = "0.0.3";
    sha256 = "11b8g4nm421pr09yfb4zp18yb7sq4wah598fi3p5fb64yy4c2n4s";
  });

  hedgehog = dontCheck (callHackageDirect {
    pkg = "hedgehog";
    ver = "1.0.1";
    sha256 = "0h9qwd4gw5n8j8is9kn9mll32c8v6z1dv9mp4fmkmz7k5zi4asjq";
  });

  http-api-data = dontCheck (callHackageDirect {
    pkg = "http-api-data";
    ver = "0.4.1";
    sha256 = "0wqji0raiq3snh7yifmv754sg5zjvw2gisgz1d3d0ljib2sw4jiq";
  });

  insert-ordered-containers = dontCheck (callHackageDirect {
    pkg = "insert-ordered-containers";
    ver = "0.2.2";
    sha256 = "1md93iaxsr4djx1i47zjwddd7pd4j3hzphj7495q7lz7mn8ifz4w";
  });

  megaparsec = dontCheck (callHackageDirect {
    pkg = "megaparsec";
    ver = "7.0.5";
    sha256 = "1wizfz8vdplz3sf81vh33sny6p8ynhlpvjxqjpsym7ssb186h0f1";
  });

  sbv = dontCheck (callHackageDirect {
    pkg = "sbv";
    ver = "8.2";
    sha256 = "1isa8p9dnahkljwj0kz10119dwiycf11jvzdc934lnjv1spxkc9k";
  });

  # https://github.com/reflex-frp/reflex-platform/issues/549
  singleton-bool =
    if self.ghc.isGhcjs or false
    then overrideCabal (self.callCabal2nix "singleton-bool" (pkgs.fetchFromGitHub {
        owner = "obsidiansystems";
        repo = "singleton-bool";
        rev = "bf5c81fff6eaa9ed1286de9d0ecfffa7e0aa85d2";
        sha256 = "0fzi6f5pl2gg9k8f7k88qyyvjflpcw08905y0vjmbylzc70wsykw";
      }) {})
      (drv: {
        editedCabalFile = null;
        revision = null;
      })
    else dontCheck (callHackageDirect {
        pkg = "singleton-bool";
        ver = "0.1.5";
        sha256 = "1kjn5wgwgxdw2xk32d645v3ss2a70v3bzrihjdr2wbj2l4ydcah1";
      });

  servant = dontCheck (self.callCabal2nix "servant" "${servantSrc}/servant" {});
  servant-client = dontCheck (self.callCabal2nix "servant-client" "${servantSrc}/servant-client" {});
  servant-client-core = dontCheck (self.callCabal2nix "servant-client-core" "${servantSrc}/servant-client-core" {});
  servant-server = dontCheck (self.callCabal2nix "servant-server" "${servantSrc}/servant-server" {});

  servant-swagger = dontCheck (callHackageDirect {
    pkg = "servant-swagger";
    ver = "1.1.7.1";
    sha256 = "1ymdcmdi234p9jbwa7rgj1j35n9xnx4kgfjba4gs2r8cnhqwak28";
  });

  swagger2 = dontCheck (callHackageDirect {
    pkg = "swagger2";
    ver = "2.4";
    sha256 = "1kgajvqbx8627191akn6pz4kiyi24gawvnvkyb7955dy7bnpd9pn";
  });

  tasty-hedgehog = dontCheck (callHackageDirect {
    pkg = "tasty-hedgehog";
    ver = "1.0.0.1";
    sha256 = "06mffkvscl8r81hjhsvjlyqa843szgv8fays1l9z4jaw2759glsr";
  });

  # Our own custom fork
  thyme = dontCheck (self.callCabal2nix "thyme" (pkgs.fetchFromGitHub {
    owner = "kadena-io";
    repo = "thyme";
    rev = "6ee9fcb026ebdb49b810802a981d166680d867c9";
    sha256 = "09fcf896bs6i71qhj5w6qbwllkv3gywnn5wfsdrcm0w1y6h8i88f";
  }) {});

  time-compat = dontCheck (callHackageDirect {
    pkg = "time-compat";
    ver = "1.9.2.2";
    sha256 = "11kdcw1g8m9hl6ps9i8hqrcpgidmv0r19sbxcwm1qrp9wf0bfq1y";
  });

  trifecta = dontCheck (callHackageDirect {
    pkg = "trifecta";
    ver = "2.1";
    sha256 = "0hbv8q12rgg4ni679fbx7ac3blzqxj06dw1fyr6ipc8kjpypb049";
  });

  unordered-containers = dontCheck (callHackageDirect {
    pkg = "unordered-containers";
    ver = "0.2.10.0";
    sha256 = "16xpq9qb1ipl0mb86rlb3bx29xvgcwirpm2ds0ynxjh0ylwzavkk";
  });

  hspec-golden = dontCheck (callHackageDirect {
    pkg = "hspec-golden";
    ver = "0.1.0.1";
    sha256 = "1fplsb3rb6f3w20cncr0zrjpf7x4kc3njy8l016p5wxxh3hkgdrs";
  });
}<|MERGE_RESOLUTION|>--- conflicted
+++ resolved
@@ -20,7 +20,6 @@
 
   Glob = whenGhcjs dontCheck super.Glob;
 
-<<<<<<< HEAD
   aeson = if self.ghc.isGhcjs or false
     then dontCheck (self.callCabal2nix "aeson" (pkgs.fetchFromGitHub {
         owner = "obsidiansystems";
@@ -28,18 +27,11 @@
         rev = "d6288c431a477f9a6e93aa80454a9e1712127548"; # branch v1450-text-jsstring containing (ToJSVal Value) instance and other fixes
         sha256 = "102hj9b42z1h9p634g9226nvs756djwadrkz9yrb15na671f2xf4";
       }) {})
-    else dontCheck (callHackageDirect {
+    else enableCabalFlag (dontCheck (callHackageDirect {
         pkg = "aeson";
         ver = "1.4.5.0";
         sha256 = "0imcy5kkgrdrdv7zkhkjvwpdp4sms5jba708xsap1vl9c2s63n5a";
-      });
-=======
-  aeson = enableCabalFlag (dontCheck (callHackageDirect {
-    pkg = "aeson";
-    ver = "1.4.5.0";
-    sha256 = "0imcy5kkgrdrdv7zkhkjvwpdp4sms5jba708xsap1vl9c2s63n5a";
-  })) "cffi";
->>>>>>> 43f2bbb5
+      })) "cffi";
 
   algebraic-graphs = whenGhcjs dontCheck super.algebraic-graphs;
   base-compat-batteries = whenGhcjs dontCheck super.base-compat-batteries;
