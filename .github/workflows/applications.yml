--- conflicted
+++ resolved
@@ -102,11 +102,7 @@
       if: "contains(matrix.os, 'windows')"
       shell: bash
       run: |
-<<<<<<< HEAD
-        echo "::add-path::/c/ProgramData/chocolatey/lib/ghc/tools/ghc-${{ matrix.ghc}}/bin"
-=======
         echo "::add-path::/c/ProgramData/chocolatey/lib/ghc/tools/ghc-${{ matrix.ghc }}/bin"
->>>>>>> 2f364c1b
         echo "::add-path::C:\\ProgramData\\chocolatey\\lib\\ghc\\tools\\ghc-${{ matrix.ghc }}\\bin"
         echo "::add-path::/c/ProgramData/chocolatey/lib/cabal/tools/cabal-3.0.0.0"
         echo "::add-path::C:\\ProgramData\\chocolatey\\lib\\cabal\\tools\\cabal-3.0.0.0"
