<<<<<<< HEAD
pact-osx:
  script:
    - nix-build
=======
pact-macos:
  script:
    - nix-build
    - nix-build -A ghc.pact.doc
    - ./collectArtifacts.sh
  artifacts:
    paths:
    - public/
>>>>>>> 4f018ca6

pact-linux:
  script:
    - nix-build --argstr system x86_64-linux

<<<<<<< HEAD
pact-linux-static:
  script:
    - nix-build static.nix --argstr system x86_64-linux
=======
pages:
  stage: deploy
  script:
  - echo 'Nothing to do...'
  artifacts:
    paths:
    - public/
>>>>>>> 4f018ca6
<|MERGE_RESOLUTION|>--- conflicted
+++ resolved
@@ -1,8 +1,3 @@
-<<<<<<< HEAD
-pact-osx:
-  script:
-    - nix-build
-=======
 pact-macos:
   script:
     - nix-build
@@ -11,22 +6,19 @@
   artifacts:
     paths:
     - public/
->>>>>>> 4f018ca6
 
 pact-linux:
   script:
     - nix-build --argstr system x86_64-linux
 
-<<<<<<< HEAD
 pact-linux-static:
   script:
     - nix-build static.nix --argstr system x86_64-linux
-=======
+
 pages:
   stage: deploy
   script:
   - echo 'Nothing to do...'
   artifacts:
     paths:
-    - public/
->>>>>>> 4f018ca6
+    - public/