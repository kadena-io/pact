--- conflicted
+++ resolved
@@ -651,11 +651,7 @@
 ### enumerate {#FEnumerate}
 
 ```lisp
-<<<<<<< HEAD
-(drop n xs)
-=======
 (enumerate from to step)
->>>>>>> 9701fbe5
 ```
 
 * takes `from`: `integer`
