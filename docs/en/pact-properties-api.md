# Property and Invariant Functions {#properties-and-invariants}

These are functions available in properties and invariants -- not necessarily in executable Pact code. All of these functions are available in properties, but only a subset are available in invariants. As a general rule, invariants have vocabulary for talking about the shape of data, whereas properties also add vocabulary for talking about function inputs and outputs, and database interactions. Each function also explicitly says whether it's available in just properties, or invariants as well.

## Numerical operators {#Numerical}

### \+ {#FAddition}

```lisp
(+ x y)
```

* takes `x`: _a_
* takes `y`: _a_
* produces _a_
* where _a_ is of type `integer` or `decimal`

Addition of integers and decimals.

Supported in either invariants or properties.

### \- {#FSubtraction}

```lisp
(- x y)
```

* takes `x`: _a_
* takes `y`: _a_
* produces _a_
* where _a_ is of type `integer` or `decimal`

Subtraction of integers and decimals.

Supported in either invariants or properties.

### * {#FMultiplication}

```lisp
(* x y)
```

* takes `x`: _a_
* takes `y`: _a_
* produces _a_
* where _a_ is of type `integer` or `decimal`

Multiplication of integers and decimals.

Supported in either invariants or properties.

### / {#FDivision}

```lisp
(/ x y)
```

* takes `x`: _a_
* takes `y`: _a_
* produces _a_
* where _a_ is of type `integer` or `decimal`

Division of integers and decimals.

Supported in either invariants or properties.

### ^ {#FExponentiation}

```lisp
(^ x y)
```

* takes `x`: _a_
* takes `y`: _a_
* produces _a_
* where _a_ is of type `integer` or `decimal`

Exponentiation of integers and decimals.

Supported in either invariants or properties.

### log {#FLogarithm}

```lisp
(log b x)
```

* takes `b`: _a_
* takes `x`: _a_
* produces _a_
* where _a_ is of type `integer` or `decimal`

Logarithm of `x` base `b`.

Supported in either invariants or properties.

### \- {#FNumericNegation}

```lisp
(- x)
```

* takes `x`: _a_
* produces _a_
* where _a_ is of type `integer` or `decimal`

Negation of integers and decimals.

Supported in either invariants or properties.

### sqrt {#FSquareRoot}

```lisp
(sqrt x)
```

* takes `x`: _a_
* produces _a_
* where _a_ is of type `integer` or `decimal`

Square root of integers and decimals.

Supported in either invariants or properties.

### ln {#FNaturalLogarithm}

```lisp
(ln x)
```

* takes `x`: _a_
* produces _a_
* where _a_ is of type `integer` or `decimal`

Logarithm of integers and decimals base e.

Supported in either invariants or properties.

### exp {#FExponential}

```lisp
(exp x)
```

* takes `x`: _a_
* produces _a_
* where _a_ is of type `integer` or `decimal`

Exponential of integers and decimals. e raised to the integer or decimal `x`.

Supported in either invariants or properties.

### abs {#FAbsoluteValue}

```lisp
(abs x)
```

* takes `x`: _a_
* produces _a_
* where _a_ is of type `integer` or `decimal`

Absolute value of integers and decimals.

Supported in either invariants or properties.

### round {#FBankersRound}

```lisp
(round x)
```

* takes `x`: `decimal`
* produces `integer`

```lisp
(round x prec)
```

* takes `x`: `decimal`
* takes `prec`: `integer`
* produces `integer`

Banker's rounding value of decimal `x` as integer, or to `prec` precision as decimal.

Supported in either invariants or properties.

### ceiling {#FCeilingRound}

```lisp
(ceiling x)
```

* takes `x`: `decimal`
* produces `integer`

```lisp
(ceiling x prec)
```

* takes `x`: `decimal`
* takes `prec`: `integer`
* produces `integer`

Rounds the decimal `x` up to the next integer, or to `prec` precision as decimal.

Supported in either invariants or properties.

### floor {#FFloorRound}

```lisp
(floor x)
```

* takes `x`: `decimal`
* produces `integer`

```lisp
(floor x prec)
```

* takes `x`: `decimal`
* takes `prec`: `integer`
* produces `integer`

Rounds the decimal `x` down to the previous integer, or to `prec` precision as decimal.

Supported in either invariants or properties.

### mod {#FModulus}

```lisp
(mod x y)
```

* takes `x`: `integer`
* takes `y`: `integer`
* produces `integer`

Integer modulus

Supported in either invariants or properties.

## Bitwise operators {#Bitwise}

### & {#FBitwiseAnd}

```lisp
(& x y)
```

* takes `x`: `integer`
* takes `y`: `integer`
* produces `integer`

Bitwise and

Supported in either invariants or properties.

### | {#FBitwiseOr}

```lisp
(| x y)
```

* takes `x`: `integer`
* takes `y`: `integer`
* produces `integer`

Bitwise or

Supported in either invariants or properties.

### xor {#FXor}

```lisp
(xor x y)
```

* takes `x`: `integer`
* takes `y`: `integer`
* produces `integer`

Bitwise exclusive-or

Supported in either invariants or properties.

### shift {#FShift}

```lisp
(shift x y)
```

* takes `x`: `integer`
* takes `y`: `integer`
* produces `integer`

Shift `x` `y` bits left if `y` is positive, or right by `-y` bits otherwise.

Supported in either invariants or properties.

### ~ {#FComplement}

```lisp
(~ x)
```

* takes `x`: `integer`
* produces `integer`

Reverse all bits in `x`

Supported in either invariants or properties.

## Logical operators {#Logical}

### > {#FGreaterThan}

```lisp
(> x y)
```

* takes `x`: _a_
* takes `y`: _a_
* produces `bool`
* where _a_ is of type `integer` or `decimal`

True if `x` > `y`

Supported in either invariants or properties.

### < {#FLessThan}

```lisp
(< x y)
```

* takes `x`: _a_
* takes `y`: _a_
* produces `bool`
* where _a_ is of type `integer` or `decimal`

True if `x` < `y`

Supported in either invariants or properties.

### >= {#FGreaterThanOrEqual}

```lisp
(>= x y)
```

* takes `x`: _a_
* takes `y`: _a_
* produces `bool`
* where _a_ is of type `integer` or `decimal`

True if `x` >= `y`

Supported in either invariants or properties.

### <= {#FLessThanOrEqual}

```lisp
(<= x y)
```

* takes `x`: _a_
* takes `y`: _a_
* produces `bool`
* where _a_ is of type `integer` or `decimal`

True if `x` <= `y`

Supported in either invariants or properties.

### = {#FEquality}

```lisp
(= x y)
```

* takes `x`: _a_
* takes `y`: _a_
* produces `bool`
* where _a_ is of type `integer`, `decimal`, `string`, `time`, `bool`, `object`,  or `keyset`

True if `x` = `y`

Supported in either invariants or properties.

### != {#FInequality}

```lisp
(!= x y)
```

* takes `x`: _a_
* takes `y`: _a_
* produces `bool`
* where _a_ is of type `integer`, `decimal`, `string`, `time`, `bool`, `object`,  or `keyset`

True if `x` != `y`

Supported in either invariants or properties.

### and {#FLogicalConjunction}

```lisp
(and x y)
```

* takes `x`: `bool`
* takes `y`: `bool`
* produces `bool`

Short-circuiting logical conjunction

Supported in either invariants or properties.

### or {#FLogicalDisjunction}

```lisp
(or x y)
```

* takes `x`: `bool`
* takes `y`: `bool`
* produces `bool`

Short-circuiting logical disjunction

Supported in either invariants or properties.

### not {#FLogicalNegation}

```lisp
(not x)
```

* takes `x`: `bool`
* produces `bool`

Logical negation

Supported in either invariants or properties.

### when {#FLogicalImplication}

```lisp
(when x y)
```

* takes `x`: `bool`
* takes `y`: `bool`
* produces `bool`

Logical implication. Equivalent to `(or (not x) y)`.

Supported in either invariants or properties.

### and? {#FAndQ}

```lisp
(and? f g a)
```

* takes `f`: _a_ -> `bool`
* takes `g`: _a_ -> `bool`
* takes `a`: _a_
* produces `bool`

`and` the results of applying both `f` and `g` to `a`

Supported in either invariants or properties.

### or? {#FOrQ}

```lisp
(or? f g a)
```

* takes `f`: _a_ -> `bool`
* takes `g`: _a_ -> `bool`
* takes `a`: _a_
* produces `bool`

`or` the results of applying both `f` and `g` to `a`

Supported in either invariants or properties.

## Object operators {#Object}

### at {#FObjectProjection}

```lisp
(at k o)
```

* takes `k`: `string`
* takes `o`: `object`
* produces _a_

```lisp
(at i l)
```

* takes `i`: `integer`
* takes `o`: `list`
* produces `bool`

projection

Supported in either invariants or properties.

### \+ {#FObjectMerge}

```lisp
(+ x y)
```

* takes `x`: `object`
* takes `y`: `object`
* produces `object`

Object merge

Supported in either invariants or properties.

### drop {#FObjectDrop}

```lisp
(drop keys o)
```

* takes `keys`: [`string`]
* takes `o`: `object`
* produces `object`

drop entries having the specified keys from an object

Supported in either invariants or properties.

### take {#FObjectTake}

```lisp
(take keys o)
```

* takes `keys`: [`string`]
* takes `o`: `object`
* produces `object`

take entries having the specified keys from an object

Supported in either invariants or properties.

### length {#FObjectLength}

```lisp
(length o)
```

* takes `o`: `object`
* produces `integer`

the number of key-value pairs in the object

Supported in either invariants or properties.

## List operators {#List}

### at {#FListProjection}

```lisp
(at k l)
```

* takes `k`: `string`
* takes `l`: [_a_]
* produces _a_

```lisp
(at i l)
```

* takes `i`: `integer`
* takes `o`: `list`
* produces `bool`

projection

Supported in either invariants or properties.

### length {#FListLength}

```lisp
(length s)
```

* takes `s`: [_a_]
* produces `integer`

List length

Supported in either invariants or properties.

### contains {#FContains}

```lisp
(contains x xs)
```

* takes `x`: _a_
* takes `xs`: [_a_]
* produces `bool`

```lisp
(contains k o)
```

* takes `k`: `string`
* takes `o`: `object`
* produces `bool`

```lisp
(contains value string)
```

* takes `value`: `string`
* takes `string`: `string`
* produces `bool`

List / string / object contains

Supported in either invariants or properties.

### enumerate {#FEnumerate}

```lisp
<<<<<<< HEAD
(drop n xs)
=======
(enumerate from to step)
>>>>>>> fadef45b
```

* takes `from`: `integer`
* takes `to`: `integer`
* takes `step`: `integer`
* produces [`integer`]

Returns a sequence of numbers as a list

Supported in either invariants or properties.

### reverse {#FReverse}

```lisp
(reverse xs)
```

* takes `xs`: [_a_]
* produces [_a_]

reverse a list of values

Supported in either invariants or properties.

### sort {#FSort}

```lisp
(sort xs)
```

* takes `xs`: [_a_]
* produces [_a_]

sort a list of values

Supported in either invariants or properties.

### drop {#FListDrop}

```lisp
(drop n xs)
```

* takes `n`: `integer`
* takes `xs`: [_a_]
* produces [_a_]

drop the first `n` values from the beginning of a list (or the end if `n` is negative)

Supported in either invariants or properties.

### take {#FListTake}

```lisp
(take n xs)
```

* takes `n`: `integer`
* takes `xs`: [_a_]
* produces [_a_]

take the first `n` values from `xs` (taken from the end if `n` is negative)

Supported in either invariants or properties.

### make-list {#FMakeList}

```lisp
(make-list n a)
```

* takes `n`: `integer`
* takes `a`: _a_
* produces [_a_]

create a new list with `n` copies of `a`

Supported in either invariants or properties.

### map {#FMap}

```lisp
(map f as)
```

* takes `f`: _a_ -> _b_
* takes `as`: [_a_]
* produces [_b_]

apply `f` to each element in a list

Supported in either invariants or properties.

### filter {#FFilter}

```lisp
(filter f as)
```

* takes `f`: _a_ -> `bool`
* takes `as`: [_a_]
* produces [_a_]

filter a list by keeping the values for which `f` returns `true`

Supported in either invariants or properties.

### distinct {#FDistinct}

```lisp
(distinct xs)
```

* takes `xs`: [_a_]
* produces [_a_]

returns a list of distinct values

Supported in either invariants or properties.

### fold {#FFold}

```lisp
(fold f a bs)
```

* takes `f`: _a_ -> _b_ -> _a_
* takes `a`: _a_
* takes `bs`: [_b_]
* produces [_a_]

reduce a list by applying `f` to each element and the previous result

Supported in either invariants or properties.

## String operators {#String}

### length {#FStringLength}

```lisp
(length s)
```

* takes `s`: `string`
* produces `integer`

String length

Supported in either invariants or properties.

### \+ {#FConcatenation}

```lisp
(+ s t)
```

* takes `s`: `string`
* takes `t`: `string`
* produces `string`

```lisp
(+ s t)
```

* takes `s`: [_a_]
* takes `t`: [_a_]
* produces [_a_]

String / list concatenation

Supported in either invariants or properties.

### str-to-int {#FStringToInteger}

```lisp
(str-to-int s)
```

* takes `s`: `string`
* produces `integer`

```lisp
(str-to-int b s)
```

* takes `b`: `integer`
* takes `s`: `string`
* produces `integer`

String to integer conversion

Supported in either invariants or properties.

### take {#FStringTake}

```lisp
(take n s)
```

* takes `n`: `integer`
* takes `s`: `string`
* produces `string`

take the first `n` values from `xs` (taken from the end if `n` is negative)

Supported in either invariants or properties.

### drop {#FStringDrop}

```lisp
(drop n s)
```

* takes `n`: `integer`
* takes `s`: `string`
* produces `string`

drop the first `n` values from `xs` (dropped from the end if `n` is negative)

Supported in either invariants or properties.

## Temporal operators {#Temporal}

### add-time {#FTemporalAddition}

```lisp
(add-time t s)
```

* takes `t`: `time`
* takes `s`: _a_
* produces `time`
* where _a_ is of type `integer` or `decimal`

Add seconds to a time

Supported in either invariants or properties.

## Quantification operators {#Quantification}

### forall {#FUniversalQuantification}

```lisp
(forall (x:string) y)
```

* binds `x`: _a_
* takes `y`: _r_
* produces _r_
* where _a_ is _any type_
* where _r_ is _any type_

Bind a universally-quantified variable

Supported in properties only.

### exists {#FExistentialQuantification}

```lisp
(exists (x:string) y)
```

* binds `x`: _a_
* takes `y`: _r_
* produces _r_
* where _a_ is _any type_
* where _r_ is _any type_

Bind an existentially-quantified variable

Supported in properties only.

### column-of {#FColumnOf}

```lisp
(column-of t)
```

* takes `t`: `table`
* produces `type`

The *type* of `column`s for a given `table`. Commonly used in conjunction with quantification; e.g.: `(exists (col:(column-of accounts)) (column-written accounts col))`.

Supported in properties only.

## Transactional operators {#Transactional}

### abort {#FTransactionAborts}

```lisp
abort
```

* of type `bool`

Whether the transaction aborts. This function is only useful when expressing propositions that do not assume transaction success. Propositions defined via `property` implicitly assume transaction success. We will be adding a new mode in which to use this feature in the future -- please let us know if you need this functionality.

Supported in properties only.

### success {#FTransactionSucceeds}

```lisp
success
```

* of type `bool`

Whether the transaction succeeds. This function is only useful when expressing propositions that do not assume transaction success. Propositions defined via `property` implicitly assume transaction success. We will be adding a new mode in which to use this feature in the future -- please let us know if you need this functionality.

Supported in properties only.

### governance-passes {#FGovernancePasses}

```lisp
governance-passes
```

* of type `bool`

Whether the governance predicate passes. For keyset-based governance, this is the same as something like `(authorized-by 'governance-ks-name)`. Pact's property checking system currently does not analyze the body of a capability when it is used for governance due to challenges around capabilities making DB modifications -- the system currently assumes that a capability-based governance predicate is equally capable of succeeding or failing. This feature allows describing the scenarios where the predicate passes or fails.

Supported in properties only.

### result {#FFunctionResult}

```lisp
result
```

* of type _r_
* where _r_ is _any type_

The return value of the function under test

Supported in properties only.

## Database operators {#Database}

### table-written {#FTableWritten}

```lisp
(table-written t)
```

* takes `t`: _a_
* produces `bool`
* where _a_ is of type `table` or `string`

Whether a table is written in the function under analysis

Supported in properties only.

### table-read {#FTableRead}

```lisp
(table-read t)
```

* takes `t`: _a_
* produces `bool`
* where _a_ is of type `table` or `string`

Whether a table is read in the function under analysis

Supported in properties only.

### cell-delta {#FCellDelta}

```lisp
(cell-delta t c r)
```

* takes `t`: _a_
* takes `c`: _b_
* takes `r`: `string`
* produces _c_
* where _a_ is of type `table` or `string`
* where _b_ is of type `column` or `string`
* where _c_ is of type `integer` or `decimal`

The difference in a cell's value before and after the transaction

Supported in properties only.

### column-delta {#FColumnDelta}

```lisp
(column-delta t c)
```

* takes `t`: _a_
* takes `c`: _b_
* produces _c_
* where _a_ is of type `table` or `string`
* where _b_ is of type `column` or `string`
* where _c_ is of type `integer` or `decimal`

The difference in a column's total summed value before and after the transaction

Supported in properties only.

### column-written {#FColumnWritten}

```lisp
(column-written t c)
```

* takes `t`: _a_
* takes `c`: _b_
* produces `bool`
* where _a_ is of type `table` or `string`
* where _b_ is of type `column` or `string`

Whether a column is written to in a transaction

Supported in properties only.

### column-read {#FColumnRead}

```lisp
(column-read t c)
```

* takes `t`: _a_
* takes `c`: _b_
* produces `bool`
* where _a_ is of type `table` or `string`
* where _b_ is of type `column` or `string`

Whether a column is read from in a transaction

Supported in properties only.

### row-read {#FRowRead}

```lisp
(row-read t r)
```

* takes `t`: _a_
* takes `r`: `string`
* produces `bool`
* where _a_ is of type `table` or `string`

Whether a row is read in the function under analysis

Supported in properties only.

### row-written {#FRowWritten}

```lisp
(row-written t r)
```

* takes `t`: _a_
* takes `r`: `string`
* produces `bool`
* where _a_ is of type `table` or `string`

Whether a row is written in the function under analysis

Supported in properties only.

### row-read-count {#FRowReadCount}

```lisp
(row-read-count t r)
```

* takes `t`: _a_
* takes `r`: `string`
* produces `integer`
* where _a_ is of type `table` or `string`

The number of times a row is read during a transaction

Supported in properties only.

### row-write-count {#FRowWriteCount}

```lisp
(row-write-count t r)
```

* takes `t`: _a_
* takes `r`: `string`
* produces `integer`
* where _a_ is of type `table` or `string`

The number of times a row is written during a transaction

Supported in properties only.

### row-exists {#FRowExists}

```lisp
(row-exists t r time)
```

* takes `t`: _a_
* takes `r`: `string`
* takes `time`: one of {"before","after"}
* produces `bool`
* where _a_ is of type `table` or `string`

Whether a row exists before or after a transaction

Supported in properties only.

### read {#FPropRead}

```lisp
(read t r)
```

* takes `t`: _a_
* takes `r`: `string`
* takes `time`: one of {"before","after"}
* produces `object`
* where _a_ is of type `table` or `string`

The value of a read before or after a transaction

Supported in properties only.

## Authorization operators {#Authorization}

### authorized-by {#FAuthorizedBy}

```lisp
(authorized-by k)
```

* takes `k`: `string`
* produces `bool`

Whether the named keyset/guard is satisfied by the executing transaction

Supported in properties only.

### row-enforced {#FRowEnforced}

```lisp
(row-enforced t c r)
```

* takes `t`: _a_
* takes `c`: _b_
* takes `r`: `string`
* produces `bool`
* where _a_ is of type `table` or `string`
* where _b_ is of type `column` or `string`

Whether the keyset in the row is enforced by the function under analysis

Supported in properties only.

## Function operators {#Function}

### identity {#FIdentity}

```lisp
(identity a)
```

* takes `a`: _a_
* produces _a_
* where _a_ is of type `table` or `string`

identity returns its argument unchanged

Supported in either invariants or properties.

### constantly {#FConstantly}

```lisp
(constantly a)
```

* takes `a`: _a_
* takes `b`: _b_
* produces _a_

constantly returns its first argument, ignoring the second

Supported in either invariants or properties.

### compose {#FCompose}

```lisp
(compose f g)
```

* takes `f`: _a_ -> _b_
* takes `g`: _b_ -> _c_
* produces _c_

compose two functions

Supported in either invariants or properties.

## Other operators {#Other}

### where {#FWhere}

```lisp
(where field f obj)
```

* takes `field`: `string`
* takes `f`: _a_ -> `bool`
* takes `obj`: `object`
* produces `bool`

utility for use in `filter` and `select` applying `f` to `field` in `obj`

Supported in either invariants or properties.

### typeof {#FTypeof}

```lisp
(typeof a)
```

* takes `a`: _a_
* produces `string`

return the type of `a` as a string

Supported in either invariants or properties.
<|MERGE_RESOLUTION|>--- conflicted
+++ resolved
@@ -638,11 +638,7 @@
 ### enumerate {#FEnumerate}
 
 ```lisp
-<<<<<<< HEAD
-(drop n xs)
-=======
 (enumerate from to step)
->>>>>>> fadef45b
 ```
 
 * takes `from`: `integer`
