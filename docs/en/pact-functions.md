--- conflicted
+++ resolved
@@ -339,11 +339,7 @@
 Obtain current pact build version.
 ```lisp
 pact> (pact-version)
-<<<<<<< HEAD
 "3.3.0"
-=======
-"3.2.1"
->>>>>>> 1d8856d9
 ```
 
 Top level only: this function will fail if used in module code.
