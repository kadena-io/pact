--- conflicted
+++ resolved
@@ -51,8 +51,6 @@
       '';
     in flake // rec {
       packages.default = flake.packages."pact:exe:pact";
-<<<<<<< HEAD
-
       packages.docs = pkgs.stdenv.mkDerivation {
         name = "pact-docs";
         src = ./docs;
@@ -77,12 +75,11 @@
 
         withHoogle = true;
       };
-=======
       packages.check = pkgs.runCommand "check" {} ''
         echo ${mkCheck "pact" packages.default}
         echo ${mkCheck "devShell" flake.devShell}
         echo works > $out
       '';
->>>>>>> 0942b3f7
+
     });
 }