cabal-version:       2.2
name:                pact
version:             4.9
-- ^ 4 digit is prerelease, 3- or 2-digit for prod release
synopsis:            Smart contract language library and REPL
description:
            Pact is a transactional, database-focused, Turing-incomplete, interpreted language for smart contracts,
            logic to be deployed and executed on a blockchain/distributed ledger. For more information see
            <http://kadena.io/pact>.
homepage:            https://github.com/kadena-io/pact
bug-reports:         https://github.com/kadena-io/pact/issues
license:             BSD-3-Clause
license-file:        LICENSE
author:              Stuart Popejoy
maintainer:          stuart@kadena.io
copyright:           Copyright (C) 2016 Stuart Popejoy
category:            Language
build-type:          Simple

extra-source-files:
    README.md
    CHANGELOG.md
    cbits/musl/libm.h
    cbits/musl/endian.h
    cbits/musl/exp_data.h
    cbits/musl/log_data.h
    cbits/musl/pow_data.h
    cbits/musl/sqrt_data.h

flag cryptonite-ed25519
  description: use crypton instead of ed25519-donna
  default:     True
  manual:      True

flag build-tool
  description: Include modules and deps for tests + executable
  default:     True
  manual:      True

flag tests-in-lib
  description: Include test src and deps in lib
  default:     False
  manual:      True

-- -------------------------------------------------------------------------- --
-- Internal: prettyprinter-1.6.0 and prettyprinter-ansi-terminal-1.1.2

library pact-prettyprinter
  hs-source-dirs: vendored/prettyprinter-1.6.0/src
  default-language: Haskell2010
  exposed-modules:
    Data.Text.Prettyprint.Doc
    Data.Text.Prettyprint.Doc.Internal
    Data.Text.Prettyprint.Doc.Render.String
    Data.Text.Prettyprint.Doc.Render.Terminal
    Data.Text.Prettyprint.Doc.Render.Text
    Data.Text.Prettyprint.Doc.Render.Util.Panic
    Data.Text.Prettyprint.Doc.Render.Util.StackMachine
    Data.Text.Prettyprint.Doc.Symbols.Ascii
    Data.Text.Prettyprint.Doc.Compat
  build-depends:
    , base >= 4.5 && < 5
    , text >= 1.2
    , ansi-terminal >=0.4
    , prettyprinter >= 1.7

-- -------------------------------------------------------------------------- --
-- Pact library

library
  cpp-options: -DLEGACY_PARSER
  hs-source-dirs: src
  default-language: Haskell2010
  ghc-prof-options:
    -fprof-auto
    -fprof-auto-calls
  ghc-options:
    -Wall
    -Werror
    -Wincomplete-record-updates
    -Wincomplete-uni-patterns
    -Wredundant-constraints
  c-sources:
    cbits/musl/__math_invalid.c
    cbits/musl/__math_divzero.c
    cbits/musl/__math_oflow.c
    cbits/musl/__math_uflow.c
    cbits/musl/__math_xflow.c
    cbits/musl/exp.c
    cbits/musl/exp_data.c
    cbits/musl/log.c
    cbits/musl/log_data.c
    cbits/musl/pow.c
    cbits/musl/pow_data.c
    cbits/musl/sqrt.c
    cbits/musl/sqrt_data.c
  exposed-modules:
    Crypto.Hash.Blake2Native
    Crypto.Hash.PoseidonNative
    Pact.Analyze.Remote.Types
    Pact.ApiReq
    Pact.Compile
    Pact.Coverage
    Pact.Coverage.Report
    Pact.Eval
    Pact.Gas
    Pact.Gas.Table
    Pact.Gas.Table.Format
    Pact.Interpreter
    Pact.MockDb
    Pact.Native
    Pact.Native.Capabilities
    Pact.Native.Db
    Pact.Native.Decrypt
    Pact.Native.Guards
    Pact.Native.Internal
    Pact.Native.Keysets
    Pact.Native.Ops
    Pact.Native.Pairing
    Pact.Native.Pairing.GaloisField
    Pact.Native.SPV
    Pact.Native.Time
    Pact.Native.Trans.TOps
    Pact.Parse
    Pact.Persist
    Pact.Persist.MockPersist
    Pact.Persist.Pure
    Pact.Persist.SQLite
    Pact.PersistPactDb
    Pact.PersistPactDb.Regression
    Pact.Repl
    Pact.Repl.Lib
    Pact.Repl.Types
    Pact.Runtime.Capabilities
    Pact.Runtime.Typecheck
    Pact.Runtime.Utils
    Pact.Server.API
    Pact.Server.PactService
    Pact.Typechecker
    Pact.Types.API
    Pact.Types.Advice
    Pact.Types.Capability
    Pact.Types.ChainId
    Pact.Types.ChainMeta
    Pact.Types.Codec
    Pact.Types.Command
    Pact.Types.Continuation
    Pact.Types.Crypto
    Pact.Types.Exp
    Pact.Types.ExpParser
    Pact.Types.Gas
    Pact.Types.Hash
    Pact.Types.Info
    Pact.Types.KeySet
    Pact.Types.Lang
    Pact.Types.Logger
    Pact.Types.Names
    Pact.Types.Namespace
    Pact.Types.Native
    Pact.Types.Orphans
    Pact.Types.PactError
    Pact.Types.PactValue
    Pact.Types.PactValue.Arbitrary
    Pact.Types.Parser
    Pact.Types.Persistence
    Pact.Types.Pretty
    Pact.Types.Principal
    Pact.Types.Purity
    Pact.Types.RPC
    Pact.Types.RowData
    Pact.Types.Runtime
    Pact.Types.SPV
    Pact.Types.SQLite
    Pact.Types.Scheme
    Pact.Types.Server
    Pact.Types.SigData
    Pact.Types.SizeOf
    Pact.Types.Term
    Pact.Types.Term.Arbitrary
    Pact.Types.Term.Internal
    Pact.Types.Type
    Pact.Types.Typecheck
    Pact.Types.Util
    Pact.Types.Version
    Pact.Utils.Servant

  other-modules:
    Pact.Crypto.WebAuthn.Cose.PublicKey
    Pact.Crypto.WebAuthn.Cose.PublicKeyWithSignAlg
    Pact.Crypto.WebAuthn.Cose.Registry
    Pact.Crypto.WebAuthn.Cose.SignAlg
    Pact.Crypto.WebAuthn.Cose.Verify

  build-depends:
    -- internal
    , pact-prettyprinter

    -- external
    , Decimal >=0.4.2
    , QuickCheck >=2.12.6.1
    , aeson >=2
    , attoparsec >=0.13.0.2
    , asn1-encoding >=0.9.6
    , asn1-types >=0.3.4
    , base >= 4.18.0.0
    , base16-bytestring >=0.1.1.6
    , base64-bytestring >=1.0.0.1
        -- base64-bytestring >=1.2.0.0 is less lenient then previous versions, which can cause pact failures (e.g. (env-hash "aa"))
    , bound >=2
    , bytestring >=0.10.8.1
    , cborg >= 0.2.9
    , cereal >=0.5.4.0
    , containers >=0.5.7
    , criterion >=1.1.4
    , crypton
    , data-default >=0.7.1.1
    , deepseq >=1.4.2.0
    , deriving-compat >=0.5.1
    , direct-sqlite >=2.3.27
    , directory >=1.2.6.2
    , errors >=2.3
    , exceptions >=0.8.3
    , filepath >=1.4.1.0
    , groups
    , hashable >=1.4
    , lens >=4.14
    , megaparsec >=9
    , memory
    , mod >=0.1.2
    , mtl >=2.3
    , pact-json >=0.1
    , pact-time >=0.2
    , parsers >=0.12.4
    , poly >=0.5.0
    , quickcheck-instances >=0.3
    , reflection
    , safe-exceptions
    , safe-exceptions >=0.1.5.0
    , scientific >= 0.3
    , semigroupoids >=5.0
    , semirings
    , serialise >= 0.2.6
    , servant
    , servant-client >=0.16
    , servant-client-core >=0.16
    , statistics >=0.13.3
    , text >=2
    , time
    , trifecta >=2.1.1.1
    , unordered-containers >=0.2.19
    , utf8-string >=1.0.1.1
    , vector >=0.11.0.0
    , vector-algorithms >=0.7
    , vector-space >=0.10.4
    , yaml

  if flag(build-tool)
    cpp-options: -DBUILD_TOOL
    hs-source-dirs: src-tool
    exposed-modules:
      Pact.Docgen
      Pact.Analyze
      Pact.Analyze.Alloc
      Pact.Analyze.Eval
      Pact.Analyze.Eval.Invariant
      Pact.Analyze.Eval.Numerical
      Pact.Analyze.Eval.Prop
      Pact.Analyze.Eval.Core
      Pact.Analyze.Eval.Term
      Pact.Analyze.Check
      Pact.Analyze.Errors
      Pact.Analyze.Feature
      Pact.Analyze.PactSFunArray
      Pact.Analyze.Model
      Pact.Analyze.Model.Dot
      Pact.Analyze.Model.Graph
      Pact.Analyze.Model.Tags
      Pact.Analyze.Model.Text
      Pact.Analyze.Parse
      Pact.Analyze.Parse.Invariant
      Pact.Analyze.Parse.Prop
      Pact.Analyze.Parse.Types
      Pact.Analyze.Patterns
      Pact.Analyze.PrenexNormalize
      Pact.Analyze.Translate
      Pact.Analyze.Types
      Pact.Analyze.Types.Capability
      Pact.Analyze.Types.Eval
      Pact.Analyze.Types.Languages
      Pact.Analyze.Types.Model
      Pact.Analyze.Types.Numerical
      Pact.Analyze.Types.ObjUtil
      Pact.Analyze.Types.Shared
      Pact.Analyze.Types.Types
      Pact.Analyze.Util
      Pact.Analyze.Remote.Server
      Pact.Bench
      Pact.Main
      Pact.ReplTools
      Pact.Server.ApiServer
      Pact.Server.History.Persistence
      Pact.Server.History.Service
      Pact.Server.History.Types
      Pact.Server.Server
      Pact.GasModel.GasModel
      Pact.GasModel.Types
      Pact.GasModel.Utils
      Pact.GasModel.GasTests
    build-depends:
      , algebraic-graphs >=0.2
      , async
      , cassava >=0.5
      , constraints
      , fast-logger
      , haskeline >=0.7.3
      , mmorph >=1.1
      , neat-interpolation >=0.4
      , optparse-applicative >=0.12.1.0
      , sbv >=9.0
      , semigroupoids >=5.0
      , servant-server
      , transformers >= 0.5.2.0 && < 0.7
      , wai-cors
      , warp
    if !os(windows)
      build-depends: unix
  if flag(cryptonite-ed25519)
    cpp-options: -DCRYPTONITE_ED25519
  else
    build-depends:
      , crypto-api
      , ed25519-donna
  if flag(tests-in-lib)
    hs-source-dirs: tests
    build-depends:
      , hedgehog >=1.0.1
      , hspec
      , hspec-golden >=0.1.0.2
      , hw-hspec-hedgehog >=0.1
      , intervals

-- -------------------------------------------------------------------------- --
-- Executables and Benchmarks

executable pact
  if !flag(build-tool)
    buildable: False
  main-is:             Repl.hs
  build-depends:       base
                     , pact
  hs-source-dirs:      executables
  ghc-options:         -Wall -threaded -rtsopts -Wincomplete-record-updates -Wincomplete-uni-patterns -Wredundant-constraints
  ghc-prof-options:    -fprof-auto -fprof-auto-calls
  default-language:    Haskell2010

  if os(darwin)
    ghc-options: -optP-Wno-nonportable-include-path

benchmark bench
  if !flag(build-tool)
    buildable: False
  type:                exitcode-stdio-1.0
  main-is:             Bench.hs
  build-depends:       base
                     , pact
  hs-source-dirs:      executables
  ghc-options:         -Wall -threaded -rtsopts "-with-rtsopts=-N" -Wincomplete-record-updates -Wincomplete-uni-patterns -Wredundant-constraints
  ghc-prof-options:    -fprof-auto -fprof-auto-calls
  default-language:    Haskell2010

executable gasmodel
  if !flag(build-tool)
    buildable: False
  main-is:             GasModel.hs
  build-depends:       base
                     , pact
  hs-source-dirs:      executables
  ghc-options:         -Wall -threaded -rtsopts -Wincomplete-record-updates -Wincomplete-uni-patterns -Wredundant-constraints
  ghc-prof-options:    -fprof-auto -fprof-auto-calls
  default-language:    Haskell2010

benchmark bench-json
  if !flag(build-tool)
    buildable: False
  type: exitcode-stdio-1.0
  main-is: PactJson.hs
  build-depends:
    , QuickCheck
    , aeson
    , base
    , bound
    , bytestring
    , criterion
    , pact
    , pact-json
  hs-source-dirs: bench
  ghc-options: -Wall -threaded -rtsopts "-with-rtsopts=-N" -O
  ghc-prof-options: -fprof-auto -fprof-auto-calls
  default-language: Haskell2010

-- -------------------------------------------------------------------------- --
-- Test Suite

test-suite hspec
  main-is:          PactTests.hs
  type:             exitcode-stdio-1.0
  hs-source-dirs:   tests
  default-language: Haskell2010
  ghc-options:      -Wall -threaded -rtsopts -Wincomplete-record-updates -Wincomplete-uni-patterns -Wredundant-constraints
  cpp-options: -DLEGACY_PARSER -DDELTA_BYTES=1
  build-tool-depends: pact:pact
  build-depends:
    , QuickCheck
    , aeson
    , attoparsec
    , base
    , base16-bytestring
    , bound
    , bytestring
    , containers
    , data-default
    , directory
    , errors
    , filepath
    , hspec
    , lens
    , mod
    , mtl
    , pact
    , pact-json >= 0.1
    , semirings
    , text
    , transformers
    , trifecta
    , unordered-containers
    , vector

  other-modules:
    Blake2Spec
    KeysetSpec
    PactTestsSpec
    ParserSpec
    PrincipalSpec
    RoundTripSpec
    SchemeSpec
    SignatureSpec
    SizeOfSpec
    Test.Pact.Native.Pairing
    Test.Pact.Parse
    Test.Pact.Utils.LegacyValue

  if flag(build-tool)
    cpp-options: -DBUILD_TOOL
    other-modules:
      AnalyzePropertiesSpec
      AnalyzeSpec
      Analyze.Eval
      Analyze.Gen
      Analyze.TimeGen
      Analyze.Translate
      ClientSpec
      CoverageSpec
      DocgenSpec
      GasModelSpec
      GoldenSpec
      HistoryServiceSpec
      PactContinuationSpec
      PersistSpec
      RemoteVerifySpec
      TypecheckSpec
      PactCLISpec
      ZkSpec
      ReplSpec
      PairingSpec
      Utils

    build-depends:
      , Decimal
      , deepseq
      , directory
<<<<<<< HEAD
      , errors
      , filepath
      , lens
      , mtl
      , text
      , transformers
      , vector

    if flag(build-tool)
      cpp-options: -DBUILD_TOOL
      other-modules:
        AnalyzePropertiesSpec
        AnalyzeSpec
        Analyze.Eval
        Analyze.Gen
        Analyze.TimeGen
        Analyze.Translate
        ClientSpec
        CoverageSpec
        DocgenSpec
        GasModelSpec
        GoldenSpec
        HistoryServiceSpec
        PactContinuationSpec
        PersistSpec
        RemoteVerifySpec
        TypecheckSpec
        PactCLISpec
        ZkSpec
        PoseidonSpec
        ReplSpec
        PairingSpec
        Utils

      build-depends:
        , Decimal
        , QuickCheck
        , deepseq
        , directory
        , exceptions
        , hedgehog >=1.0.1
        , hspec-golden >=0.1.0.2
        , hspec-expectations
        , hspec-hedgehog
        , groups
        , http-client
        , hw-hspec-hedgehog >=0.1
        , intervals
        , mmorph
        , neat-interpolation
        , semirings
        , prettyprinter
        , sbv
        , servant-client
        , temporary >=1.3
        , yaml
        , process
        , posix-pty
=======
      , exceptions
      , hedgehog >=1.0.1
      , hspec-golden >=0.1.0.2
      , hspec-hedgehog
      , groups
      , http-client
      , hw-hspec-hedgehog >=0.1
      , intervals
      , mmorph
      , neat-interpolation
      , sbv
      , servant-client >=0.16
      , temporary >=1.3
      , yaml
      , process
      , posix-pty
>>>>>>> 9d8d0975
<|MERGE_RESOLUTION|>--- conflicted
+++ resolved
@@ -75,6 +75,11 @@
     -fprof-auto
     -fprof-auto-calls
   ghc-options:
+    -dsuppress-all
+    -dno-suppress-uniques
+    -dno-suppress-type-signatures
+    -ddump-simpl
+    -ddump-to-file
     -Wall
     -Werror
     -Wincomplete-record-updates
@@ -232,6 +237,7 @@
     , pact-time >=0.2
     , parsers >=0.12.4
     , poly >=0.5.0
+    , primitive >=0.8
     , quickcheck-instances >=0.3
     , reflection
     , safe-exceptions
@@ -466,6 +472,7 @@
       HistoryServiceSpec
       PactContinuationSpec
       PersistSpec
+      PoseidonSpec
       RemoteVerifySpec
       TypecheckSpec
       PactCLISpec
@@ -478,66 +485,6 @@
       , Decimal
       , deepseq
       , directory
-<<<<<<< HEAD
-      , errors
-      , filepath
-      , lens
-      , mtl
-      , text
-      , transformers
-      , vector
-
-    if flag(build-tool)
-      cpp-options: -DBUILD_TOOL
-      other-modules:
-        AnalyzePropertiesSpec
-        AnalyzeSpec
-        Analyze.Eval
-        Analyze.Gen
-        Analyze.TimeGen
-        Analyze.Translate
-        ClientSpec
-        CoverageSpec
-        DocgenSpec
-        GasModelSpec
-        GoldenSpec
-        HistoryServiceSpec
-        PactContinuationSpec
-        PersistSpec
-        RemoteVerifySpec
-        TypecheckSpec
-        PactCLISpec
-        ZkSpec
-        PoseidonSpec
-        ReplSpec
-        PairingSpec
-        Utils
-
-      build-depends:
-        , Decimal
-        , QuickCheck
-        , deepseq
-        , directory
-        , exceptions
-        , hedgehog >=1.0.1
-        , hspec-golden >=0.1.0.2
-        , hspec-expectations
-        , hspec-hedgehog
-        , groups
-        , http-client
-        , hw-hspec-hedgehog >=0.1
-        , intervals
-        , mmorph
-        , neat-interpolation
-        , semirings
-        , prettyprinter
-        , sbv
-        , servant-client
-        , temporary >=1.3
-        , yaml
-        , process
-        , posix-pty
-=======
       , exceptions
       , hedgehog >=1.0.1
       , hspec-golden >=0.1.0.2
@@ -553,5 +500,4 @@
       , temporary >=1.3
       , yaml
       , process
-      , posix-pty
->>>>>>> 9d8d0975
+      , posix-pty