--- conflicted
+++ resolved
@@ -184,10 +184,6 @@
     , prettyprinter-ansi-terminal >= 1.1 && < 1.2
     , quickcheck-instances >= 0.3
     , reflection
-<<<<<<< HEAD
-    , safe >= 0.3.11 && < 0.4
-=======
->>>>>>> 2c2f41e1
     , safe-exceptions
     , semigroupoids >= 5.0
     , servant
