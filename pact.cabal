cabal-version:       2.2
name:                pact
version:             4.6.0
-- ^ 4 digit is prerelease, 3- or 2-digit for prod release
synopsis:            Smart contract language library and REPL
description:
            Pact is a transactional, database-focused, Turing-incomplete, interpreted language for smart contracts,
            logic to be deployed and executed on a blockchain/distributed ledger. For more information see
            <http://kadena.io/pact>.
homepage:            https://github.com/kadena-io/pact
bug-reports:         https://github.com/kadena-io/pact/issues
license:             BSD-3-Clause
license-file:        LICENSE
author:              Stuart Popejoy
maintainer:          stuart@kadena.io
copyright:           Copyright (C) 2016 Stuart Popejoy
category:            Language
build-type:          Simple

extra-source-files:
    README.md
    CHANGELOG.md
    cbits/musl/libm.h
    cbits/musl/endian.h
    cbits/musl/exp_data.h
    cbits/musl/log_data.h
    cbits/musl/pow_data.h
    cbits/musl/sqrt_data.h

flag cryptonite-ed25519
  description: use cryptonite instead of ed25519-donna
  default:     True
  manual:      True

flag build-tool
  description: Include modules and deps for tests + executable
  default:     True
  manual:      True

flag no-advice
  description: Disable advice in interpreter
  default:     False
  manual:      True

flag with-integer-gmp
  description: Include integer-gmp package (removed after GHC 9)
  manual:      False

flag tests-in-lib
  description: Include test src and deps in lib
  default:     False
  manual:      True

-- -------------------------------------------------------------------------- --
-- Pact library

library

  -- common to all configurations:
  hs-source-dirs: src
  default-language: Haskell2010
  ghc-prof-options: -fprof-auto -fprof-auto-calls
  if !impl(ghcjs)
    c-sources:
      cbits/musl/__math_invalid.c
      cbits/musl/__math_divzero.c
      cbits/musl/__math_oflow.c
      cbits/musl/__math_uflow.c
      cbits/musl/__math_xflow.c
      cbits/musl/exp.c
      cbits/musl/exp_data.c
      cbits/musl/log.c
      cbits/musl/log_data.c
      cbits/musl/pow.c
      cbits/musl/pow_data.c
      cbits/musl/sqrt.c
      cbits/musl/sqrt_data.c
    exposed-modules:
      Pact.Native.Trans.TOps
  exposed-modules:
    Crypto.Hash.Blake2Native
    Pact.Analyze.Remote.Types
    Pact.Compile
    Pact.Eval
    Pact.Gas
    Pact.Gas.Table
    Pact.Native
    Pact.Native.Capabilities
    Pact.Native.Guards
    Pact.Native.Db
    Pact.Native.Internal
    Pact.Native.SPV
    Pact.Native.Time
    Pact.Native.Ops
    Pact.Native.Keysets
    Pact.Native.Decrypt
    Pact.Native.Pairing
    Pact.Native.Pairing.GaloisField
    Pact.Parse
    Pact.PersistPactDb
    Pact.Persist
    Pact.Persist.Pure
    Pact.Repl
    Pact.Repl.Lib
    Pact.Repl.Types
    Pact.Runtime.Capabilities
    Pact.Runtime.Typecheck
    Pact.Runtime.Utils
    Pact.Server.API
    Pact.Types.API
    Pact.Types.Capability
    Pact.Types.ChainId
    Pact.Types.ChainMeta
    Pact.Types.Codec
    Pact.Types.Command
    Pact.Types.Continuation
    Pact.Types.Scheme
    Pact.Types.Exp
    Pact.Types.ExpParser
    Pact.Types.Gas
    Pact.Types.Hash
    Pact.Types.Info
    Pact.Types.KeySet
    Pact.Types.Lang
    Pact.Types.Logger
    Pact.Types.Names
    Pact.Types.Namespace
    Pact.Types.Native
    Pact.Types.PactError
    Pact.Types.PactValue
    Pact.Types.PactValue.Arbitrary
    Pact.Types.Parser
    Pact.Types.Principal
    Pact.Types.Advice
    Pact.Types.Persistence
    Pact.Types.Pretty
    Pact.Types.Purity
    Pact.Types.RowData
    Pact.Types.RPC
    Pact.Types.Runtime
    Pact.Types.Orphans
    Pact.Types.SigData
    Pact.Types.SizeOf
    Pact.Types.SPV
    Pact.Types.Term
    Pact.Types.Term.Arbitrary
    Pact.Types.Term.Internal
    Pact.Types.Type
    Pact.Types.Util
    Pact.Types.Version
    Pact.Types.Typecheck
    Pact.Typechecker
  if flag(with-integer-gmp)
    build-depends:
        , base >=4.15.0.0
  else
    build-depends:
      , base >=4.9.0.0 && < 4.15.0.0
    if !impl(ghcjs)
      build-depends:
        , integer-gmp
  build-depends:
<<<<<<< HEAD
    , Decimal >= 0.4.2 && < 0.6
    , QuickCheck >= 2.12.6.1
    , aeson >= 2
    , attoparsec >= 0.13.0.2 && < 0.15
    -- note: this is the real constraint, but due to base changes
    -- we split for compat.
    -- , base >=4.9.0.0 && < 4.17
    , base16-bytestring >=0.1.1.6 && < 0.2
    , base64-bytestring >= 1.0.0.1 && < 1.2.0.0
        -- base64-bytestring >= 1.2.0.0 is less lenient then previous versions, which can cause pact failures (e.g. (env-hash "aa"))
    , bound >= 2 && < 2.1
    , bytestring >=0.10.8.1 && < 0.12
    , cereal >=0.5.4.0 && < 0.6
    , containers >= 0.5.7 && < 0.7
    , data-default >= 0.7.1.1 && < 0.8
    , deepseq >= 1.4.2.0 && < 1.5
    , deriving-compat >= 0.5.1
    , directory >= 1.2.6.2 && < 1.4
    , errors >= 2.3
    , exceptions >= 0.8.3 && < 0.11
    , filepath >= 1.4.1.0 && < 1.5
    , hashable >= 1.4
    , pact-json >= 0.1
    , lens >= 4.14 && < 5.3
    , lens-aeson >= 1.0.0.5 && < 1.3
    , megaparsec >= 9
    , mtl >= 2.2.1 && < 2.3
    , pact-time >= 0.2.0.1
    , parsers >= 0.12.4 && < 0.13
    , prettyprinter >= 1.2 && < 1.6.1
    , prettyprinter-ansi-terminal >= 1.1 && < 1.2
    , quickcheck-instances >= 0.3
=======
    , Decimal >=0.4.2
    , QuickCheck >=2.12.6.1
    , aeson >=0.11.3.0
    , attoparsec >=0.13.0.2
    -- note: this is the real constraint, but due to base changes
    -- we split for compat.
    -- , base >=4.9.0.0 && < 4.17
    , base16-bytestring >=0.1.1.6
    , base64-bytestring >=1.0.0.1
        -- base64-bytestring >=1.2.0.0 is less lenient then previous versions, which can cause pact failures (e.g. (env-hash "aa"))
    , bound >=2
    , bytestring >=0.10.8.1
    , cereal >=0.5.4.0
    , containers >=0.5.7
    , data-default >=0.7.1.1
    , deepseq >=1.4.2.0
    , deriving-compat >=0.5.1
    , directory >=1.2.6.2
    , errors >=2.3
    , exceptions >=0.8.3
    , filepath >=1.4.1.0
    , hashable >=1.2.4.0
    , lens >=4.14
    , lens-aeson >=1.0.0.5
    , megaparsec >=9
    , mtl >=2.2.1
    , pact-time >=0.2
    , parsers >=0.12.4
    , prettyprinter >=1.2
    , prettyprinter-ansi-terminal >=1.1
    , quickcheck-instances >=0.3
>>>>>>> fadef45b
    , reflection
    , scientific >= 0.3
    , safe-exceptions
    , semigroupoids >=5.0
    , servant
<<<<<<< HEAD
    , text >= 1.2.2.1 && < 2.1
    , trifecta >=2.1.1.1
    , unordered-containers >= 0.2.19
    , utf8-string >= 1.0.1.1 && < 1.1
    , vector >= 0.11.0.0
    , vector-algorithms >= 0.7
    , vector-space >= 0.10.4 && < 0.17
=======
    , text >=1.2.2.1
    , transformers >=0.5.2.0
    , trifecta >=2.1
    , unordered-containers >=0.2.7.2
    , utf8-string >=1.0.1.1
    , vector >=0.11.0.0
    , vector-algorithms >=0.7
    , vector-space >=0.10.4
>>>>>>> fadef45b
    , groups
    , semirings
    , mod >=0.1.2
    , poly >=0.5.0
    , time

  -- GHCJS
  if impl(ghcjs)
    exposed-modules:
      Pact.Analyze.Remote.Client
    build-depends:
      , ghcjs-base
      , ghcjs-dom
      , ghcjs-prim
      , optparse-applicative >=0.12.1.0

  -- Normal GHC
  else
    hs-source-dirs: src-ghc
    ghc-options: -Wall -Werror -Wincomplete-record-updates -Wincomplete-uni-patterns -Wredundant-constraints
    cc-options: -w
    exposed-modules:
      Pact.ApiReq
      Pact.Coverage
      Pact.Coverage.Report
      Pact.Interpreter
      Pact.MockDb
      Pact.Persist.MockPersist
      Pact.Persist.SQLite
      Pact.PersistPactDb.Regression
      Pact.Server.PactService
      Pact.Types.Crypto
      Pact.Types.ECDSA
      Pact.Types.Server
      Pact.Types.SQLite
    build-depends:
<<<<<<< HEAD
      , criterion >= 1.1.4 && < 1.7
=======
      , criterion >=1.1.4
>>>>>>> fadef45b
      , cryptonite
      , direct-sqlite >=2.3.27
      , memory
<<<<<<< HEAD
      , safe-exceptions >= 0.1.5.0 && < 0.2
      , servant-client >= 0.16
      , servant-client-core >= 0.16
      , statistics >= 0.13.3 && < 0.17
=======
      , safe-exceptions >=0.1.5.0
      , servant-client
      , servant-client-core
      , statistics >=0.13.3
>>>>>>> fadef45b
      , yaml
    if flag(build-tool)
      hs-source-dirs: src-tool
      cpp-options: -DBUILD_TOOL
      exposed-modules:
        Pact.Docgen
        Pact.Analyze
        Pact.Analyze.Alloc
        Pact.Analyze.Eval
        Pact.Analyze.Eval.Invariant
        Pact.Analyze.Eval.Numerical
        Pact.Analyze.Eval.Prop
        Pact.Analyze.Eval.Core
        Pact.Analyze.Eval.Term
        Pact.Analyze.Check
        Pact.Analyze.Errors
        Pact.Analyze.Feature
        Pact.Analyze.PactSFunArray
        Pact.Analyze.Model
        Pact.Analyze.Model.Dot
        Pact.Analyze.Model.Graph
        Pact.Analyze.Model.Tags
        Pact.Analyze.Model.Text
        Pact.Analyze.Parse
        Pact.Analyze.Parse.Invariant
        Pact.Analyze.Parse.Prop
        Pact.Analyze.Parse.Types
        Pact.Analyze.Patterns
        Pact.Analyze.PrenexNormalize
        Pact.Analyze.Translate
        Pact.Analyze.Types
        Pact.Analyze.Types.Capability
        Pact.Analyze.Types.Eval
        Pact.Analyze.Types.Languages
        Pact.Analyze.Types.Model
        Pact.Analyze.Types.Numerical
        Pact.Analyze.Types.ObjUtil
        Pact.Analyze.Types.Shared
        Pact.Analyze.Types.Types
        Pact.Analyze.Util
        Pact.Analyze.Remote.Server
        Pact.Bench
        Pact.Main
        Pact.ReplTools
        Pact.Server.ApiServer
        Pact.Server.History.Persistence
        Pact.Server.History.Service
        Pact.Server.History.Types
        Pact.Server.Server
        Pact.GasModel.GasModel
        Pact.GasModel.Types
        Pact.GasModel.Utils
        Pact.GasModel.GasTests
      build-depends:
<<<<<<< HEAD
        , algebraic-graphs >= 0.2 && < 0.8
=======
        , algebraic-graphs >=0.2
>>>>>>> fadef45b
        , async
        , cassava >=0.5
        , constraints
        , fast-logger
<<<<<<< HEAD
        , haskeline >= 0.7.3 && < 0.9
        , mmorph >= 1.1 && < 1.3
        , neat-interpolation >= 0.4
        , optparse-applicative >= 0.12.1.0 && < 0.18
        , sbv >= 9.0
        , semigroupoids >= 5.0
=======
        , haskeline >=0.7.3
        , mmorph >=1.1
        , neat-interpolation >=0.4
        , optparse-applicative >=0.12.1.0
        , sbv >=9.0
>>>>>>> fadef45b
        , servant-server
        , transformers >= 0.5.2.0 && < 0.7
        , wai-cors
        , warp
      if !os(windows)
        build-depends: unix
    if flag(cryptonite-ed25519)
      cpp-options: -DCRYPTONITE_ED25519
    else
      build-depends:
        , crypto-api
        , ed25519-donna
    if !flag(no-advice)
      cpp-options: -DADVICE
    if flag(tests-in-lib)
      hs-source-dirs: tests
      build-depends:
        , hedgehog >=1.0.1
        , hspec
        , hspec-golden >=0.1.0.2
        , hw-hspec-hedgehog >=0.1
        , intervals

-- -------------------------------------------------------------------------- --
-- Executables and Benchmarks

executable pact
  if impl(ghcjs) || !flag(build-tool)
    buildable: False
  main-is:             Repl.hs
  build-depends:       base
                     , pact
  hs-source-dirs:      executables
  ghc-options:         -Wall -threaded -rtsopts -Wincomplete-record-updates -Wincomplete-uni-patterns -Wredundant-constraints
  ghc-prof-options:    -fprof-auto -fprof-auto-calls
  default-language:    Haskell2010

  if os(darwin)
    ghc-options: -optP-Wno-nonportable-include-path

benchmark bench
  if impl(ghcjs) || !flag(build-tool)
    buildable: False
  type:                exitcode-stdio-1.0
  main-is:             Bench.hs
  build-depends:       base
                     , pact
  hs-source-dirs:      executables
  ghc-options:         -Wall -threaded -rtsopts "-with-rtsopts=-N" -Wincomplete-record-updates -Wincomplete-uni-patterns -Wredundant-constraints
  ghc-prof-options:    -fprof-auto -fprof-auto-calls
  default-language:    Haskell2010

executable gasmodel
  if impl(ghcjs) || !flag(build-tool)
    buildable: False
  main-is:             GasModel.hs
  build-depends:       base
                     , pact
  hs-source-dirs:      executables
  ghc-options:         -Wall -threaded -rtsopts -Wincomplete-record-updates -Wincomplete-uni-patterns -Wredundant-constraints
  ghc-prof-options:    -fprof-auto -fprof-auto-calls
  default-language:    Haskell2010

-- -------------------------------------------------------------------------- --
-- Test Suite

test-suite hspec
  main-is:          PactTests.hs
  type:             exitcode-stdio-1.0
  hs-source-dirs:   tests
  default-language: Haskell2010
  ghc-options:      -Wall -threaded -rtsopts -Wincomplete-record-updates -Wincomplete-uni-patterns -Wredundant-constraints

  build-depends:
    , aeson
    , attoparsec
    , base
    , bound
    , bytestring
    , containers
    , data-default
    , hspec
    , pact
    , unordered-containers

  other-modules:
    Blake2Spec
    KeysetSpec
    RoundTripSpec
    PrincipalSpec
    SizeOfSpec
    Test.Pact.Native.Pairing

  if !impl(ghcjs)
    other-modules:
      PactTestsSpec
      ParserSpec
      SchemeSpec
      SignatureSpec
      Test.Pact.Utils.LegacyValue

    build-depends:
      , QuickCheck
      , base16-bytestring
      , directory
      , errors
      , filepath
      -- only used via CPP min version macro:
      , hashable
      , pact-json >= 0.1
      , lens
      , mtl
      , mod
      , semirings
      , text
      , transformers
      , vector

    if flag(build-tool)
      cpp-options: -DBUILD_TOOL
      other-modules:
        AnalyzePropertiesSpec
        AnalyzeSpec
        Analyze.Eval
        Analyze.Gen
        Analyze.TimeGen
        Analyze.Translate
        ClientSpec
        CoverageSpec
        DocgenSpec
        GasModelSpec
        GoldenSpec
        HistoryServiceSpec
        PactContinuationSpec
        PersistSpec
        RemoteVerifySpec
        TypecheckSpec
        PactCLISpec
        ZkSpec
        ReplSpec
        PairingSpec
        Utils

      build-depends:
        , Decimal
        , deepseq
        , directory
        , exceptions
<<<<<<< HEAD
        , hedgehog >= 1.0.1
        , hspec-core
        , hspec-golden >= 0.1.0.2
=======
        , hedgehog >=1.0.1
        , hspec-golden >=0.1.0.2
>>>>>>> fadef45b
        , hspec-expectations
        , hspec-hedgehog
        , groups
        , http-client
        , hw-hspec-hedgehog >=0.1
        , intervals
        , mmorph
        , neat-interpolation
        , prettyprinter
        , sbv
<<<<<<< HEAD
        , servant-client >= 0.16
        , temporary >= 1.3
        , yaml
=======
        , servant-client
        , temporary >=1.3
        , yaml
        , process
        , posix-pty
>>>>>>> fadef45b
<|MERGE_RESOLUTION|>--- conflicted
+++ resolved
@@ -160,43 +160,9 @@
       build-depends:
         , integer-gmp
   build-depends:
-<<<<<<< HEAD
-    , Decimal >= 0.4.2 && < 0.6
-    , QuickCheck >= 2.12.6.1
-    , aeson >= 2
-    , attoparsec >= 0.13.0.2 && < 0.15
-    -- note: this is the real constraint, but due to base changes
-    -- we split for compat.
-    -- , base >=4.9.0.0 && < 4.17
-    , base16-bytestring >=0.1.1.6 && < 0.2
-    , base64-bytestring >= 1.0.0.1 && < 1.2.0.0
-        -- base64-bytestring >= 1.2.0.0 is less lenient then previous versions, which can cause pact failures (e.g. (env-hash "aa"))
-    , bound >= 2 && < 2.1
-    , bytestring >=0.10.8.1 && < 0.12
-    , cereal >=0.5.4.0 && < 0.6
-    , containers >= 0.5.7 && < 0.7
-    , data-default >= 0.7.1.1 && < 0.8
-    , deepseq >= 1.4.2.0 && < 1.5
-    , deriving-compat >= 0.5.1
-    , directory >= 1.2.6.2 && < 1.4
-    , errors >= 2.3
-    , exceptions >= 0.8.3 && < 0.11
-    , filepath >= 1.4.1.0 && < 1.5
-    , hashable >= 1.4
-    , pact-json >= 0.1
-    , lens >= 4.14 && < 5.3
-    , lens-aeson >= 1.0.0.5 && < 1.3
-    , megaparsec >= 9
-    , mtl >= 2.2.1 && < 2.3
-    , pact-time >= 0.2.0.1
-    , parsers >= 0.12.4 && < 0.13
-    , prettyprinter >= 1.2 && < 1.6.1
-    , prettyprinter-ansi-terminal >= 1.1 && < 1.2
-    , quickcheck-instances >= 0.3
-=======
     , Decimal >=0.4.2
     , QuickCheck >=2.12.6.1
-    , aeson >=0.11.3.0
+    , aeson >=2
     , attoparsec >=0.13.0.2
     -- note: this is the real constraint, but due to base changes
     -- we split for compat.
@@ -215,40 +181,29 @@
     , errors >=2.3
     , exceptions >=0.8.3
     , filepath >=1.4.1.0
-    , hashable >=1.2.4.0
+    , hashable >=1.4
     , lens >=4.14
     , lens-aeson >=1.0.0.5
     , megaparsec >=9
     , mtl >=2.2.1
+    , pact-json >=0.1
     , pact-time >=0.2
     , parsers >=0.12.4
     , prettyprinter >=1.2
     , prettyprinter-ansi-terminal >=1.1
     , quickcheck-instances >=0.3
->>>>>>> fadef45b
     , reflection
     , scientific >= 0.3
     , safe-exceptions
     , semigroupoids >=5.0
     , servant
-<<<<<<< HEAD
-    , text >= 1.2.2.1 && < 2.1
+    , text >=1.2.2.1
     , trifecta >=2.1.1.1
-    , unordered-containers >= 0.2.19
-    , utf8-string >= 1.0.1.1 && < 1.1
-    , vector >= 0.11.0.0
-    , vector-algorithms >= 0.7
-    , vector-space >= 0.10.4 && < 0.17
-=======
-    , text >=1.2.2.1
-    , transformers >=0.5.2.0
-    , trifecta >=2.1
-    , unordered-containers >=0.2.7.2
+    , unordered-containers >=0.2.19
     , utf8-string >=1.0.1.1
     , vector >=0.11.0.0
     , vector-algorithms >=0.7
     , vector-space >=0.10.4
->>>>>>> fadef45b
     , groups
     , semirings
     , mod >=0.1.2
@@ -285,25 +240,14 @@
       Pact.Types.Server
       Pact.Types.SQLite
     build-depends:
-<<<<<<< HEAD
-      , criterion >= 1.1.4 && < 1.7
-=======
       , criterion >=1.1.4
->>>>>>> fadef45b
       , cryptonite
       , direct-sqlite >=2.3.27
       , memory
-<<<<<<< HEAD
-      , safe-exceptions >= 0.1.5.0 && < 0.2
-      , servant-client >= 0.16
-      , servant-client-core >= 0.16
-      , statistics >= 0.13.3 && < 0.17
-=======
       , safe-exceptions >=0.1.5.0
-      , servant-client
-      , servant-client-core
+      , servant-client >=0.16
+      , servant-client-core >=0.16
       , statistics >=0.13.3
->>>>>>> fadef45b
       , yaml
     if flag(build-tool)
       hs-source-dirs: src-tool
@@ -358,29 +302,17 @@
         Pact.GasModel.Utils
         Pact.GasModel.GasTests
       build-depends:
-<<<<<<< HEAD
-        , algebraic-graphs >= 0.2 && < 0.8
-=======
         , algebraic-graphs >=0.2
->>>>>>> fadef45b
         , async
         , cassava >=0.5
         , constraints
         , fast-logger
-<<<<<<< HEAD
-        , haskeline >= 0.7.3 && < 0.9
-        , mmorph >= 1.1 && < 1.3
-        , neat-interpolation >= 0.4
-        , optparse-applicative >= 0.12.1.0 && < 0.18
-        , sbv >= 9.0
-        , semigroupoids >= 5.0
-=======
         , haskeline >=0.7.3
         , mmorph >=1.1
         , neat-interpolation >=0.4
         , optparse-applicative >=0.12.1.0
         , sbv >=9.0
->>>>>>> fadef45b
+        , semigroupoids >=5.0
         , servant-server
         , transformers >= 0.5.2.0 && < 0.7
         , wai-cors
@@ -489,7 +421,6 @@
       , errors
       , filepath
       -- only used via CPP min version macro:
-      , hashable
       , pact-json >= 0.1
       , lens
       , mtl
@@ -529,15 +460,8 @@
         , deepseq
         , directory
         , exceptions
-<<<<<<< HEAD
-        , hedgehog >= 1.0.1
-        , hspec-core
-        , hspec-golden >= 0.1.0.2
-=======
         , hedgehog >=1.0.1
         , hspec-golden >=0.1.0.2
->>>>>>> fadef45b
-        , hspec-expectations
         , hspec-hedgehog
         , groups
         , http-client
@@ -545,16 +469,9 @@
         , intervals
         , mmorph
         , neat-interpolation
-        , prettyprinter
         , sbv
-<<<<<<< HEAD
-        , servant-client >= 0.16
-        , temporary >= 1.3
-        , yaml
-=======
-        , servant-client
+        , servant-client >=0.16
         , temporary >=1.3
         , yaml
         , process
-        , posix-pty
->>>>>>> fadef45b
+        , posix-pty