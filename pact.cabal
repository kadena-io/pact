--- conflicted
+++ resolved
@@ -1,10 +1,6 @@
 cabal-version:       2.2
 name:                pact
-<<<<<<< HEAD
 version:             3.3.0
-=======
-version:             3.2.1
->>>>>>> 1d8856d9
 synopsis:            Smart contract language library and REPL
 description:
             Pact is a transactional, database-focused, Turing-incomplete, interpreted language for smart contracts,
