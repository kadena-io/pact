cabal-version:       2.2
name:                pact
version:             3.5.1
synopsis:            Smart contract language library and REPL
description:
            Pact is a transactional, database-focused, Turing-incomplete, interpreted language for smart contracts,
            logic to be deployed and executed on a blockchain/distributed ledger. For more information see
            <http://kadena.io/pact>.
homepage:            https://github.com/kadena-io/pact
bug-reports:         https://github.com/kadena-io/pact/issues
license:             BSD-3-Clause
license-file:        LICENSE
author:              Stuart Popejoy
maintainer:          stuart@kadena.io
copyright:           Copyright (C) 2016 Stuart Popejoy
category:            Language
build-type:          Simple

flag cryptonite-ed25519
  description: use cryptonite instead of ed25519-donna
  default:     False
  manual:      True

flag ghc-flags
  description: Generate .ghc.flags files during compilation
  default:     False
  manual:      True

library
  exposed-modules:     Crypto.Hash.Blake2Native
                     , Pact.Analyze.Remote.Types
                     , Pact.Compile
                     , Pact.Eval
                     , Pact.Gas
                     , Pact.Gas.Table
                     , Pact.Native
                     , Pact.Native.Capabilities
                     , Pact.Native.Db
                     , Pact.Native.Internal
                     , Pact.Native.SPV
                     , Pact.Native.Time
                     , Pact.Native.Ops
                     , Pact.Native.Keysets
                     , Pact.Native.Decrypt
                     , Pact.Parse
                     , Pact.PersistPactDb
                     , Pact.Persist
                     , Pact.Persist.Pure
                     , Pact.Repl
                     , Pact.Repl.Lib
                     , Pact.Repl.Types
                     , Pact.Runtime.Capabilities
                     , Pact.Runtime.Typecheck
                     , Pact.Server.API
                     , Pact.Types.API
                     , Pact.Types.Capability
                     , Pact.Types.ChainId
                     , Pact.Types.ChainMeta
                     , Pact.Types.Codec
                     , Pact.Types.Command
                     , Pact.Types.Continuation
                     , Pact.Types.Scheme
                     , Pact.Types.Exp
                     , Pact.Types.ExpParser
                     , Pact.Types.Gas
                     , Pact.Types.Hash
                     , Pact.Types.Info
                     , Pact.Types.Lang
                     , Pact.Types.Logger
                     , Pact.Types.Names
                     , Pact.Types.Native
                     , Pact.Types.PactError
                     , Pact.Types.PactValue
                     , Pact.Types.Parser
                     , Pact.Types.Perf
                     , Pact.Types.Persistence
                     , Pact.Types.Pretty
                     , Pact.Types.Purity
                     , Pact.Types.RPC
                     , Pact.Types.Runtime
                     , Pact.Types.Orphans
                     , Pact.Types.SizeOf
                     , Pact.Types.SPV
                     , Pact.Types.Swagger
                     , Pact.Types.Term
                     , Pact.Types.Type
                     , Pact.Types.Util
                     , Pact.Types.Version
                     , Pact.Types.Typecheck
                     , Pact.Typechecker

  if flag(ghc-flags)
    ghc-options: -fplugin GhcFlags.Plugin
    build-depends: ghcflags

  if impl(ghcjs)
    build-depends: ghcjs-dom
    exposed-modules:
      Pact.Analyze.Remote.Client

  if !impl(ghcjs)
    hs-source-dirs: src-ghc
    exposed-modules:
                    Pact.Analyze
                    Pact.Analyze.Alloc
                    Pact.Analyze.Eval
                    Pact.Analyze.Eval.Invariant
                    Pact.Analyze.Eval.Numerical
                    Pact.Analyze.Eval.Prop
                    Pact.Analyze.Eval.Core
                    Pact.Analyze.Eval.Term
                    Pact.Analyze.Check
                    Pact.Analyze.Errors
                    Pact.Analyze.Feature
                    Pact.Analyze.LegacySFunArray
                    Pact.Analyze.Model
                    Pact.Analyze.Model.Dot
                    Pact.Analyze.Model.Graph
                    Pact.Analyze.Model.Tags
                    Pact.Analyze.Model.Text
                    Pact.Analyze.Parse
                    Pact.Analyze.Parse.Invariant
                    Pact.Analyze.Parse.Prop
                    Pact.Analyze.Parse.Types
                    Pact.Analyze.Patterns
                    Pact.Analyze.PrenexNormalize
                    Pact.Analyze.Translate
                    Pact.Analyze.Types
                    Pact.Analyze.Types.Capability
                    Pact.Analyze.Types.Eval
                    Pact.Analyze.Types.Languages
                    Pact.Analyze.Types.Model
                    Pact.Analyze.Types.Numerical
                    Pact.Analyze.Types.ObjUtil
                    Pact.Analyze.Types.Shared
                    Pact.Analyze.Types.Types
                    Pact.Analyze.Util
                    Pact.Analyze.Remote.Server
                    Pact.ApiReq
                    Pact.Bench
                    Pact.Docgen
                    Pact.Interpreter
                    Pact.Main
                    Pact.MockDb
                    Pact.Persist.MockPersist
                    Pact.Persist.SQLite
                    Pact.PersistPactDb.Regression
                    Pact.ReplTools
                    Pact.Server.ApiServer
                    Pact.Server.History.Persistence
                    Pact.Server.History.Service
                    Pact.Server.History.Types
                    Pact.Server.PactService
                    Pact.Server.Server
                    Pact.Server.Test
                    Pact.Types.Crypto
                    Pact.Types.ECDSA
                    Pact.Types.Server
                    Pact.Types.SQLite
                    Pact.GasModel.GasModel
                    Pact.GasModel.Types
                    Pact.GasModel.Utils
                    Pact.GasModel.GasTests

  build-depends:       Decimal >= 0.4.2 && < 0.6
                     , aeson >= 0.11.3.0 && < 1.5
                     , algebraic-graphs >= 0.2 && < 0.6
                     , prettyprinter >= 1.2 && < 1.6.1
                     , prettyprinter-ansi-terminal >= 1.1 && < 1.2
                     , attoparsec >= 0.13.0.2 && < 0.14
                     , base >=4.9.0.0 && < 4.14
                     , base16-bytestring >=0.1.1.6 && < 0.2
                     , base64-bytestring >= 1.0.0.1
                     , bound >= 2 && < 2.1
                     , bytestring >=0.10.8.1 && < 0.11
                     , cassava >= 0.5
                     , cereal >=0.5.4.0 && < 0.6
                     , containers >= 0.5.7 && < 0.7
                     , data-default >= 0.7.1.1 && < 0.8
                     , deepseq >= 1.4.2.0 && < 1.5
                     , deriving-compat >= 0.5.1
                     , directory >= 1.2.6.2 && < 1.4
                     , errors >= 2.3
                     , exceptions >= 0.8.3 && < 0.11
                     , filepath >= 1.4.1.0 && < 1.5
                     , hashable >= 1.2.4.0 && < 1.4
                     , hspec >= 2.2.4 && < 2.8
                     , lens >= 4.14 && < 4.19
                     , lens-aeson >= 1.0.0.5 && < 1.2
<<<<<<< HEAD
                     , megaparsec >= 8
=======
                     , megaparsec >= 7 && < 8
>>>>>>> c9771298
                     , mtl >= 2.2.1 && < 2.3
                     , old-locale >= 1.0.0.7 && < 1.1
                     , optparse-applicative >= 0.12.1.0 && < 0.16
                     , parsers >= 0.12.4 && < 0.13
                     , QuickCheck >= 2.12.6.1
                     , quickcheck-instances >= 0.3
                     , reflection
                     , safe >= 0.3.11 && < 0.4
                     , scientific >= 0.3.4.9 && < 0.4
                     , semigroups >= 0.18.2 && < 0.20
                     , semigroupoids >= 5.0
                     , stm >= 2.4.4.1 && < 2.6
                     , text >= 1.2.2.1 && < 1.3
                     -- kadena ghcjs compat fork
                     , thyme == 0.3.6.0
                     , transformers >= 0.5.2.0 && < 0.6
                     , trifecta >= 2.1
                     , unordered-containers >= 0.2.7.2 && < 0.3
                     , utf8-string >= 1.0.1.1 && < 1.1
                     , vector >= 0.11.0.0 && < 0.13
                     , vector-algorithms >= 0.7
                     , vector-space >= 0.10.4 && < 0.17
                     , mmorph >= 1.1 && < 1.2
                     , constraints
                     , servant
                     , servant-client
                     , servant-client-core
                     , servant-swagger
                     , swagger2 >= 2.3 && < 2.6

  if impl(ghcjs)
    build-depends:
                  ghcjs-base,
                  ghcjs-prim

  if !impl(ghcjs)
    build-depends:
                  async
                , criterion >= 1.1.4 && < 1.6
                , cryptonite
                , direct-sqlite
                , fast-logger
                , haskeline >= 0.7.3 && < 0.8
                , http-client
                , memory
                , neat-interpolation >= 0.5.1
                , safe-exceptions >= 0.1.5.0 && < 0.2
                , sbv >= 7.11 && < 8.7
                , servant-server
                , statistics >= 0.13.3 && < 0.16
                , wai-cors
                , warp
                , yaml

  if !impl(ghcjs) && !os(windows)
    build-depends: unix

  if !impl(ghcjs) && !flag(cryptonite-ed25519)
    build-depends:
        crypto-api
      , ed25519-donna

  if !impl(ghcjs) && flag(cryptonite-ed25519)
    cpp-options: -DCRYPTONITE_ED25519

  hs-source-dirs:      src
  default-language:    Haskell2010
  if !impl(ghcjs)
    ghc-options:         -Wall -Werror -Wincomplete-record-updates -Wincomplete-uni-patterns -Wredundant-constraints
  ghc-prof-options:    -fprof-auto -fprof-auto-calls

executable pact
  main-is:             Repl.hs

  build-depends:       base
                     , pact
  hs-source-dirs:      executables
  ghc-options:         -Wall -threaded -rtsopts -Wincomplete-record-updates -Wincomplete-uni-patterns -Wredundant-constraints
  ghc-prof-options:    -fprof-auto -fprof-auto-calls
  default-language:    Haskell2010

  if os(darwin)
    ghc-options: -optP-Wno-nonportable-include-path

benchmark bench
  type:                exitcode-stdio-1.0
  main-is:             Bench.hs
  build-depends:       base
                     , pact
  hs-source-dirs:      executables pact-lang-api.js
  ghc-options:         -Wall -threaded -rtsopts "-with-rtsopts=-N" -Wincomplete-record-updates -Wincomplete-uni-patterns -Wredundant-constraints
  ghc-prof-options:    -fprof-auto -fprof-auto-calls
  default-language:    Haskell2010

executable gasmodel
  main-is:             GasModel.hs
  build-depends:       base
                     , pact
  hs-source-dirs:      executables
  ghc-options:         -Wall -threaded -rtsopts -Wincomplete-record-updates -Wincomplete-uni-patterns -Wredundant-constraints
  ghc-prof-options:    -fprof-auto -fprof-auto-calls
  default-language:    Haskell2010

test-suite hspec
  if !impl(ghcjs)
    main-is:          hspec.hs
    type:             exitcode-stdio-1.0
  else
    main-is:          hspec-ghcjs.hs
    type:             exitcode-stdio-1.0
  hs-source-dirs:   tests
  default-language: Haskell2010
  ghc-options:      -Wall -threaded -rtsopts -Wincomplete-record-updates -Wincomplete-uni-patterns -Wredundant-constraints
  build-depends:
                base
              , Decimal
              , HUnit
              , aeson
              , base16-bytestring >=0.1.1.6 && < 0.2
              , bound
              , bytestring
              , containers
              , data-default
              , deepseq
              , directory
              , errors >= 2.3
              , exceptions
              , filepath
              , hedgehog >= 1.0.1 && < 1.1
              , hspec
              , hspec-golden >= 0.1
              , hw-hspec-hedgehog == 0.1.*
              , intervals
              , lens
              , mmorph
              , mtl
              , pact
              , prettyprinter
              , prettyprinter-ansi-terminal
              , prettyprinter-convert-ansi-wl-pprint
              , QuickCheck
              , text
              , transformers
              , unordered-containers
              , vector
  other-modules:
                Blake2Spec
                KeysetSpec
                TypesSpec
  if !impl(ghcjs)
    build-depends:
                  neat-interpolation
                , sbv
                , async
                , cryptonite
                , http-client
                , servant-client
    other-modules:
                  DocgenSpec
                , PactTestsSpec
                , ParserSpec
                , PersistSpec
                , RemoteVerifySpec
                , SignatureSpec
                , TypecheckSpec
                , PactContinuationSpec
                , AnalyzePropertiesSpec
                , AnalyzeSpec
                , Analyze.Eval
                , Analyze.Gen
                , Analyze.TimeGen
                , Analyze.Translate
                , ClientSpec
                , SchemeSpec
                , HistoryServiceSpec
                , GasModelSpec
                , GoldenSpec<|MERGE_RESOLUTION|>--- conflicted
+++ resolved
@@ -187,11 +187,7 @@
                      , hspec >= 2.2.4 && < 2.8
                      , lens >= 4.14 && < 4.19
                      , lens-aeson >= 1.0.0.5 && < 1.2
-<<<<<<< HEAD
                      , megaparsec >= 8
-=======
-                     , megaparsec >= 7 && < 8
->>>>>>> c9771298
                      , mtl >= 2.2.1 && < 2.3
                      , old-locale >= 1.0.0.7 && < 1.1
                      , optparse-applicative >= 0.12.1.0 && < 0.16
