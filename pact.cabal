--- conflicted
+++ resolved
@@ -1,11 +1,7 @@
 cabal-version:       2.2
 name:                pact
-<<<<<<< HEAD
-version:             4.0.0.1
+version:             4.0.0.11
 -- ^ 4 digit is prerelease, 3- or 2-digit for prod release
-=======
-version:             4.0.0.11
->>>>>>> 853d2552
 synopsis:            Smart contract language library and REPL
 description:
             Pact is a transactional, database-focused, Turing-incomplete, interpreted language for smart contracts,
