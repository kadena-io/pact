cabal-version:       2.2
name:                pact
version:             4.4
-- ^ 4 digit is prerelease, 3- or 2-digit for prod release
synopsis:            Smart contract language library and REPL
description:
            Pact is a transactional, database-focused, Turing-incomplete, interpreted language for smart contracts,
            logic to be deployed and executed on a blockchain/distributed ledger. For more information see
            <http://kadena.io/pact>.
homepage:            https://github.com/kadena-io/pact
bug-reports:         https://github.com/kadena-io/pact/issues
license:             BSD-3-Clause
license-file:        LICENSE
author:              Stuart Popejoy
maintainer:          stuart@kadena.io
copyright:           Copyright (C) 2016 Stuart Popejoy
category:            Language
build-type:          Simple

extra-source-files:
    README.md
    CHANGELOG.md
    cbits/musl/libm.h
    cbits/musl/endian.h
    cbits/musl/exp_data.h
    cbits/musl/log_data.h
    cbits/musl/pow_data.h
    cbits/musl/sqrt_data.h

flag cryptonite-ed25519
  description: use cryptonite instead of ed25519-donna
  default:     False
  manual:      True

flag build-tool
  description: Include modules and deps for tests + executable
  default:     True
  manual:      True

flag no-advice
  description: Disable advice in interpreter
  default:     False
  manual:      True

flag with-integer-gmp
  description: Include integer-gmp package (removed after GHC 9)
  manual:      False

flag tests-in-lib
  description: Include test src and deps in lib
  default:     False
  manual:      True

library

  -- common to all configurations:
  hs-source-dirs: src
  default-language: Haskell2010
  ghc-prof-options: -fprof-auto -fprof-auto-calls
  if !impl(ghcjs)
    c-sources:
      cbits/musl/__math_invalid.c
      cbits/musl/__math_divzero.c
      cbits/musl/__math_oflow.c
      cbits/musl/__math_uflow.c
      cbits/musl/__math_xflow.c
      cbits/musl/exp.c
      cbits/musl/exp_data.c
      cbits/musl/log.c
      cbits/musl/log_data.c
      cbits/musl/pow.c
      cbits/musl/pow_data.c
      cbits/musl/sqrt.c
      cbits/musl/sqrt_data.c
    exposed-modules:
      Pact.Native.Trans.TOps
  exposed-modules:
    Crypto.Hash.Blake2Native
    Pact.Analyze.Remote.Types
    Pact.Compile
    Pact.Eval
    Pact.Gas
    Pact.Gas.Table
    Pact.Native
    Pact.Native.Capabilities
    Pact.Native.Guards
    Pact.Native.Db
    Pact.Native.Internal
    Pact.Native.SPV
    Pact.Native.Time
    Pact.Native.Ops
    Pact.Native.Keysets
    Pact.Native.Decrypt
    Pact.Parse
    Pact.PersistPactDb
    Pact.Persist
    Pact.Persist.Pure
    Pact.Repl
    Pact.Repl.Lib
    Pact.Repl.Types
    Pact.Runtime.Capabilities
    Pact.Runtime.Typecheck
    Pact.Runtime.Utils
    Pact.Server.API
    Pact.Types.API
    Pact.Types.Capability
    Pact.Types.ChainId
    Pact.Types.ChainMeta
    Pact.Types.Codec
    Pact.Types.Command
    Pact.Types.Continuation
    Pact.Types.Scheme
    Pact.Types.Exp
    Pact.Types.ExpParser
    Pact.Types.Gas
    Pact.Types.Hash
    Pact.Types.Info
    Pact.Types.KeySet
    Pact.Types.Lang
    Pact.Types.Logger
    Pact.Types.Names
    Pact.Types.Namespace
    Pact.Types.Native
    Pact.Types.PactError
    Pact.Types.PactValue
    Pact.Types.PactValue.Arbitrary
    Pact.Types.Parser
    Pact.Types.Principal
    Pact.Types.Advice
    Pact.Types.Persistence
    Pact.Types.Pretty
    Pact.Types.Purity
    Pact.Types.RowData
    Pact.Types.RPC
    Pact.Types.Runtime
    Pact.Types.Orphans
    Pact.Types.SigData
    Pact.Types.SizeOf
    Pact.Types.SPV
    Pact.Types.Term
    Pact.Types.Term.Arbitrary
    Pact.Types.Term.Internal
    Pact.Types.Type
    Pact.Types.Util
    Pact.Types.Version
    Pact.Types.Typecheck
    Pact.Typechecker
    Pact.Utils.LegacyHashable
    Pact.Utils.LegacyHashMap
    Pact.Utils.LegacyValue
  if flag(with-integer-gmp)
    build-depends:
        , base >= 4.15.0.0
  else
    build-depends:
      , base >=4.9.0.0 && < 4.15.0.0
    if !impl(ghcjs)
      build-depends:
        , integer-gmp
  build-depends:
    , Decimal >= 0.4.2 && < 0.6
    , QuickCheck >= 2.12.6.1
    , aeson >= 2
    , attoparsec >= 0.13.0.2 && < 0.15
    -- note: this is the real constraint, but due to base changes
    -- we split for compat.
    -- , base >=4.9.0.0 && < 4.17
    , base16-bytestring >=0.1.1.6 && < 0.2
    , base64-bytestring >= 1.0.0.1 && < 1.2.0.0
        -- base64-bytestring >= 1.2.0.0 is less lenient then previous versions, which can cause pact failures (e.g. (env-hash "aa"))
    , bound >= 2 && < 2.1
    , bytestring >=0.10.8.1 && < 0.12
    , cereal >=0.5.4.0 && < 0.6
    , containers >= 0.5.7 && < 0.7
    , data-default >= 0.7.1.1 && < 0.8
    , deepseq >= 1.4.2.0 && < 1.5
    , deriving-compat >= 0.5.1
    , directory >= 1.2.6.2 && < 1.4
    , errors >= 2.3
    , exceptions >= 0.8.3 && < 0.11
    , filepath >= 1.4.1.0 && < 1.5
    , hashable >= 1.4
    , lens >= 4.14 && < 5.3
    , lens-aeson >= 1.0.0.5 && < 1.3
    , megaparsec >= 9
    , mtl >= 2.2.1 && < 2.3
    , pact-time >= 0.2.0.1
    , parsers >= 0.12.4 && < 0.13
    , prettyprinter >= 1.2 && < 1.6.1
    , prettyprinter-ansi-terminal >= 1.1 && < 1.2
    , quickcheck-instances >= 0.3
    , reflection
<<<<<<< HEAD
    , scientific >= 0.3
=======
>>>>>>> 603f1523
    , safe-exceptions
    , semigroupoids >= 5.0
    , servant
    , text >= 1.2.2.1 && < 2.1
    , trifecta >=2.1.1.1
    , unordered-containers >= 0.2.19
    , utf8-string >= 1.0.1.1 && < 1.1
    , vector >= 0.11.0.0
    , vector-algorithms >= 0.7
    , vector-space >= 0.10.4 && < 0.17

  -- GHCJS
  if impl(ghcjs)
    exposed-modules:
      Pact.Analyze.Remote.Client
    build-depends:
      , ghcjs-base
      , ghcjs-dom
      , ghcjs-prim
      , optparse-applicative >= 0.12.1.0 && < 0.18

  -- Normal GHC
  else
    hs-source-dirs: src-ghc
    ghc-options: -Wall -Werror -Wincomplete-record-updates -Wincomplete-uni-patterns -Wredundant-constraints
    cc-options: -w
    exposed-modules:
      Pact.ApiReq
      Pact.Coverage
      Pact.Coverage.Report
      Pact.Interpreter
      Pact.MockDb
      Pact.Persist.MockPersist
      Pact.Persist.SQLite
      Pact.PersistPactDb.Regression
      Pact.Server.PactService
      Pact.Types.Crypto
      Pact.Types.ECDSA
      Pact.Types.Server
      Pact.Types.SQLite
    build-depends:
      , criterion >= 1.1.4 && < 1.7
      , cryptonite
      , direct-sqlite == 2.3.27
      , memory
      , safe-exceptions >= 0.1.5.0 && < 0.2
      , servant-client >= 0.16
      , servant-client-core >= 0.16
      , statistics >= 0.13.3 && < 0.17
      , yaml
    if flag(build-tool)
      hs-source-dirs: src-tool
      cpp-options: -DBUILD_TOOL
      exposed-modules:
        Pact.Docgen
        Pact.Analyze
        Pact.Analyze.Alloc
        Pact.Analyze.Eval
        Pact.Analyze.Eval.Invariant
        Pact.Analyze.Eval.Numerical
        Pact.Analyze.Eval.Prop
        Pact.Analyze.Eval.Core
        Pact.Analyze.Eval.Term
        Pact.Analyze.Check
        Pact.Analyze.Errors
        Pact.Analyze.Feature
        Pact.Analyze.PactSFunArray
        Pact.Analyze.Model
        Pact.Analyze.Model.Dot
        Pact.Analyze.Model.Graph
        Pact.Analyze.Model.Tags
        Pact.Analyze.Model.Text
        Pact.Analyze.Parse
        Pact.Analyze.Parse.Invariant
        Pact.Analyze.Parse.Prop
        Pact.Analyze.Parse.Types
        Pact.Analyze.Patterns
        Pact.Analyze.PrenexNormalize
        Pact.Analyze.Translate
        Pact.Analyze.Types
        Pact.Analyze.Types.Capability
        Pact.Analyze.Types.Eval
        Pact.Analyze.Types.Languages
        Pact.Analyze.Types.Model
        Pact.Analyze.Types.Numerical
        Pact.Analyze.Types.ObjUtil
        Pact.Analyze.Types.Shared
        Pact.Analyze.Types.Types
        Pact.Analyze.Util
        Pact.Analyze.Remote.Server
        Pact.Bench
        Pact.Main
        Pact.ReplTools
        Pact.Server.ApiServer
        Pact.Server.History.Persistence
        Pact.Server.History.Service
        Pact.Server.History.Types
        Pact.Server.Server
        Pact.GasModel.GasModel
        Pact.GasModel.Types
        Pact.GasModel.Utils
        Pact.GasModel.GasTests
      build-depends:
        , algebraic-graphs >= 0.2 && < 0.8
        , async
        , cassava >= 0.5
        , constraints
        , fast-logger
        , haskeline >= 0.7.3 && < 0.9
        , mmorph >= 1.1 && < 1.3
        , neat-interpolation >= 0.4
        , optparse-applicative >= 0.12.1.0 && < 0.18
        , sbv >= 9.0
        , semigroupoids >= 5.0
        , servant-server
        , transformers >= 0.5.2.0 && < 0.7
        , wai-cors
        , warp
      if !os(windows)
        build-depends: unix
    if flag(cryptonite-ed25519)
      cpp-options: -DCRYPTONITE_ED25519
    else
      build-depends:
        , crypto-api
        , ed25519-donna
    if !flag(no-advice)
      cpp-options: -DADVICE
    if flag(tests-in-lib)
      hs-source-dirs: tests
      build-depends:
        , hedgehog >= 1.0.1 && < 1.2
        , hspec
        , hspec-golden >= 0.1.0.2
        , hw-hspec-hedgehog == 0.1.*
        , intervals

executable pact
  if impl(ghcjs) || !flag(build-tool)
    buildable: False
  main-is:             Repl.hs
  build-depends:       base
                     , pact
  hs-source-dirs:      executables
  ghc-options:         -Wall -threaded -rtsopts -Wincomplete-record-updates -Wincomplete-uni-patterns -Wredundant-constraints
  ghc-prof-options:    -fprof-auto -fprof-auto-calls
  default-language:    Haskell2010

  if os(darwin)
    ghc-options: -optP-Wno-nonportable-include-path

benchmark bench
  if impl(ghcjs) || !flag(build-tool)
    buildable: False
  type:                exitcode-stdio-1.0
  main-is:             Bench.hs
  build-depends:       base
                     , pact
  hs-source-dirs:      executables pact-lang-api.js
  ghc-options:         -Wall -threaded -rtsopts "-with-rtsopts=-N" -Wincomplete-record-updates -Wincomplete-uni-patterns -Wredundant-constraints
  ghc-prof-options:    -fprof-auto -fprof-auto-calls
  default-language:    Haskell2010

executable gasmodel
  if impl(ghcjs) || !flag(build-tool)
    buildable: False
  main-is:             GasModel.hs
  build-depends:       base
                     , pact
  hs-source-dirs:      executables
  ghc-options:         -Wall -threaded -rtsopts -Wincomplete-record-updates -Wincomplete-uni-patterns -Wredundant-constraints
  ghc-prof-options:    -fprof-auto -fprof-auto-calls
  default-language:    Haskell2010

test-suite hspec
  main-is:          PactTests.hs
  type:             exitcode-stdio-1.0
  hs-source-dirs:   tests
  default-language: Haskell2010
  ghc-options:      -Wall -threaded -rtsopts -Wincomplete-record-updates -Wincomplete-uni-patterns -Wredundant-constraints

  build-depends:
    , aeson
    , attoparsec
    , base
    , bound
    , bytestring
    , containers
    , data-default
    , hspec
    , pact
    , unordered-containers

  other-modules:
    Blake2Spec
    KeysetSpec
    RoundTripSpec
    PrincipalSpec
    SizeOfSpec

  if !impl(ghcjs)
    other-modules:
      PactTestsSpec
      ParserSpec
      SchemeSpec
      SignatureSpec
      Test.Pact.Utils.LegacyHashable
      Test.Pact.Utils.LegacyHashMap
      Test.Pact.Utils.LegacyValue

    build-depends:
      , QuickCheck
      , base16-bytestring
      , directory
      , errors
      , filepath
      , hashable
      , lens
      , mtl
      , text
      , transformers
      , quickcheck-instances
      , vector

    if flag(build-tool)
      cpp-options: -DBUILD_TOOL
      other-modules:
        AnalyzePropertiesSpec
        AnalyzeSpec
        Analyze.Eval
        Analyze.Gen
        Analyze.TimeGen
        Analyze.Translate
        ClientSpec
        DocgenSpec
        GasModelSpec
        GoldenSpec
        HistoryServiceSpec
        PactContinuationSpec
        PersistSpec
        RemoteVerifySpec
        TypecheckSpec
        PactCLISpec
        Utils

      build-depends:
        , Decimal
        , deepseq
        , directory
        , exceptions
        , hedgehog >= 1.0.1
        , hspec-core
        , hspec-golden >= 0.1.0.2
        , http-client
        , hw-hspec-hedgehog == 0.1.*
        , intervals
        , mmorph
        , neat-interpolation
        , sbv
        , servant-client >= 0.16
        , temporary >= 1.3
        , yaml<|MERGE_RESOLUTION|>--- conflicted
+++ resolved
@@ -190,10 +190,7 @@
     , prettyprinter-ansi-terminal >= 1.1 && < 1.2
     , quickcheck-instances >= 0.3
     , reflection
-<<<<<<< HEAD
     , scientific >= 0.3
-=======
->>>>>>> 603f1523
     , safe-exceptions
     , semigroupoids >= 5.0
     , servant
