--- conflicted
+++ resolved
@@ -42,12 +42,18 @@
                      , Pact.Types.Util
                      , Pact.Types.Version
                      , Crypto.Hash.Blake2Native
-<<<<<<< HEAD
-                  , Pact.Types.Typecheck
-                  , Pact.Typechecker
+                     , Pact.Types.Typecheck
+                     , Pact.Typechecker
   if !impl(ghcjs)
     hs-source-dirs: src-ghc
     exposed-modules:
+      Pact.Analyze.Analyze
+      Pact.Analyze.Check
+      Pact.Analyze.Parse
+      Pact.Analyze.Patterns
+      Pact.Analyze.Term
+      Pact.Analyze.Translate
+      Pact.Analyze.Types
       Pact.ApiReq
       Pact.Bench
       Pact.Docgen
@@ -70,10 +76,6 @@
       Pact.Types.RPC
       Pact.Types.Server
       Pact.Types.SQLite
-=======
-                     , Pact.Types.Typecheck
-                     , Pact.Typechecker
->>>>>>> 44c18477
 
   build-depends:       Decimal >= 0.4.2 && < 0.6
                      , aeson >= 0.11.3.0 && < 1.4
@@ -114,7 +116,6 @@
 
   if !impl(ghcjs)
     build-depends:
-<<<<<<< HEAD
         async
       , blake2
       , criterion >= 1.1.4 && < 1.5
@@ -124,60 +125,11 @@
       , fast-logger
       , haskeline >= 0.7.3 && < 0.8
       , safe-exceptions >= 0.1.5.0 && < 0.2
+      , sbv
       , snap-core
       , snap-server
       , statistics >= 0.13.3 && < 0.15
       , yaml
-=======
-                  async
-                , criterion >= 1.1.4.0 && < 1.5
-                , direct-sqlite
-                , safe-exceptions >= 0.1.5.0 && < 0.2
-                , statistics >= 0.13.3.0 && < 0.15
-                , snap-core
-                , snap-server
-                , ed25519-donna
-                , crypto-api
-                , blake2
-                , fast-logger
-                , yaml
-                , sbv
-    exposed-modules:
-                    Pact.Analyze.Analyze
-                  , Pact.Analyze.Check
-                  , Pact.Analyze.Parse
-                  , Pact.Analyze.Patterns
-                  , Pact.Analyze.Term
-                  , Pact.Analyze.Translate
-                  , Pact.Analyze.Types
-                  , Pact.Bench
-                  , Pact.Main
-                  , Pact.ApiReq
-                  , Pact.Docgen
-                  , Pact.Interpreter
-                  , Pact.MockDb
-                  , Pact.PersistPactDb.Regression
-                  , Pact.Persist.SQLite
-                  , Pact.Persist.MockPersist
-                  , Pact.Types.API
-                  , Pact.Types.Command
-                  , Pact.Types.Crypto
-                  , Pact.Types.RPC
-                  , Pact.Types.SQLite
-
-
-
-  if !impl(ghcjs) && flag(server)
-    cpp-options:    -DBUILD_SERVER
-    exposed-modules:
-                    Pact.Server.ApiServer
-                  , Pact.Server.History.Persistence
-                  , Pact.Server.History.Service
-                  , Pact.Server.History.Types
-                  , Pact.Server.PactService
-                  , Pact.Server.Server
-                  , Pact.Types.Server
->>>>>>> 44c18477
 
   if !impl(ghcjs) && !os(windows)
     build-depends: unix
@@ -224,35 +176,21 @@
               , unordered-containers
               , ansi-wl-pprint
               , bytestring
-<<<<<<< HEAD
+              , mtl
               , text
   if !impl(ghcjs)
-    build-depends: hlint >= 2.0
+    build-depends:
+        neat-interpolation
+      , sbv
   other-modules:
+                AnalyzeSpec
                 Blake2Spec
-              , KeysetSpec
-              , TypesSpec
+                KeysetSpec
+                TypesSpec
   if !impl(ghcjs)
     other-modules:
         DocgenSpec
-      , HlintSpec
       , PactTestsSpec
       , ParserSpec
       , PersistSpec
-      , TypecheckSpec
-=======
-              , mtl
-              , text
-              , sbv
-              , neat-interpolation
-  other-modules:
-                AnalyzeSpec
-              , Blake2Spec
-              , DocgenSpec
-              , KeysetSpec
-              , PactTestsSpec
-              , ParserSpec
-              , PersistSpec
-              , TypecheckSpec
-              , TypesSpec
->>>>>>> 44c18477
+      , TypecheckSpec