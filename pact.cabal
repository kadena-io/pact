--- conflicted
+++ resolved
@@ -447,13 +447,8 @@
         , prettyprinter
         , sbv
         , servant-client
-<<<<<<< HEAD
-        , temporary >= 1.3
+        , temporary >=1.3
         , trifecta
         , yaml
-=======
-        , temporary >=1.3
-        , yaml
         , process
-        , posix-pty
->>>>>>> 9701fbe5
+        , posix-pty