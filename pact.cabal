--- conflicted
+++ resolved
@@ -51,9 +51,6 @@
   -- common to all configurations:
   hs-source-dirs: src
   default-language: Haskell2010
-<<<<<<< HEAD
-=======
-  ghc-prof-options: -fprof-auto -fprof-auto-calls
   if !impl(ghcjs)
     c-sources:
       cbits/musl/__math_invalid.c
@@ -71,7 +68,6 @@
       cbits/musl/sqrt_data.c
     exposed-modules:
       Pact.Native.Trans.TOps
->>>>>>> d15d87d5
   exposed-modules:
     Crypto.Hash.Blake2Native
     Pact.Analyze.Remote.Types
@@ -207,12 +203,8 @@
   -- Normal GHC
   else
     hs-source-dirs: src-ghc
-<<<<<<< HEAD
-    ghc-options: -fplugin=LateCCPlugin -Wall -Werror -Wincomplete-record-updates -Wincomplete-uni-patterns -Wredundant-constraints
-=======
     ghc-options: -Wall -Werror -Wincomplete-record-updates -Wincomplete-uni-patterns -Wredundant-constraints
     cc-options: -w
->>>>>>> d15d87d5
     exposed-modules:
       Pact.ApiReq
       Pact.Coverage
