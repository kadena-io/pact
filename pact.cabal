cabal-version:       2.2
name:                pact
version:             3.3.0
synopsis:            Smart contract language library and REPL
description:
            Pact is a transactional, database-focused, Turing-incomplete, interpreted language for smart contracts,
            logic to be deployed and executed on a blockchain/distributed ledger. For more information see
            <http://kadena.io/pact>.
homepage:            https://github.com/kadena-io/pact
bug-reports:         https://github.com/kadena-io/pact/issues
license:             BSD-3-Clause
license-file:        LICENSE
author:              Stuart Popejoy
maintainer:          stuart@kadena.io
copyright:           Copyright (C) 2016 Stuart Popejoy
category:            Language
build-type:          Simple

flag cryptonite-ed25519
  description: use cryptonite instead of ed25519-donna
  default:     False
  manual:      True

library
  exposed-modules:     Pact.Analyze.Remote.Types
                     , Pact.Compile
                     , Pact.Eval
                     , Pact.Gas
                     , Pact.Gas.Table
                     , Pact.Native
                     , Pact.Native.Capabilities
                     , Pact.Native.Db
                     , Pact.Native.Internal
                     , Pact.Native.SPV
                     , Pact.Native.Time
                     , Pact.Native.Ops
                     , Pact.Native.Keysets
                     , Pact.Native.Decrypt
                     , Pact.Parse
                     , Pact.PersistPactDb
                     , Pact.Persist
                     , Pact.Persist.Pure
                     , Pact.Repl
                     , Pact.Repl.Lib
                     , Pact.Repl.Types
                     , Pact.Runtime.Capabilities
                     , Pact.Runtime.Typecheck
                     , Pact.Server.API
                     , Pact.Types.API
                     , Pact.Types.Capability
                     , Pact.Types.ChainId
                     , Pact.Types.ChainMeta
                     , Pact.Types.Codec
                     , Pact.Types.Command
                     , Pact.Types.Continuation
                     , Pact.Types.Scheme
                     , Pact.Types.Exp
                     , Pact.Types.ExpParser
                     , Pact.Types.Gas
                     , Pact.Types.Hash
                     , Pact.Types.Info
                     , Pact.Types.Lang
                     , Pact.Types.Logger
                     , Pact.Types.Names
                     , Pact.Types.Native
                     , Pact.Types.PactError
                     , Pact.Types.PactValue
                     , Pact.Types.Parser
                     , Pact.Types.Persistence
                     , Pact.Types.Pretty
                     , Pact.Types.RPC
                     , Pact.Types.Runtime
                     , Pact.Types.Orphans
                     , Pact.Types.SPV
                     , Pact.Types.Swagger
                     , Pact.Types.Term
                     , Pact.Types.Type
                     , Pact.Types.Util
                     , Pact.Types.Version
                     , Crypto.Hash.Blake2Native
                     , Pact.Types.Typecheck
                     , Pact.Typechecker

  if impl(ghcjs)
    build-depends: ghcjs-dom
    exposed-modules:
      Pact.Analyze.Remote.Client

  if !impl(ghcjs)
    hs-source-dirs: src-ghc
    exposed-modules:
                    Pact.Analyze
                    Pact.Analyze.Alloc
                    Pact.Analyze.Eval
                    Pact.Analyze.Eval.Invariant
                    Pact.Analyze.Eval.Numerical
                    Pact.Analyze.Eval.Prop
                    Pact.Analyze.Eval.Core
                    Pact.Analyze.Eval.Term
                    Pact.Analyze.Check
                    Pact.Analyze.Errors
                    Pact.Analyze.Feature
                    Pact.Analyze.LegacySFunArray
                    Pact.Analyze.Model
                    Pact.Analyze.Model.Dot
                    Pact.Analyze.Model.Graph
                    Pact.Analyze.Model.Tags
                    Pact.Analyze.Model.Text
                    Pact.Analyze.Parse
                    Pact.Analyze.Parse.Invariant
                    Pact.Analyze.Parse.Prop
                    Pact.Analyze.Parse.Types
                    Pact.Analyze.Patterns
                    Pact.Analyze.PrenexNormalize
                    Pact.Analyze.Translate
                    Pact.Analyze.Types
                    Pact.Analyze.Types.Capability
                    Pact.Analyze.Types.Eval
                    Pact.Analyze.Types.Languages
                    Pact.Analyze.Types.Model
                    Pact.Analyze.Types.Numerical
                    Pact.Analyze.Types.ObjUtil
                    Pact.Analyze.Types.Shared
                    Pact.Analyze.Types.Types
                    Pact.Analyze.Util
                    Pact.Analyze.Remote.Server
                    Pact.ApiReq
                    Pact.Bench
                    Pact.Docgen
                    Pact.Interpreter
                    Pact.Main
                    Pact.MockDb
                    Pact.Persist.MockPersist
                    Pact.Persist.SQLite
                    Pact.PersistPactDb.Regression
                    Pact.ReplTools
                    Pact.Server.ApiServer
                    Pact.Server.History.Persistence
                    Pact.Server.History.Service
                    Pact.Server.History.Types
                    Pact.Server.PactService
                    Pact.Server.Server
                    Pact.Server.Test
                    Pact.Types.Crypto
                    Pact.Types.ECDSA
                    Pact.Types.Server
                    Pact.Types.SQLite

  build-depends:       Decimal >= 0.4.2 && < 0.6
                     , aeson >= 0.11.3.0 && < 1.5
                     , algebraic-graphs >= 0.2 && < 0.6
                     , prettyprinter >= 1.2 && < 1.4
                     , prettyprinter-ansi-terminal >= 1.1 && < 1.2
                     , attoparsec >= 0.13.0.2 && < 0.14
                     , base >=4.9.0.0 && < 4.14
                     , base16-bytestring >=0.1.1.6 && < 0.2
                     , base64-bytestring >= 1.0.0.1
                     , bound >= 2 && < 2.1
                     , bytestring >=0.10.8.1 && < 0.11
                     , cereal >=0.5.4.0 && < 0.6
                     , containers >= 0.5.7 && < 0.7
                     , data-default >= 0.7.1.1 && < 0.8
                     , deepseq >= 1.4.2.0 && < 1.5
                     , deriving-compat >= 0.5.1
                     , directory >= 1.2.6.2 && < 1.4
                     , errors >= 2.3
                     , exceptions >= 0.8.3 && < 0.11
                     , filepath >= 1.4.1.0 && < 1.5
                     , hashable >= 1.2.4.0 && < 1.4
                     , hspec >= 2.2.4 && < 2.8
                     , lens >= 4.14 && < 4.19
                     , lens-aeson >= 1.0.0.5 && < 1.2
                     , megaparsec >= 7
                     , mtl >= 2.2.1 && < 2.3
                     , old-locale >= 1.0.0.7 && < 1.1
                     , optparse-applicative >= 0.12.1.0 && < 0.16
                     , parsers >= 0.12.4 && < 0.13
                     , reflection
                     , safe >= 0.3.11 && < 0.4
                     , scientific >= 0.3.4.9 && < 0.4
                     , semigroups >= 0.18.2 && < 0.20
                     , semigroupoids >= 5.0
                     , stm >= 2.4.4.1 && < 2.6
                     , text >= 1.2.2.1 && < 1.3
                     -- kadena ghcjs compat fork
                     , thyme == 0.3.6.0
                     , transformers >= 0.5.2.0 && < 0.6
                     , trifecta >= 2.1
                     , unordered-containers >= 0.2.7.2 && < 0.3
                     , utf8-string >= 1.0.1.1 && < 1.1
                     , vector >= 0.11.0.0 && < 0.13
                     , vector-algorithms >= 0.7
                     , vector-space >= 0.10.4 && < 0.17
                     , mmorph >= 1.1 && < 1.2
                     , constraints
                     , servant
                     , servant-client
                     , servant-client-core
                     , servant-swagger
<<<<<<< HEAD
                     , swagger2 >= 2.4
                     -- TODO is this compatible with GHCJS?
                     , integer-gmp
                     , primitive
=======
                     , swagger2 >= 2.3 && < 2.5
>>>>>>> a2cc6ef0

  if impl(ghcjs)
    build-depends:
                  ghcjs-base,
                  ghcjs-prim

  if !impl(ghcjs)
    build-depends:
                  async
                , criterion >= 1.1.4 && < 1.6
                , cryptonite
                , direct-sqlite
                , fast-logger
                , haskeline >= 0.7.3 && < 0.8
                , http-client
                , memory
                , neat-interpolation >= 0.3.2.4
                , safe-exceptions >= 0.1.5.0 && < 0.2
                , sbv >= 7.11 && < 8.3
                , servant-server
                , statistics >= 0.13.3 && < 0.16
                , wai-cors
                , warp
                , yaml

  if !impl(ghcjs) && !os(windows)
    build-depends: unix

  if !impl(ghcjs) && !os(windows) && !flag(cryptonite-ed25519)
    build-depends:
        crypto-api
      , ed25519-donna

  if !impl(ghcjs) && (os(windows) || flag(cryptonite-ed25519))
    cpp-options: -DCRYPTONITE_ED25519

  hs-source-dirs:      src
  default-language:    Haskell2010
  if !impl(ghcjs)
    ghc-options:         -Wall -Werror -Wincomplete-record-updates -Wincomplete-uni-patterns -Wredundant-constraints
  ghc-prof-options:    -fprof-auto -fprof-auto-calls

executable pact
  main-is:             Repl.hs

  build-depends:       base
                     , pact
  hs-source-dirs:      executables
  ghc-options:         -Wall -threaded -rtsopts -Wincomplete-record-updates -Wincomplete-uni-patterns -Wredundant-constraints
  ghc-prof-options:    -fprof-auto -fprof-auto-calls
  default-language:    Haskell2010

  if os(darwin)
    ghc-options: -optP-Wno-nonportable-include-path

benchmark bench
  type:                exitcode-stdio-1.0
  main-is:             Bench.hs
  build-depends:       base
                     , pact
  hs-source-dirs:      executables pact-lang-api.js
  ghc-options:         -Wall -threaded -rtsopts -Wincomplete-record-updates -Wincomplete-uni-patterns -Wredundant-constraints
  ghc-prof-options:    -fprof-auto -fprof-auto-calls
  default-language:    Haskell2010

test-suite hspec
  if !impl(ghcjs)
    main-is:          hspec.hs
    type:             exitcode-stdio-1.0
  else
    main-is:          hspec-ghcjs.hs
    type:             exitcode-stdio-1.0
  hs-source-dirs:   tests
  default-language: Haskell2010
  ghc-options:      -Wall -threaded -rtsopts -O2 -Wincomplete-record-updates -Wincomplete-uni-patterns -Wredundant-constraints
  build-depends:
                base
              , Decimal
              , HUnit
              , aeson
              , base16-bytestring >=0.1.1.6 && < 0.2
              , bound
              , bytestring
              , containers
              , data-default
              , deepseq
              , directory
              , errors >= 2.3
              , exceptions
              , filepath
              , hedgehog >= 1.0.1 && < 1.1
              , hspec
              , hw-hspec-hedgehog == 0.1.*
              , intervals
              , lens
              , mmorph
              , mtl
              , pact
              , prettyprinter
              , prettyprinter-ansi-terminal
              , prettyprinter-convert-ansi-wl-pprint
              , text
              , transformers
              , unordered-containers
              , vector
  other-modules:
                Blake2Spec
                KeysetSpec
                TypesSpec
  if !impl(ghcjs)
    build-depends:
                  neat-interpolation
                , sbv
                , async
                , cryptonite
                , http-client
                , servant-client
    other-modules:
                  DocgenSpec
                , PactTestsSpec
                , ParserSpec
                , PersistSpec
                , RemoteVerifySpec
                , SignatureSpec
                , TypecheckSpec
                , PactContinuationSpec
                , AnalyzePropertiesSpec
                , AnalyzeSpec
                , Analyze.Eval
                , Analyze.Gen
                , Analyze.TimeGen
                , Analyze.Translate
                , ClientSpec
                , SchemeSpec
                , HistoryServiceSpec<|MERGE_RESOLUTION|>--- conflicted
+++ resolved
@@ -197,14 +197,10 @@
                      , servant-client
                      , servant-client-core
                      , servant-swagger
-<<<<<<< HEAD
-                     , swagger2 >= 2.4
+                     , swagger2 >= 2.3 && < 2.5
                      -- TODO is this compatible with GHCJS?
                      , integer-gmp
                      , primitive
-=======
-                     , swagger2 >= 2.3 && < 2.5
->>>>>>> a2cc6ef0
 
   if impl(ghcjs)
     build-depends:
