cabal-version:       2.2
name:                pact
version:             4.9
-- ^ 4 digit is prerelease, 3- or 2-digit for prod release
synopsis:            Smart contract language library and REPL
description:
            Pact is a transactional, database-focused, Turing-incomplete, interpreted language for smart contracts,
            logic to be deployed and executed on a blockchain/distributed ledger. For more information see
            <http://kadena.io/pact>.
homepage:            https://github.com/kadena-io/pact
bug-reports:         https://github.com/kadena-io/pact/issues
license:             BSD-3-Clause
license-file:        LICENSE
author:              Stuart Popejoy
maintainer:          stuart@kadena.io
copyright:           Copyright (C) 2016 Stuart Popejoy
category:            Language
build-type:          Simple

extra-source-files:
    README.md
    CHANGELOG.md
    cbits/musl/libm.h
    cbits/musl/endian.h
    cbits/musl/exp_data.h
    cbits/musl/log_data.h
    cbits/musl/pow_data.h
    cbits/musl/sqrt_data.h

flag cryptonite-ed25519
  description: use crypton instead of ed25519-donna
  default:     True
  manual:      True

flag build-tool
  description: Include modules and deps for tests + executable
  default:     True
  manual:      True

flag tests-in-lib
  description: Include test src and deps in lib
  default:     False
  manual:      True

-- -------------------------------------------------------------------------- --
-- Internal: prettyprinter-1.6.0 and prettyprinter-ansi-terminal-1.1.2

library pact-prettyprinter
  hs-source-dirs: vendored/prettyprinter-1.6.0/src
  default-language: Haskell2010
  exposed-modules:
    Data.Text.Prettyprint.Doc
    Data.Text.Prettyprint.Doc.Internal
    Data.Text.Prettyprint.Doc.Render.String
    Data.Text.Prettyprint.Doc.Render.Terminal
    Data.Text.Prettyprint.Doc.Render.Text
    Data.Text.Prettyprint.Doc.Render.Util.Panic
    Data.Text.Prettyprint.Doc.Render.Util.StackMachine
    Data.Text.Prettyprint.Doc.Symbols.Ascii
    Data.Text.Prettyprint.Doc.Compat
  build-depends:
    , base >= 4.5 && < 5
    , text >= 1.2
    , ansi-terminal >=0.4
    , prettyprinter >= 1.7

-- -------------------------------------------------------------------------- --
-- Pact library

library
  cpp-options: -DLEGACY_PARSER
  hs-source-dirs: src
  default-language: Haskell2010
  ghc-prof-options:
    -fprof-auto
    -fprof-auto-calls
  ghc-options:
    -Wall
    -Werror
    -Wincomplete-record-updates
    -Wincomplete-uni-patterns
    -Wredundant-constraints
  c-sources:
    cbits/musl/__math_invalid.c
    cbits/musl/__math_divzero.c
    cbits/musl/__math_oflow.c
    cbits/musl/__math_uflow.c
    cbits/musl/__math_xflow.c
    cbits/musl/exp.c
    cbits/musl/exp_data.c
    cbits/musl/log.c
    cbits/musl/log_data.c
    cbits/musl/pow.c
    cbits/musl/pow_data.c
    cbits/musl/sqrt.c
    cbits/musl/sqrt_data.c
  exposed-modules:
    Crypto.Hash.Blake2Native
    Pact.Analyze.Remote.Types
    Pact.ApiReq
    Pact.Compile
    Pact.Coverage
    Pact.Coverage.Report
    Pact.Eval
    Pact.Gas
    Pact.Gas.Table
    Pact.Gas.Table.Format
    Pact.Interpreter
    Pact.MockDb
    Pact.Native
    Pact.Native.Capabilities
    Pact.Native.Db
    Pact.Native.Decrypt
    Pact.Native.Guards
    Pact.Native.Internal
    Pact.Native.Keysets
    Pact.Native.Ops
    Pact.Native.Pairing
    Pact.Native.Pairing.GaloisField
    Pact.Native.SPV
    Pact.Native.Time
    Pact.Native.Trans.TOps
    Pact.Parse
    Pact.Persist
    Pact.Persist.MockPersist
    Pact.Persist.Pure
    Pact.Persist.SQLite
    Pact.PersistPactDb
    Pact.PersistPactDb.Regression
    Pact.Repl
    Pact.Repl.Lib
    Pact.Repl.Types
    Pact.Runtime.Capabilities
    Pact.Runtime.Typecheck
    Pact.Runtime.Utils
    Pact.Server.API
    Pact.Server.PactService
    Pact.Typechecker
    Pact.Types.API
    Pact.Types.Advice
    Pact.Types.Capability
    Pact.Types.ChainId
    Pact.Types.ChainMeta
    Pact.Types.Codec
    Pact.Types.Command
    Pact.Types.Continuation
    Pact.Types.Crypto
    Pact.Types.Exp
    Pact.Types.ExpParser
    Pact.Types.Gas
    Pact.Types.Hash
    Pact.Types.Info
    Pact.Types.KeySet
    Pact.Types.Lang
    Pact.Types.Logger
    Pact.Types.Names
    Pact.Types.Namespace
    Pact.Types.Native
    Pact.Types.Orphans
    Pact.Types.PactError
    Pact.Types.PactValue
    Pact.Types.PactValue.Arbitrary
    Pact.Types.Parser
    Pact.Types.Persistence
    Pact.Types.Pretty
    Pact.Types.Principal
    Pact.Types.Purity
    Pact.Types.RPC
    Pact.Types.RowData
    Pact.Types.Runtime
    Pact.Types.SPV
    Pact.Types.SQLite
    Pact.Types.Scheme
    Pact.Types.Server
    Pact.Types.SigData
    Pact.Types.SizeOf
    Pact.Types.Term
    Pact.Types.Term.Arbitrary
    Pact.Types.Term.Internal
    Pact.Types.Type
    Pact.Types.Typecheck
    Pact.Types.Util
    Pact.Types.Version
    Pact.Utils.Servant

  other-modules:
    Pact.Crypto.WebAuthn.Cose.PublicKey
    Pact.Crypto.WebAuthn.Cose.PublicKeyWithSignAlg
    Pact.Crypto.WebAuthn.Cose.Registry
    Pact.Crypto.WebAuthn.Cose.SignAlg
    Pact.Crypto.WebAuthn.Cose.Verify

  build-depends:
    -- internal
    , pact-prettyprinter

    -- external
    , Decimal >=0.4.2
    , QuickCheck >=2.12.6.1
    , aeson >=2
    , attoparsec >=0.13.0.2
    , asn1-encoding >=0.9.6
    , asn1-types >=0.3.4
    , base >= 4.18.0.0
    , base16-bytestring >=0.1.1.6
    , base64-bytestring >=1.0.0.1
        -- base64-bytestring >=1.2.0.0 is less lenient then previous versions, which can cause pact failures (e.g. (env-hash "aa"))
    , bound >=2
    , bytestring >=0.10.8.1
    , cborg >= 0.2.9
    , cereal >=0.5.4.0
    , containers >=0.5.7
    , criterion >=1.1.4
    , crypton
    , data-default >=0.7.1.1
    , deepseq >=1.4.2.0
    , deriving-compat >=0.5.1
    , direct-sqlite >=2.3.27
    , directory >=1.2.6.2
    , errors >=2.3
    , exceptions >=0.8.3
    , filepath >=1.4.1.0
    , groups
    , hashable >=1.4
    , lens >=4.14
    , megaparsec >=9
    , memory
    , mod >=0.1.2
    , mtl >=2.3
    , pact-json >=0.1
    , pact-time >=0.2
    , parsers >=0.12.4
    , poly >=0.5.0
    , quickcheck-instances >=0.3
    , reflection
    , safe-exceptions
    , safe-exceptions >=0.1.5.0
    , scientific >= 0.3
    , semigroupoids >=5.0
    , semirings
    , serialise >= 0.2.6
    , servant
    , servant-client >=0.16
    , servant-client-core >=0.16
    , statistics >=0.13.3
    , text >=2
    , time
    , trifecta >=2.1.1.1
    , unordered-containers >=0.2.19
    , utf8-string >=1.0.1.1
    , vector >=0.11.0.0
    , vector-algorithms >=0.7
    , vector-space >=0.10.4
    , yaml
<<<<<<< HEAD
    , webauthn >= 0.8
=======
>>>>>>> 9d8d0975

  if flag(build-tool)
    cpp-options: -DBUILD_TOOL
    hs-source-dirs: src-tool
    exposed-modules:
      Pact.Docgen
      Pact.Analyze
      Pact.Analyze.Alloc
      Pact.Analyze.Eval
      Pact.Analyze.Eval.Invariant
      Pact.Analyze.Eval.Numerical
      Pact.Analyze.Eval.Prop
      Pact.Analyze.Eval.Core
      Pact.Analyze.Eval.Term
      Pact.Analyze.Check
      Pact.Analyze.Errors
      Pact.Analyze.Feature
      Pact.Analyze.PactSFunArray
      Pact.Analyze.Model
      Pact.Analyze.Model.Dot
      Pact.Analyze.Model.Graph
      Pact.Analyze.Model.Tags
      Pact.Analyze.Model.Text
      Pact.Analyze.Parse
      Pact.Analyze.Parse.Invariant
      Pact.Analyze.Parse.Prop
      Pact.Analyze.Parse.Types
      Pact.Analyze.Patterns
      Pact.Analyze.PrenexNormalize
      Pact.Analyze.Translate
      Pact.Analyze.Types
      Pact.Analyze.Types.Capability
      Pact.Analyze.Types.Eval
      Pact.Analyze.Types.Languages
      Pact.Analyze.Types.Model
      Pact.Analyze.Types.Numerical
      Pact.Analyze.Types.ObjUtil
      Pact.Analyze.Types.Shared
      Pact.Analyze.Types.Types
      Pact.Analyze.Util
      Pact.Analyze.Remote.Server
      Pact.Bench
      Pact.Main
      Pact.ReplTools
      Pact.Server.ApiServer
      Pact.Server.History.Persistence
      Pact.Server.History.Service
      Pact.Server.History.Types
      Pact.Server.Server
      Pact.GasModel.GasModel
      Pact.GasModel.Types
      Pact.GasModel.Utils
      Pact.GasModel.GasTests
    build-depends:
      , algebraic-graphs >=0.2
      , async
      , cassava >=0.5
      , constraints
      , fast-logger
      , haskeline >=0.7.3
      , mmorph >=1.1
      , neat-interpolation >=0.4
      , optparse-applicative >=0.12.1.0
      , sbv >=9.0
      , semigroupoids >=5.0
      , servant-server
      , transformers >= 0.5.2.0 && < 0.7
      , wai-cors
      , warp
    if !os(windows)
      build-depends: unix
  if flag(cryptonite-ed25519)
    cpp-options: -DCRYPTONITE_ED25519
  else
    build-depends:
      , crypto-api
      , ed25519-donna
  if flag(tests-in-lib)
    hs-source-dirs: tests
    build-depends:
      , hedgehog >=1.0.1
      , hspec
      , hspec-golden >=0.1.0.2
      , hw-hspec-hedgehog >=0.1
      , intervals

-- -------------------------------------------------------------------------- --
-- Executables and Benchmarks

executable pact
  if !flag(build-tool)
    buildable: False
  main-is:             Repl.hs
  build-depends:       base
                     , pact
  hs-source-dirs:      executables
  ghc-options:         -Wall -threaded -rtsopts -Wincomplete-record-updates -Wincomplete-uni-patterns -Wredundant-constraints
  ghc-prof-options:    -fprof-auto -fprof-auto-calls
  default-language:    Haskell2010

  if os(darwin)
    ghc-options: -optP-Wno-nonportable-include-path

benchmark bench
  if !flag(build-tool)
    buildable: False
  type:                exitcode-stdio-1.0
  main-is:             Bench.hs
  build-depends:       base
                     , pact
  hs-source-dirs:      executables
  ghc-options:         -Wall -threaded -rtsopts "-with-rtsopts=-N" -Wincomplete-record-updates -Wincomplete-uni-patterns -Wredundant-constraints
  ghc-prof-options:    -fprof-auto -fprof-auto-calls
  default-language:    Haskell2010

executable gasmodel
  if !flag(build-tool)
    buildable: False
  main-is:             GasModel.hs
  build-depends:       base
                     , pact
  hs-source-dirs:      executables
  ghc-options:         -Wall -threaded -rtsopts -Wincomplete-record-updates -Wincomplete-uni-patterns -Wredundant-constraints
  ghc-prof-options:    -fprof-auto -fprof-auto-calls
  default-language:    Haskell2010

benchmark bench-json
  if !flag(build-tool)
    buildable: False
  type: exitcode-stdio-1.0
  main-is: PactJson.hs
  build-depends:
    , QuickCheck
    , aeson
    , base
    , bound
    , bytestring
    , criterion
    , pact
    , pact-json
  hs-source-dirs: bench
  ghc-options: -Wall -threaded -rtsopts "-with-rtsopts=-N" -O
  ghc-prof-options: -fprof-auto -fprof-auto-calls
  default-language: Haskell2010

-- -------------------------------------------------------------------------- --
-- Test Suite

test-suite hspec
  main-is:          PactTests.hs
  type:             exitcode-stdio-1.0
  hs-source-dirs:   tests
  default-language: Haskell2010
  ghc-options:      -Wall -threaded -rtsopts -Wincomplete-record-updates -Wincomplete-uni-patterns -Wredundant-constraints
  cpp-options: -DLEGACY_PARSER -DDELTA_BYTES=1
  build-tool-depends: pact:pact
  build-depends:
    , QuickCheck
    , aeson
    , attoparsec
    , base
    , base16-bytestring
    , bound
    , bytestring
    , containers
    , data-default
    , directory
    , errors
    , filepath
    , hspec
    , lens
    , mod
    , mtl
    , pact
    , pact-json >= 0.1
    , semirings
    , text
    , transformers
    , trifecta
    , unordered-containers
    , vector

  other-modules:
    Blake2Spec
    KeysetSpec
    PactTestsSpec
    ParserSpec
    PrincipalSpec
    RoundTripSpec
    SchemeSpec
    SignatureSpec
    SizeOfSpec
    Test.Pact.Native.Pairing
    Test.Pact.Parse
    Test.Pact.Utils.LegacyValue

  if flag(build-tool)
    cpp-options: -DBUILD_TOOL
    other-modules:
      AnalyzePropertiesSpec
      AnalyzeSpec
      Analyze.Eval
      Analyze.Gen
      Analyze.TimeGen
      Analyze.Translate
      ClientSpec
      CoverageSpec
      DocgenSpec
      GasModelSpec
      GoldenSpec
      HistoryServiceSpec
      PactContinuationSpec
      PersistSpec
      RemoteVerifySpec
      TypecheckSpec
      PactCLISpec
      ZkSpec
      ReplSpec
      PairingSpec
      Utils

    build-depends:
      , Decimal
      , deepseq
      , directory
      , exceptions
      , hedgehog >=1.0.1
      , hspec-golden >=0.1.0.2
      , hspec-hedgehog
      , groups
      , http-client
      , hw-hspec-hedgehog >=0.1
      , intervals
      , mmorph
      , neat-interpolation
      , sbv
      , servant-client >=0.16
      , temporary >=1.3
      , yaml
      , process
      , posix-pty<|MERGE_RESOLUTION|>--- conflicted
+++ resolved
@@ -252,10 +252,6 @@
     , vector-algorithms >=0.7
     , vector-space >=0.10.4
     , yaml
-<<<<<<< HEAD
-    , webauthn >= 0.8
-=======
->>>>>>> 9d8d0975
 
   if flag(build-tool)
     cpp-options: -DBUILD_TOOL
