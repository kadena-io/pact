cabal-version:       2.2
name:                pact
version:             4.9
-- ^ 4 digit is prerelease, 3- or 2-digit for prod release
synopsis:            Smart contract language library and REPL
description:
            Pact is a transactional, database-focused, Turing-incomplete, interpreted language for smart contracts,
            logic to be deployed and executed on a blockchain/distributed ledger. For more information see
            <http://kadena.io/pact>.
homepage:            https://github.com/kadena-io/pact
bug-reports:         https://github.com/kadena-io/pact/issues
license:             BSD-3-Clause
license-file:        LICENSE
author:              Stuart Popejoy
maintainer:          stuart@kadena.io
copyright:           Copyright (C) 2016 Stuart Popejoy
category:            Language
build-type:          Simple

extra-source-files:
    README.md
    CHANGELOG.md
    cbits/musl/libm.h
    cbits/musl/endian.h
    cbits/musl/exp_data.h
    cbits/musl/log_data.h
    cbits/musl/pow_data.h
    cbits/musl/sqrt_data.h

flag cryptonite-ed25519
  description: use crypton instead of ed25519-donna
  default:     True
  manual:      True

flag build-tool
  description: Include modules and deps for tests + executable
  default:     True
  manual:      True

flag tests-in-lib
  description: Include test src and deps in lib
  default:     False
  manual:      True

-- -------------------------------------------------------------------------- --
-- Internal: prettyprinter-1.6.0 and prettyprinter-ansi-terminal-1.1.2

library pact-prettyprinter
  hs-source-dirs: vendored/prettyprinter-1.6.0/src
  default-language: Haskell2010
  exposed-modules:
    Data.Text.Prettyprint.Doc
    Data.Text.Prettyprint.Doc.Internal
    Data.Text.Prettyprint.Doc.Render.String
    Data.Text.Prettyprint.Doc.Render.Terminal
    Data.Text.Prettyprint.Doc.Render.Text
    Data.Text.Prettyprint.Doc.Render.Util.Panic
    Data.Text.Prettyprint.Doc.Render.Util.StackMachine
    Data.Text.Prettyprint.Doc.Symbols.Ascii
    Data.Text.Prettyprint.Doc.Compat
  build-depends:
    , base >= 4.5 && < 5
    , text >= 1.2
    , ansi-terminal >=0.4
    , prettyprinter >= 1.7

-- -------------------------------------------------------------------------- --
-- Pact library

library
  cpp-options: -DLEGACY_PARSER
  hs-source-dirs: src
  default-language: Haskell2010
  ghc-prof-options:
    -fprof-auto
    -fprof-auto-calls
  ghc-options:
    -Wall
    -Werror
    -Wincomplete-record-updates
    -Wincomplete-uni-patterns
    -Wredundant-constraints
  c-sources:
    cbits/musl/__math_invalid.c
    cbits/musl/__math_divzero.c
    cbits/musl/__math_oflow.c
    cbits/musl/__math_uflow.c
    cbits/musl/__math_xflow.c
    cbits/musl/exp.c
    cbits/musl/exp_data.c
    cbits/musl/log.c
    cbits/musl/log_data.c
    cbits/musl/pow.c
    cbits/musl/pow_data.c
    cbits/musl/sqrt.c
    cbits/musl/sqrt_data.c
  exposed-modules:
    Crypto.Hash.Blake2Native
    Crypto.Hash.PoseidonNative
    Pact.Analyze.Remote.Types
    Pact.ApiReq
    Pact.Compile
    Pact.Coverage
    Pact.Coverage.Report
    Pact.Eval
    Pact.Gas
    Pact.Gas.Table
    Pact.Gas.Table.Format
    Pact.Interpreter
    Pact.MockDb
    Pact.Native
    Pact.Native.Capabilities
    Pact.Native.Db
    Pact.Native.Decrypt
    Pact.Native.Guards
    Pact.Native.Internal
    Pact.Native.Keysets
    Pact.Native.Ops
    Pact.Native.Pairing
    Pact.Native.Pairing.GaloisField
    Pact.Native.SPV
    Pact.Native.Time
    Pact.Native.Trans.TOps
    Pact.Parse
    Pact.Persist
    Pact.Persist.MockPersist
    Pact.Persist.Pure
    Pact.Persist.SQLite
    Pact.PersistPactDb
    Pact.PersistPactDb.Regression
    Pact.Repl
    Pact.Repl.Lib
    Pact.Repl.Types
    Pact.Runtime.Capabilities
    Pact.Runtime.Typecheck
    Pact.Runtime.Utils
    Pact.Server.API
    Pact.Server.PactService
    Pact.Typechecker
    Pact.Types.API
    Pact.Types.Advice
    Pact.Types.Capability
    Pact.Types.ChainId
    Pact.Types.ChainMeta
    Pact.Types.Codec
    Pact.Types.Command
    Pact.Types.Continuation
    Pact.Types.Crypto
    Pact.Types.Exp
    Pact.Types.ExpParser
    Pact.Types.Gas
    Pact.Types.Hash
    Pact.Types.Info
    Pact.Types.KeySet
    Pact.Types.Lang
    Pact.Types.Logger
    Pact.Types.Names
    Pact.Types.Namespace
    Pact.Types.Native
    Pact.Types.Orphans
    Pact.Types.PactError
    Pact.Types.PactValue
    Pact.Types.PactValue.Arbitrary
    Pact.Types.Parser
    Pact.Types.Persistence
    Pact.Types.Pretty
    Pact.Types.Principal
    Pact.Types.Purity
    Pact.Types.RPC
    Pact.Types.RowData
    Pact.Types.Runtime
    Pact.Types.SPV
    Pact.Types.SQLite
    Pact.Types.Scheme
    Pact.Types.Server
    Pact.Types.SigData
    Pact.Types.SizeOf
    Pact.Types.Term
    Pact.Types.Term.Arbitrary
    Pact.Types.Term.Internal
    Pact.Types.Type
    Pact.Types.Typecheck
    Pact.Types.Util
    Pact.Types.Version
    Pact.Utils.Servant

  other-modules:
    Pact.Crypto.WebAuthn.Cose.PublicKey
    Pact.Crypto.WebAuthn.Cose.PublicKeyWithSignAlg
    Pact.Crypto.WebAuthn.Cose.Registry
    Pact.Crypto.WebAuthn.Cose.SignAlg
    Pact.Crypto.WebAuthn.Cose.Verify

  build-depends:
    -- internal
    , pact-prettyprinter

    -- external
    , Decimal >=0.4.2
    , QuickCheck >=2.12.6.1
    , aeson >=2
    , attoparsec >=0.13.0.2
    , asn1-encoding >=0.9.6
    , asn1-types >=0.3.4
    , base >= 4.18.0.0
    , base16-bytestring >=0.1.1.6
    , base64-bytestring >=1.0.0.1
        -- base64-bytestring >=1.2.0.0 is less lenient then previous versions, which can cause pact failures (e.g. (env-hash "aa"))
    , bound >=2
    , bytestring >=0.10.8.1
    , cborg >= 0.2.9
    , cereal >=0.5.4.0
    , containers >=0.5.7
    , criterion >=1.1.4
    , crypton
    , data-default >=0.7.1.1
    , deepseq >=1.4.2.0
    , deriving-compat >=0.5.1
    , direct-sqlite >=2.3.27
    , directory >=1.2.6.2
    , errors >=2.3
    , exceptions >=0.8.3
    , filepath >=1.4.1.0
    , groups
    , hashable >=1.4
    , lens >=4.14
    , megaparsec >=9
    , memory
    , mod >=0.1.2
    , mtl >=2.3
    , pact-json >=0.1
    , pact-time >=0.2
    , parsers >=0.12.4
    , poly >=0.5.0
    , quickcheck-instances >=0.3
    , reflection
    , safe-exceptions
    , safe-exceptions >=0.1.5.0
    , scientific >= 0.3
    , semigroupoids >=5.0
    , semirings
    , serialise >= 0.2.6
    , servant
    , servant-client >=0.16
    , servant-client-core >=0.16
    , statistics >=0.13.3
    , text >=2
    , time
    , trifecta >=2.1.1.1
    , unordered-containers >=0.2.19
    , utf8-string >=1.0.1.1
    , vector >=0.11.0.0
    , vector-algorithms >=0.7
    , vector-space >=0.10.4
    , yaml

  if flag(build-tool)
    cpp-options: -DBUILD_TOOL
    hs-source-dirs: src-tool
    exposed-modules:
      Pact.Docgen
      Pact.Analyze
      Pact.Analyze.Alloc
      Pact.Analyze.Eval
      Pact.Analyze.Eval.Invariant
      Pact.Analyze.Eval.Numerical
      Pact.Analyze.Eval.Prop
      Pact.Analyze.Eval.Core
      Pact.Analyze.Eval.Term
      Pact.Analyze.Check
      Pact.Analyze.Errors
      Pact.Analyze.Feature
      Pact.Analyze.PactSFunArray
      Pact.Analyze.Model
      Pact.Analyze.Model.Dot
      Pact.Analyze.Model.Graph
      Pact.Analyze.Model.Tags
      Pact.Analyze.Model.Text
      Pact.Analyze.Parse
      Pact.Analyze.Parse.Invariant
      Pact.Analyze.Parse.Prop
      Pact.Analyze.Parse.Types
      Pact.Analyze.Patterns
      Pact.Analyze.PrenexNormalize
      Pact.Analyze.Translate
      Pact.Analyze.Types
      Pact.Analyze.Types.Capability
      Pact.Analyze.Types.Eval
      Pact.Analyze.Types.Languages
      Pact.Analyze.Types.Model
      Pact.Analyze.Types.Numerical
      Pact.Analyze.Types.ObjUtil
      Pact.Analyze.Types.Shared
      Pact.Analyze.Types.Types
      Pact.Analyze.Util
      Pact.Analyze.Remote.Server
      Pact.Bench
      Pact.Main
      Pact.ReplTools
      Pact.Server.ApiServer
      Pact.Server.History.Persistence
      Pact.Server.History.Service
      Pact.Server.History.Types
      Pact.Server.Server
      Pact.GasModel.GasModel
      Pact.GasModel.Types
      Pact.GasModel.Utils
      Pact.GasModel.GasTests
    build-depends:
      , algebraic-graphs >=0.2
      , async
      , cassava >=0.5
      , constraints
      , fast-logger
      , haskeline >=0.7.3
      , mmorph >=1.1
      , neat-interpolation >=0.4
      , optparse-applicative >=0.12.1.0
      , sbv >=9.0
      , semigroupoids >=5.0
      , servant-server
      , transformers >= 0.5.2.0 && < 0.7
      , wai-cors
      , warp
    if !os(windows)
      build-depends: unix
  if flag(cryptonite-ed25519)
    cpp-options: -DCRYPTONITE_ED25519
  else
    build-depends:
      , crypto-api
      , ed25519-donna
  if flag(tests-in-lib)
    hs-source-dirs: tests
    build-depends:
      , hedgehog >=1.0.1
      , hspec
      , hspec-golden >=0.1.0.2
      , hw-hspec-hedgehog >=0.1
      , intervals

-- -------------------------------------------------------------------------- --
-- Executables and Benchmarks

executable pact
  if !flag(build-tool)
    buildable: False
  main-is:             Repl.hs
  build-depends:       base
                     , pact
  hs-source-dirs:      executables
  ghc-options:         -Wall -threaded -rtsopts -Wincomplete-record-updates -Wincomplete-uni-patterns -Wredundant-constraints
  ghc-prof-options:    -fprof-auto -fprof-auto-calls
  default-language:    Haskell2010

  if os(darwin)
    ghc-options: -optP-Wno-nonportable-include-path

benchmark bench
  if !flag(build-tool)
    buildable: False
  type:                exitcode-stdio-1.0
  main-is:             Bench.hs
  build-depends:       base
                     , pact
  hs-source-dirs:      executables
  ghc-options:         -Wall -threaded -rtsopts "-with-rtsopts=-N" -Wincomplete-record-updates -Wincomplete-uni-patterns -Wredundant-constraints
  ghc-prof-options:    -fprof-auto -fprof-auto-calls
  default-language:    Haskell2010

executable gasmodel
  if !flag(build-tool)
    buildable: False
  main-is:             GasModel.hs
  build-depends:       base
                     , pact
  hs-source-dirs:      executables
  ghc-options:         -Wall -threaded -rtsopts -Wincomplete-record-updates -Wincomplete-uni-patterns -Wredundant-constraints
  ghc-prof-options:    -fprof-auto -fprof-auto-calls
  default-language:    Haskell2010

benchmark bench-json
  if !flag(build-tool)
    buildable: False
  type: exitcode-stdio-1.0
  main-is: PactJson.hs
  build-depends:
    , QuickCheck
    , aeson
    , base
    , bound
    , bytestring
    , criterion
    , pact
    , pact-json
  hs-source-dirs: bench
  ghc-options: -Wall -threaded -rtsopts "-with-rtsopts=-N" -O
  ghc-prof-options: -fprof-auto -fprof-auto-calls
  default-language: Haskell2010

-- -------------------------------------------------------------------------- --
-- Test Suite

test-suite hspec
  main-is:          PactTests.hs
  type:             exitcode-stdio-1.0
  hs-source-dirs:   tests
  default-language: Haskell2010
  ghc-options:      -Wall -threaded -rtsopts -Wincomplete-record-updates -Wincomplete-uni-patterns -Wredundant-constraints
  cpp-options: -DLEGACY_PARSER -DDELTA_BYTES=1
  build-tool-depends: pact:pact
  build-depends:
    , QuickCheck
    , aeson
    , attoparsec
    , base
    , base16-bytestring
    , bound
    , bytestring
    , containers
    , data-default
    , directory
    , errors
    , filepath
    , hspec
    , lens
    , mod
    , mtl
    , pact
    , pact-json >= 0.1
    , semirings
    , text
    , transformers
    , trifecta
    , unordered-containers
    , vector

  other-modules:
    Blake2Spec
    KeysetSpec
    PactTestsSpec
    ParserSpec
    PrincipalSpec
    RoundTripSpec
    SchemeSpec
    SignatureSpec
    SizeOfSpec
    Test.Pact.Native.Pairing
    Test.Pact.Parse
    Test.Pact.Utils.LegacyValue

  if flag(build-tool)
    cpp-options: -DBUILD_TOOL
    other-modules:
      AnalyzePropertiesSpec
      AnalyzeSpec
      Analyze.Eval
      Analyze.Gen
      Analyze.TimeGen
      Analyze.Translate
      ClientSpec
      CoverageSpec
      DocgenSpec
      GasModelSpec
      GoldenSpec
      HistoryServiceSpec
      PactContinuationSpec
      PersistSpec
      RemoteVerifySpec
      TypecheckSpec
      PactCLISpec
      ZkSpec
      ReplSpec
      PairingSpec
      Utils

    build-depends:
      , Decimal
      , deepseq
      , directory
<<<<<<< HEAD
      , errors
      , filepath
      , lens
      , mtl
      , text
      , transformers
      , vector

    if flag(build-tool)
      cpp-options: -DBUILD_TOOL
      other-modules:
        AnalyzePropertiesSpec
        AnalyzeSpec
        Analyze.Eval
        Analyze.Gen
        Analyze.TimeGen
        Analyze.Translate
        ClientSpec
        CoverageSpec
        DocgenSpec
        GasModelSpec
        GoldenSpec
        HistoryServiceSpec
        PactContinuationSpec
        PersistSpec
        RemoteVerifySpec
        TypecheckSpec
        PactCLISpec
        ZkSpec
        PoseidonSpec
        ReplSpec
        PairingSpec
        Utils

      build-depends:
        , Decimal
        , QuickCheck
        , deepseq
        , directory
        , exceptions
        , hedgehog >=1.0.1
        , hspec-golden >=0.1.0.2
        , hspec-expectations
        , hspec-hedgehog
        , groups
        , http-client
        , hw-hspec-hedgehog >=0.1
        , intervals
        , mmorph
        , neat-interpolation
        , semirings
        , prettyprinter
        , sbv
        , servant-client
        , temporary >=1.3
        , yaml
        , process
        , posix-pty
=======
      , exceptions
      , hedgehog >=1.0.1
      , hspec-golden >=0.1.0.2
      , hspec-hedgehog
      , groups
      , http-client
      , hw-hspec-hedgehog >=0.1
      , intervals
      , mmorph
      , neat-interpolation
      , sbv
      , servant-client >=0.16
      , temporary >=1.3
      , yaml
      , process
      , posix-pty
>>>>>>> 9d8d0975
<|MERGE_RESOLUTION|>--- conflicted
+++ resolved
@@ -478,66 +478,6 @@
       , Decimal
       , deepseq
       , directory
-<<<<<<< HEAD
-      , errors
-      , filepath
-      , lens
-      , mtl
-      , text
-      , transformers
-      , vector
-
-    if flag(build-tool)
-      cpp-options: -DBUILD_TOOL
-      other-modules:
-        AnalyzePropertiesSpec
-        AnalyzeSpec
-        Analyze.Eval
-        Analyze.Gen
-        Analyze.TimeGen
-        Analyze.Translate
-        ClientSpec
-        CoverageSpec
-        DocgenSpec
-        GasModelSpec
-        GoldenSpec
-        HistoryServiceSpec
-        PactContinuationSpec
-        PersistSpec
-        RemoteVerifySpec
-        TypecheckSpec
-        PactCLISpec
-        ZkSpec
-        PoseidonSpec
-        ReplSpec
-        PairingSpec
-        Utils
-
-      build-depends:
-        , Decimal
-        , QuickCheck
-        , deepseq
-        , directory
-        , exceptions
-        , hedgehog >=1.0.1
-        , hspec-golden >=0.1.0.2
-        , hspec-expectations
-        , hspec-hedgehog
-        , groups
-        , http-client
-        , hw-hspec-hedgehog >=0.1
-        , intervals
-        , mmorph
-        , neat-interpolation
-        , semirings
-        , prettyprinter
-        , sbv
-        , servant-client
-        , temporary >=1.3
-        , yaml
-        , process
-        , posix-pty
-=======
       , exceptions
       , hedgehog >=1.0.1
       , hspec-golden >=0.1.0.2
@@ -553,5 +493,4 @@
       , temporary >=1.3
       , yaml
       , process
-      , posix-pty
->>>>>>> 9d8d0975
+      , posix-pty