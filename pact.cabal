name:                pact
version:             2.6.1
synopsis:            Smart contract language library and REPL
description:
            Pact is a transactional, database-focused, Turing-incomplete, interpreted language for smart contracts,
            logic to be deployed and executed on a blockchain/distributed ledger. For more information see
            <http://kadena.io/pact>.
homepage:            https://github.com/kadena-io/pact
bug-reports:         https://github.com/kadena-io/pact/issues
license:             BSD3
license-file:        LICENSE
author:              Stuart Popejoy
maintainer:          stuart@kadena.io
copyright:           Copyright (C) 2016 Stuart Popejoy
category:            Language
build-type:          Simple
cabal-version:       >=1.22

library
  exposed-modules:     Pact.Analyze.Remote.Types
                     , Pact.Compile
                     , Pact.Eval
                     , Pact.Gas
                     , Pact.Native
                     , Pact.Native.Capabilities
                     , Pact.Native.Db
                     , Pact.Native.Internal
                     , Pact.Native.Time
                     , Pact.Native.Ops
                     , Pact.Native.Keysets
                     , Pact.Parse
                     , Pact.PersistPactDb
                     , Pact.Persist
                     , Pact.Persist.Pure
                     , Pact.Repl
                     , Pact.Repl.Lib
                     , Pact.Repl.Types
                     , Pact.Server.API
                     , Pact.Server.Client
                     , Pact.Types.API
                     , Pact.Types.Command
                     , Pact.Types.Exp
                     , Pact.Types.ExpParser
                     , Pact.Types.Gas
                     , Pact.Types.Hash
                     , Pact.Types.Info
                     , Pact.Types.Lang
                     , Pact.Types.Logger
                     , Pact.Types.Native
                     , Pact.Types.Parser
                     , Pact.Types.Persistence
                     , Pact.Types.RPC
                     , Pact.Types.Runtime
                     , Pact.Types.Orphans
                     , Pact.Types.Term
                     , Pact.Types.Type
                     , Pact.Types.Util
                     , Pact.Types.Version
                     , Crypto.Hash.Blake2Native
                     , Pact.Types.Typecheck
                     , Pact.Typechecker

  if impl(ghcjs)
    build-depends: ghcjs-dom
    exposed-modules:
      Pact.Analyze.Remote.Client

  if !impl(ghcjs)
    hs-source-dirs: src-ghc
    exposed-modules:
      Pact.Analyze.Alloc
      Pact.Analyze.Eval
      Pact.Analyze.Eval.Invariant
      Pact.Analyze.Eval.Numerical
      Pact.Analyze.Eval.Prop
      Pact.Analyze.Eval.Core
      Pact.Analyze.Eval.Term
      Pact.Analyze.Check
      Pact.Analyze.Errors
      Pact.Analyze.Feature
      Pact.Analyze.LegacySFunArray
      Pact.Analyze.Model
      Pact.Analyze.Model.Dot
      Pact.Analyze.Model.Graph
      Pact.Analyze.Model.Tags
      Pact.Analyze.Model.Text
      Pact.Analyze.Orphans
      Pact.Analyze.Parse
      Pact.Analyze.Parse.Invariant
      Pact.Analyze.Parse.Prop
      Pact.Analyze.Parse.Types
      Pact.Analyze.Patterns
      Pact.Analyze.PrenexNormalize
      Pact.Analyze.Translate
      Pact.Analyze.Types
      Pact.Analyze.Types.Eval
      Pact.Analyze.Types.Languages
      Pact.Analyze.Types.Model
      Pact.Analyze.Types.Numerical
      Pact.Analyze.Types.ObjUtil
      Pact.Analyze.Types.Shared
      Pact.Analyze.Types.Types
      Pact.Analyze.Types.UserShow
      Pact.Analyze.Util
      Pact.Analyze.Remote.Server
      Pact.ApiReq
      Pact.Bench
      Pact.Docgen
      Pact.Interpreter
      Pact.Main
      Pact.MockDb
      Pact.Persist.MockPersist
      Pact.Persist.SQLite
      Pact.PersistPactDb.Regression
      Pact.ReplTools
      Pact.Server.ApiServer
      Pact.Server.History.Persistence
      Pact.Server.History.Service
      Pact.Server.History.Types
      Pact.Server.PactService
      Pact.Server.Server
      Pact.Types.Crypto
      Pact.Types.Server
      Pact.Types.SQLite

  build-depends:       Decimal >= 0.4.2 && < 0.6
                     , aeson >= 0.11.3.0 && < 1.5
                     , algebraic-graphs >= 0.2 && < 0.3
                     , ansi-wl-pprint >= 0.6.7.3 && < 0.7
                     , attoparsec >= 0.13.0.2 && < 0.14
                     , base >=4.9.0.0 && < 4.12
                     , base16-bytestring >=0.1.1.6 && < 0.2
                     , bound >= 2 && < 2.1
                     , bytestring >=0.10.8.1 && < 0.11
                     , cereal >=0.5.4.0 && < 0.6
                     , containers >= 0.5.7 && < 0.6
                     , data-default >= 0.7.1.1 && < 0.8
                     , deepseq >= 1.4.2.0 && < 1.5
                     , directory >= 1.2.6.2 && < 1.4
                     , exceptions >= 0.8.3 && < 0.11
                     , filepath >= 1.4.1.0 && < 1.5
                     , hashable >= 1.2.4.0 && < 1.3
                     , hspec >= 2.2.4 && < 2.6
                     , lens >= 4.14 && < 4.17
                     , lens-aeson >= 1.0.0.5 && < 1.1
                     , megaparsec >= 6
                     , mtl >= 2.2.1 && < 2.3
                     , old-locale >= 1.0.0.7 && < 1.1
                     , optparse-applicative >= 0.12.1.0 && < 0.15
                     , parsers >= 0.12.4 && < 0.13
                     , safe >= 0.3.11 && < 0.4
                     , scientific >= 0.3.4.9 && < 0.4
                     , semigroups >= 0.18.2 && < 0.19
                     , stm >= 2.4.4.1 && < 2.5
                     , text >= 1.2.2.1 && < 1.3
                     -- kadena ghcjs compat fork
                     , thyme == 0.3.6.0
                     , transformers >= 0.5.2.0 && < 0.6
                     , trifecta >= 2 && < 2.1
                     , unordered-containers >= 0.2.7.2 && < 0.3
                     , utf8-string >= 1.0.1.1 && < 1.1
                     , vector >= 0.11.0.0 && < 0.13
                     , vector-space >= 0.10.4 && < 0.14
<<<<<<< HEAD
                     , mmorph >= 1.0 && < 1.2
                     , constraints
=======
                     , mmorph >= 1.1 && < 1.2
                     , servant
                     , servant-client
>>>>>>> 6ab77106

  if impl(ghcjs)
    build-depends:
      ghcjs-base,
      ghcjs-prim

  if !impl(ghcjs)
    build-depends:
        async
      , criterion >= 1.1.4 && < 1.5
      , crypto-api
      , cryptonite
      , direct-sqlite
      , ed25519-donna
      , fast-logger
      , haskeline >= 0.7.3 && < 0.8
      , memory
      , safe-exceptions >= 0.1.5.0 && < 0.2
<<<<<<< HEAD
      , sbv >= 7.11
      , snap-core
      , snap-server
=======
      , sbv >= 7.9 && < 7.10
      , servant-server
>>>>>>> 6ab77106
      , statistics >= 0.13.3 && < 0.15
      , wai-cors
      , warp
      , yaml

  if !impl(ghcjs) && !os(windows)
    build-depends: unix

  hs-source-dirs:      src
  default-language:    Haskell2010
  ghc-options:         -Wall -Werror -Wincomplete-record-updates -Wincomplete-uni-patterns -Wredundant-constraints
  ghc-prof-options:    -fprof-auto -fprof-auto-calls

executable pact
  main-is:             Repl.hs

  build-depends:       base
                     , pact
  hs-source-dirs:      executables
  ghc-options:         -Wall -threaded -rtsopts -Wincomplete-record-updates -Wincomplete-uni-patterns -Wredundant-constraints
  ghc-prof-options:    -fprof-auto -fprof-auto-calls
  default-language:    Haskell2010

  if os(darwin)
    ghc-options: -optP-Wno-nonportable-include-path

executable bench
  main-is:             Bench.hs
  build-depends:       base
                     , pact
  hs-source-dirs:      executables
  ghc-options:         -Wall -threaded -rtsopts -Wincomplete-record-updates -Wincomplete-uni-patterns -Wredundant-constraints
  ghc-prof-options:    -fprof-auto -fprof-auto-calls
  default-language:    Haskell2010

test-suite hspec
  if !impl(ghcjs)
    main-is:          hspec.hs
    type:             exitcode-stdio-1.0
  else
    main-is:          hspec-ghcjs.hs
    type:             exitcode-stdio-1.0
  hs-source-dirs:   tests
  default-language: Haskell2010
  ghc-options:      -Wall -threaded -rtsopts -O2 -Wincomplete-record-updates -Wincomplete-uni-patterns -Wredundant-constraints
  build-depends:
                base
              , bound
              , Decimal
              , deepseq
              , exceptions
              , hspec
              , HUnit
              , pact
              , aeson
              , containers
              , directory
              , filepath
              , mmorph
              , data-default
              , lens
              , unordered-containers
              , ansi-wl-pprint
              , bytestring
              , mtl
              , text
              , transformers
              , hedgehog == 0.6.*
              , hw-hspec-hedgehog == 0.1.*
              , intervals
  other-modules:
                Blake2Spec
                KeysetSpec
                TypesSpec
  if !impl(ghcjs)
    build-depends:
        neat-interpolation
      , sbv
      , async
      , ed25519-donna
      , crypto-api
      , http-client
      , wreq
      , servant-client
    other-modules:
        DocgenSpec
      , PactTestsSpec
      , ParserSpec
      , PersistSpec
      , RemoteVerifySpec
      , SignatureSpec
      , TypecheckSpec
      , PactContinuationSpec
      , Utils.TestRunner
      , AnalyzePropertiesSpec
      , AnalyzeSpec
      , Analyze.Eval
      , Analyze.Gen
      , Analyze.TimeGen
      , Analyze.Translate
      , ClientSpec<|MERGE_RESOLUTION|>--- conflicted
+++ resolved
@@ -161,14 +161,10 @@
                      , utf8-string >= 1.0.1.1 && < 1.1
                      , vector >= 0.11.0.0 && < 0.13
                      , vector-space >= 0.10.4 && < 0.14
-<<<<<<< HEAD
-                     , mmorph >= 1.0 && < 1.2
+                     , mmorph >= 1.1 && < 1.2
                      , constraints
-=======
-                     , mmorph >= 1.1 && < 1.2
                      , servant
                      , servant-client
->>>>>>> 6ab77106
 
   if impl(ghcjs)
     build-depends:
@@ -187,14 +183,8 @@
       , haskeline >= 0.7.3 && < 0.8
       , memory
       , safe-exceptions >= 0.1.5.0 && < 0.2
-<<<<<<< HEAD
       , sbv >= 7.11
-      , snap-core
-      , snap-server
-=======
-      , sbv >= 7.9 && < 7.10
       , servant-server
->>>>>>> 6ab77106
       , statistics >= 0.13.3 && < 0.15
       , wai-cors
       , warp
