<p align="center">
<img src="https://i.imgur.com/bAZFAGF.png" width="450" height="243" alt="Kadena" title="Kadena">
</p>

<p>&nbsp;</p>

# The Pact Programming Language

[![Build Status](https://travis-ci.org/kadena-io/pact.svg?branch=master)](https://travis-ci.org/kadena-io/pact)


[Pact](http://kadena.io/pact) is an open-source, Turing-**in**complete smart contract language that has been purpose-built with blockchains first in mind. Pact focuses on facilitating transactional logic with the optimal mix of functionality in authorization, data management, and workflow.

Read the whitepaper:

- [The Pact Smart Contract Language](https://d31d887a-c1e0-47c2-aa51-c69f9f998b07.filesusr.com/ugd/86a16f_442a542b64554cb2a4c1ae7f528ce4c3.pdf)

For additional information, press, and development inquires, please refer to the Kadena [website](https://kadena.io)


## Table Of Contents

- [Tutorials](#tutorials)
- [Documentation](#documentation)
- [Quickstart](#quickstart)
- [Installing Pact](#installing-pact)
  - [Binary Distributions](#binary-distributions)
  - [Instructions for Mac users](#instructions-for-mac-users)
  - [Instructions for Linux users](#instructions-for-linux-users)
  - [Building from Source](#building-from-source)
  - [Verifying Installation](#verifying-installation)
- [Supported Editors](#supported-editors)
  - [Chainweaver](#chainweaver)
  - [In Browser](#in-browser)
  - [Atom](#atom)
  - [VS Code](#vs-code)
  - [Emacs](#emacs)
  - [Vim](#vim)
- [The Pact REST Api](#the-pact-rest-api)
  - [Documentation](#api-documentation)
  - [Pact REST Api Server](#rest-api-server)
  - [Related Projects](#related-projects)
- [License](#license)

## Tutorials

Extensive tutorials on every facet of the Pact language may be found [on docs.kadena.io](https://docs.kadena.io/learn-pact/intro). Additionally, users may find example scripts in Kadena's [pact-examples](https://github.com/kadena-io/pact-examples) repository, in the [examples](https://github.com/kadena-io/pact/tree/master/examples) directory, and in production as part of the [Kadena Public Blockchain](https://github.com/kadena-io/chainweb-node/).

## Documentation

The Pact language specification, API documentation, features, motivations, and in-depth tutorial content may be found [here](http://pact-language.readthedocs.io).

Documentation is always in flux, and corrections to out of date documentation are always appreciated. Feel free to do so if you find such an error by opening an [issue](https://github.com/kadena-io/pact/issues).


## Quickstart

<<<<<<< HEAD
The easiest and quickest way to try Pact is [in the browser](http://pact.kadena.io), or via the Chainweaver [wallet](https://github.com/kadena-io/chainweaver). Both environments support error and warning highlighting, as well as an in-app REPL environment for you to test out your code immediately.
=======
The easiest and quickest way to try Pact is [in the browser](http://pact.kadena.io), or via the Chainweaver [wallet](https://github.com/kadena-io/chainweaver). Both environments support error and warning highlighting, as well as an in-app REPL environment for you to test out your code immediately. The Kadena docs also include a [developer quickstart](https://docs.kadena.io/basics/quickstart). 
>>>>>>> 4f62c721

## Installing Pact


### Binary Distributions

Pact can be installed via binary distribution for Linux or Mac by following the instructions below:

- Install [z3](https://github.com/Z3Prover/z3/wiki).
- Download the [prebuilt binaries](https://github.com/kadena-io/pact/releases) for either Linux or Mac, depending on your OS.
- Once you've downloaded the binary, make sure that it is marked as executable by running `chmod +x <executable-file>`.
- Put the binary somewhere in your PATH.

Once you have Pact in your path, proceed to validating your installation by trying out [the repl](#verifying-installation).

### Instructions for Mac Users

#### Using Brew

On Mac, the easiest way to install pact is with Homebrew. Make sure that Homebrew has been installed in your machine. Instructions for how to install it can be found [here](https://brew.sh). Once Homebrew is installed, run the following command to install pact:


```bash
brew update
brew install kadena-io/pact/pact
```

If you want to install from source, see [building from source](#building-from-source)

### Instructions for Linux Users

Linux is supported in terms of both the binary distributions (see below) and building from source. For installing `pact` on Linux distributions in the Arch family, refer to [this package on the AUR](https://aur.archlinux.org/packages/pact/). Otherwise, please refer to [building from source](#building-from-source).

### Building from Source

#### Dependencies
- (Mac only) Homebrew: `brew install git`
- (Linux/Mac) [Installer](https://git-scm.com/downloads)

To get the code, you can go [here](https://github.com/kadena-io/pact/releases/). Once you have the code, we can pick a build tool.

#### Building with Cabal

[Cabal](https://www.haskell.org/cabal/) is the preferred way to manage packages by the Haskell community. You will need a version of GHC
installed on your machine to use it.

##### Dependencies

- `ghc >= 8.4` (Haskell compiler) and `cabal >= 2.2` (Haskell build-tool)
  - The easiest way to get this is to install it using (Linux/Mac) [ghcup](https://www.haskell.org/ghcup/) and issue `ghcup install 8.6.5`, followed by `ghcup install-cabal`.
  - ghc may also be installed via brew, issuing `brew install ghc` and `brew install cabal-install`.

(You may also need to install `zlib`, `z3`, and `sqlite`)

To build a Pact binary:

```bash
# Only necessary if you haven't done this recently.
cabal v2-update

# Build the project.
cabal v2-build
```

This will install a runnable version of Pact, which you can run via:

```bash
cabal v2-exec pact
```

Alternatively, `cabal v2-install` will install the binary to `~/.cabal/bin/`, which
you may need to add to your path. Then, you can call `pact` as-is.

#### Building with Stack

Stack is a Haskell build tool that manages compiler and dependency versions for
you. It's easy to install and use.

##### Dependencies

- `stack >= 1.9`
  - (Mac only) Homebrew: `brew install haskell-stack`
  - (Linux/Mac) [Installer](https://docs.haskellstack.org/en/stable/README/)

(You may also need to install `zlib`, `z3`, and `sqlite`)

To build a Pact binary:

```bash
stack build
```

This will compile a runnable version of Pact, which you can run via:

```bash
stack exec pact
```

Alternatively, `stack install` will install the binary to `~/.local/bin/`, which
you may need to add to your path. Then, you can call `pact` as-is.

#### Building with Nix

The fastest way to build and run Pact is to use the Nix package manager
which has binary caching capabilities that allow you to download pre-built
binaries for everything needed by Pact. For detailed instructions see [our
wiki](https://github.com/kadena-io/pact/wiki/Building-Kadena-Projects).

When the build is finished, you can run Pact with the following command:

```bash
./result/ghc/pact/bin/pact
```

### Verifying Installation

Test by issuing `pact` in a terminal or by executing your binary. Try out some commands:

```
$ pact
pact> (+ 1 2)
3
pact> (+ "hello, " "world")
"hello, world"
```


## Supported Editors

Pact is supported by a variety of editors ranging from full-fledged IDE environments to syntax highlighting.

### Chainweaver

The Chainweaver [wallet](https://github.com/kadena-io/chainweaver) is the Kadena's wallet, offering a seamless IDE experience and wallet in one. It supports a full in-app REPL, code preview, error/warning highlighting, code deployment, key generation, and integration with existing Kadena blockchains.

### In-Browser

An implementation of Chainweaver exists [in the browser](http://pact.kadena.io), if you do not wish to download the wallet.

### Atom

For a full-fledged IDE experience, install the [Atom](https://atom.io)  editor along with `language-pact` using the [atom package manager](http://flight-manual.atom.io/using-atom/sections/atom-packages/).

### VS Code

The Pact language has community support for VS Code via the [pact-vscode](https://github.com/kadena-community/pact-vscode) package. (https://github.com/kadena-community/pact-vscode)

### Emacs

Emacs has [`pact-mode`](https://melpa.org/#/pact-mode) support via MELPA, along with [`flycheck-pact`](https://melpa.org/#/flycheck-pact) for on-the-fly error highlighting. Download `pact-mode` and (optionally) `flycheck-pact` by opening Emacs and issuing `M-x package-list-packages`, syncing MELPA, and installing by name. Then, in your `init.el` or `.emacs`, include

```elisp
(use-package pact-mode
  :ensure t
  :config
  ;; optionally
  (require 'flycheck-pact))
```

If you've chosen to include `flycheck-pact`, you can start the interactive buffer and trace by calling `flycheck-pact-toggle-trace` and `flycheck-pact-interactive-buffer`.
### Vim

If you are a [vim](https://vim.org) user, the [vim-pact](https://github.com/wsdjeg/vim-pact) plugin provides support for the pact syntax.

## The Pact REST Api

### Api Documentation

The REST API is documented at [http://pact-language.readthedocs.io/en/latest/pact-reference.html#rest-api](http://pact-language.readthedocs.io/en/latest/pact-reference.html#rest-api).

### Pact REST API Server

Pact features a full REST API HTTP server and SQLite database implementation, making
blockchain application development painless and easy. The Pact server simulates a single-node blockchain environment, with the same API supported by the Kadena ScalableBFT blockchain.

To start the server, issue

```bash
pact --serve CONFIG
```

or

```
pact -s CONFIG
```

where CONFIG is a valid [config.yaml](config.yaml).


#### Hosting static files.

The HTTP server will host any static files it finds in its working directory.

#### Config file format

The pact dev server (pact-serve) requires a configuration Yaml file (e.g. server.conf) to operate. The documentation for it is:

```
console> pact --serve --help
Config file is YAML format with the following properties:
port       - HTTP server port
persistDir - Directory for database files.
             If ommitted, runs in-memory only.
logDir     - Directory for HTTP logs
pragmas    - SQLite pragmas to use with persistence DBs
verbose    - [True|False] Provide extra logging information
```

#### Replay from disk.

When running pact-serve with persistence enabled, the server automatically replays from the database
`commands.sqlite` in the persist dir. To prevent replay, simply delete this file before starting the server.

### Related Projects

* The [pact-lang-api](https://www.npmjs.com/package/pact-lang-api) `npm` package provides a JavaScript library to aid interaction with the API.

* The [pact-todomvc](https://github.com/kadena-io/pact-todomvc) is a working demonstration.


## License

This code is distributed under the terms of the BSD3 license. See [LICENSE](LICENSE) for details.<|MERGE_RESOLUTION|>--- conflicted
+++ resolved
@@ -55,11 +55,7 @@
 
 ## Quickstart
 
-<<<<<<< HEAD
-The easiest and quickest way to try Pact is [in the browser](http://pact.kadena.io), or via the Chainweaver [wallet](https://github.com/kadena-io/chainweaver). Both environments support error and warning highlighting, as well as an in-app REPL environment for you to test out your code immediately.
-=======
 The easiest and quickest way to try Pact is [in the browser](http://pact.kadena.io), or via the Chainweaver [wallet](https://github.com/kadena-io/chainweaver). Both environments support error and warning highlighting, as well as an in-app REPL environment for you to test out your code immediately. The Kadena docs also include a [developer quickstart](https://docs.kadena.io/basics/quickstart). 
->>>>>>> 4f62c721
 
 ## Installing Pact
 
