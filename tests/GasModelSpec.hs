--- conflicted
+++ resolved
@@ -42,14 +42,9 @@
 import Pact.Gas.Table
 import Pact.Native
 
-<<<<<<< HEAD
 import Pact.JSON.Legacy.Value
 import qualified Pact.JSON.Legacy.HashMap as LHM
 
-import Test.Hspec.Core.Spec
-
-=======
->>>>>>> fadef45b
 spec :: Spec
 spec = describe "gas model tests" $ do
   describe "untestedNativesCheck" untestedNativesCheck
