--- conflicted
+++ resolved
@@ -16,12 +16,8 @@
 import           Test.Hspec                  (Spec, describe, it, pending)
 
 import           Pact.Analyze.Translate      (maybeTranslateType)
-<<<<<<< HEAD
-import           Pact.Analyze.Types          hiding (Object, Term)
+import           Pact.Analyze.Types          hiding (Object)
 import           Pact.Types.Runtime          (renderCompactString)
-=======
-import           Pact.Analyze.Types          hiding (Object)
->>>>>>> aa5178e1
 
 import           Analyze.Eval
 import           Analyze.Gen
