(begin-tx)

;; root namespace iface

(interface ifaceA
  (defun opA1:bool (s:string))

  )

;; root namespace impl

(module implA G
  (defcap G () true)
  (implements ifaceA)
  (defun opA1:bool (s:string) true)
  )

;; namespace ns

(define-namespace 'ns (sig-keyset) (sig-keyset))

(namespace 'ns)

;; ns namespace iface

(interface ifaceB
  (defun opB1:integer (s:string))
  (defconst B_CONST 1)
  )

;; ns namespace impl

(module implAB G
  (defcap G () true)
  (implements ifaceA)
  (implements ifaceB)
  (defun opA1:bool (s:string) false)
  (defun opB1:integer (s:string) 0)
  )

(commit-tx)

(begin-tx)

(module test G
  (defcap G () true)
  (defun testAImpl (aImpl:module{ifaceA})
    (aImpl::opA1 "hi")
    )

  (defun testBImpl (bImpl:module{ns.ifaceB})
    (bImpl::opB1 "hey"))

  (defun callTestAImpl ()
    [(testAImpl ns.implAB)
     (testAImpl implA)
     ]
    )

  (defun test-const (bImpl:module{ns.ifaceB})
    bImpl::B_CONST
    )

  )

(commit-tx)
(begin-tx)

(namespace 'ns)

(module test2 G
  (defcap G () true)

  (defun callTestAImpl ()
    (let
      ((a (test.testAImpl implA))
       (b (test.testAImpl implAB)))

      [a b]
    )
  )
  )

(commit-tx)
(begin-tx)

(expect "bare modref resolution succeeds"
        true (test.testAImpl implA))
(expect "ns modref resolution succeeds"
        0 (test.testBImpl ns.implAB))
(expect "namespaced modref resolution succeeds"
        false (test.testAImpl ns.implAB))
(expect "in-module modref call succeeds"
        [false,true] (test.callTestAImpl))
(expect "in-module qual dynamic, implicit modref ns call succeeds"
        [true,false] (ns.test2.callTestAImpl))

(expect "const ref succeeds"
        1 (test.test-const ns.implAB))

;; test mod-ref persistence
(module test-db G
  (defcap G () true)
  (defschema sch mod:module{ifaceA})
  (deftable tbl:{sch})
  (defun write-mod-ref (key:string mod:module{ifaceA})
    (write tbl key {'mod: mod}))
  (defun read-mod-ref (key:string)
    (at 'mod (read tbl key))))
(create-table tbl)

(write-mod-ref "a" implA)
(expect "roundtrip succeeds" implA
        (read-mod-ref "a"))

<<<<<<< HEAD
(commit-tx)
(begin-tx)

(interface i
  (defun f:bool ())
  (defcap CAP:bool ())
)

(module implC g
  (defcap g () true)

  (implements i)
  (defun f:bool () true)

  (defcap CAP:bool () true)
)

(module implD g
  (defcap g () true)

  (implements i)
  (defun f:bool () true)

  (defcap CAP:bool () false)
)

(commit-tx)
(begin-tx)

(module test-caps g
  (defcap g () true)

  (defun test (m:module{i})
    (with-capability (m::CAP)
      true)
    )

)

(expect
  "module reference to successful cap works properly in with-capability"
  true
  (test-caps.test implC))

(expect-failure
  "module reference to failing cap works properly in with-capability"
  ""
  (test-caps.test implD))
=======
;; TODO move this test to tc.repl when static TC supports modrefs
(module test3 G
  (defcap G () true)
  (defschema s a:integer)
  (defun f (refs:[module{ifaceA}])
    1))

(expect
 "runtime tc list of modrefs succeeds"
 1
 (f [implA ns.implAB]))
>>>>>>> b53fb7d4
<|MERGE_RESOLUTION|>--- conflicted
+++ resolved
@@ -113,7 +113,18 @@
 (expect "roundtrip succeeds" implA
         (read-mod-ref "a"))
 
-<<<<<<< HEAD
+;; TODO move this test to tc.repl when static TC supports modrefs
+(module test3 G
+  (defcap G () true)
+  (defschema s a:integer)
+  (defun f (refs:[module{ifaceA}])
+    1))
+
+(expect
+ "runtime tc list of modrefs succeeds"
+ 1
+ (f [implA ns.implAB]))
+
 (commit-tx)
 (begin-tx)
 
@@ -161,17 +172,4 @@
 (expect-failure
   "module reference to failing cap works properly in with-capability"
   ""
-  (test-caps.test implD))
-=======
-;; TODO move this test to tc.repl when static TC supports modrefs
-(module test3 G
-  (defcap G () true)
-  (defschema s a:integer)
-  (defun f (refs:[module{ifaceA}])
-    1))
-
-(expect
- "runtime tc list of modrefs succeeds"
- 1
- (f [implA ns.implAB]))
->>>>>>> b53fb7d4
+  (test-caps.test implD))