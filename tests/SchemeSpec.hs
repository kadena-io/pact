{-# LANGUAGE OverloadedStrings #-}
{-# LANGUAGE CPP #-}

module SchemeSpec (spec) where

import Test.Hspec
import System.IO.Error
import Data.Text (Text)
import Data.ByteString (ByteString)
import Data.Aeson as A
import qualified Control.Lens             as Lens
import qualified Data.ByteString.Base16   as B16
<<<<<<< HEAD
import qualified Crypto.Hash              as H
import qualified Data.ByteString.Lazy     as BSL
=======
>>>>>>> c9767966

import Pact.ApiReq
import Pact.Types.Crypto
import Pact.Types.Command
import Pact.Types.Util (toB16Text, fromJSON')
<<<<<<< HEAD
import Pact.Types.RPC

=======
import Pact.Types.Hash
>>>>>>> c9767966


---- HELPER DATA TYPES AND FUNCTIONS ----

getByteString :: ByteString -> ByteString
getByteString = fst . B16.decode


type Address = Text

getKeyPairComponents :: SomeKeyPair -> (PublicKeyBS, PrivateKeyBS, Address, PPKScheme)
getKeyPairComponents kp = (PubBS $ getPublic kp,
                           PrivBS $ getPrivate kp,
                           toB16Text $ formatPublicKey kp,
                           kpToPPKScheme kp)


someED25519Pair :: (PublicKeyBS, PrivateKeyBS, Address, PPKScheme)
someED25519Pair = (PubBS $ getByteString
                   "ba54b224d1924dd98403f5c751abdd10de6cd81b0121800bf7bdbdcfaec7388d",
                   PrivBS $ getByteString
                   "8693e641ae2bbe9ea802c736f42027b03f86afe63cae315e7169c9c496c17332",
                   "ba54b224d1924dd98403f5c751abdd10de6cd81b0121800bf7bdbdcfaec7388d",
                   ED25519)




someETHPair :: (PublicKeyBS, PrivateKeyBS, Address, PPKScheme)
someETHPair = (PubBS $ getByteString
               "836b35a026743e823a90a0ee3b91bf615c6a757e2b60b9e1dc1826fd0dd16106f7bc1e8179f665015f43c6c81f39062fc2086ed849625c06e04697698b21855e",
               PrivBS $ getByteString
               "208065a247edbe5df4d86fbdc0171303f23a76961be9f6013850dd2bdc759bbb",
               "0bed7abd61247635c1973eb38474a2516ed1d884",
               ETH)


toApiKeyPairs :: [(PublicKeyBS, PrivateKeyBS, Address, PPKScheme)] -> [ApiKeyPair]
toApiKeyPairs kps = map makeAKP kps
  where makeAKP (pub, priv, add, scheme) =
          ApiKeyPair priv (Just pub) (Just add) (Just scheme)


mkCommandTest :: [SomeKeyPair] -> [Signer] -> Text -> IO (Command ByteString)
mkCommandTest kps signers code = mkCommand' kps $ toExecPayload signers code


toSigners :: [(PublicKeyBS, PrivateKeyBS, Address, PPKScheme)] -> IO [Signer]
toSigners kps = return $ map makeSigner kps
  where makeSigner (PubBS pub, _, add, scheme) =
          Signer scheme (toB16Text pub) add


toExecPayload :: [Signer] -> Text -> ByteString
toExecPayload signers t = BSL.toStrict $ A.encode payload
  where payload = (Payload (Exec (ExecMsg t Null)) "nonce" () signers)


shouldBeProcFail ::  ProcessedCommand () ParsedCode -> Expectation
shouldBeProcFail pcmd = pcmd `shouldSatisfy` isProcFail
  where isProcFail result = case result of
          ProcFail _ -> True
          _ -> False



---- HSPEC TESTS ----

#if !defined(ghcjs_HOST_OS)
spec :: Spec
spec = describe "working with crypto schemes" $ do
  describe "test importing Key Pair for each Scheme" testKeyPairImport
  describe "test default scheme in ApiKeyPair" testDefSchemeApiKeyPair
  describe "test for correct address in ApiKeyPair" testAddrApiKeyPair
  describe "test PublicKey import" testPublicKeyImport
  describe "test UserSig creation and verificaton" testUserSig
  describe "test signature non-malleability" testSigNonMalleability
#else
spec = return ()
#endif

testKeyPairImport :: Spec
testKeyPairImport = do
  it "imports ED25519 Key Pair" $ do
    kp <- mkKeyPairs (toApiKeyPairs [someED25519Pair])
    (map getKeyPairComponents kp) `shouldBe` [someED25519Pair]

  it "imports ETH Key Pair" $ do
    kp <- mkKeyPairs (toApiKeyPairs [someETHPair])
    (map getKeyPairComponents kp) `shouldBe` [someETHPair]



testDefSchemeApiKeyPair :: Spec
testDefSchemeApiKeyPair =
  context "when scheme not provided in API" $
    it "makes the scheme the default PPKScheme" $ do
      let (pub, priv, addr, _) = someED25519Pair
          apiKP = ApiKeyPair priv (Just pub) (Just addr) Nothing
      kp <- mkKeyPairs [apiKP]
      (map getKeyPairComponents kp) `shouldBe` [someED25519Pair]



testAddrApiKeyPair :: Spec
testAddrApiKeyPair =
  it "throws error when address provided in API doesn't match derived address" $ do
     let (pub, priv, _, scheme) = someETHPair
         apiKP = ApiKeyPair priv (Just pub) (Just "9f491e44a3f87df60d6cb0eefd5a9083ae6c3f32") (Just scheme)
     mkKeyPairs [apiKP] `shouldThrow` isUserError



testPublicKeyImport :: Spec
testPublicKeyImport = do
  it "derives PublicKey from the PrivateKey when PublicKey not provided" $ do
    let (_, priv, addr, scheme) = someETHPair
        apiKP = ApiKeyPair priv Nothing (Just addr) (Just scheme)
    kp <- mkKeyPairs [apiKP]
    (map getKeyPairComponents kp) `shouldBe` [someETHPair]


  it "throws error when PublicKey provided does not match derived PublicKey" $ do
    let (_, priv, addr, scheme) = someETHPair
        fakePub = PubBS $ getByteString
                  "c640e94730fb7b7fce01b11086645741fcb5174d1c634888b9d146613730243a171833259cd7dab9b3435421dcb2816d3efa55033ff0899de6cc8b1e0b20e56c"
        apiKP   = ApiKeyPair priv (Just fakePub) (Just addr) (Just scheme)
    mkKeyPairs [apiKP] `shouldThrow` isUserError



testUserSig :: Spec
testUserSig = do
  it "successfully verifies ETH UserSig when using Command's mkCommand" $ do
    signers <- toSigners [someETHPair]
    kps     <- mkKeyPairs $ toApiKeyPairs [someETHPair]
    cmd     <- mkCommandTest kps signers "(somePactFunction)"
    let (hsh, sigs)  = (_cmdHash cmd, _cmdSigs cmd)
        verifiedSigs = (map (\(sig, signer) -> verifyUserSig hsh sig signer)
                            (zip sigs signers))
    verifiedSigs `shouldBe` [True]



  it "successfully verifies ETH UserSig when provided by user" $ do
<<<<<<< HEAD
    -- UserSig verification will pass but Command verification might fail
    -- if hash algorithm provided not supported for hashing commands.
    let hsh = hashTx "(somePactFunction)" H.SHA3_256
    [signer] <- toSigners [someETHPair]
    [kp]     <- mkKeyPairs $ toApiKeyPairs [someETHPair]
    sig      <- sign kp hsh
    let myUserSig = UserSig (toB16Text sig)
    (verifyUserSig hsh myUserSig signer) `shouldBe` True
=======
    let (pub, priv, addr, scheme) = someETHPair
        apiKP = ApiKeyPair priv (Just pub) (Just addr) (Just scheme)
        (PubBS pubBS) = pub
        -- UserSig verification will pass but Command verification might fail
        -- if hash algorithm provided not supported for hashing commands.
        hsh = hash "(somePactFunction)"
    [kp] <- mkKeyPairs [apiKP]
    sig <- sign kp (toUntypedHash hsh)
    let myUserSig = UserSig scheme (toB16Text pubBS) addr (toB16Text sig)
    (verifyUserSig hsh myUserSig) `shouldBe` True

>>>>>>> c9767966



  it "fails UserSig validation when UserSig has unexpected Address" $ do
<<<<<<< HEAD
    let hsh = hashTx "(somePactFunction)" H.Blake2b_512
    [signer] <- toSigners [someETHPair]
    [kp]     <- mkKeyPairs $ toApiKeyPairs [someETHPair]
    sig      <- sign kp hsh
    let myUserSig   = UserSig (toB16Text sig)
        wrongAddr   = Lens.view siPubKey signer
        wrongSigner = Lens.set siAddress wrongAddr signer
    (verifyUserSig hsh myUserSig wrongSigner) `shouldBe` False
=======
    let (pub, priv, addr, scheme) = someETHPair
        apiKP = ApiKeyPair priv (Just pub) (Just addr) (Just scheme)
        (PubBS pubBS) = pub
        hsh = hash "(somePactFunction)"
        wrongAddr = (toB16Text pubBS)
    [kp] <- mkKeyPairs [apiKP]
    sig <- sign kp (toUntypedHash hsh)
    let myUserSig = UserSig scheme (toB16Text pubBS) wrongAddr (toB16Text sig)
    (verifyUserSig hsh myUserSig) `shouldBe` False

>>>>>>> c9767966



  it "fails UserSig validation when UserSig has unexpected Scheme" $ do
<<<<<<< HEAD
    let hsh = hashTx "(somePactFunction)" H.Blake2b_512
    [signer] <- toSigners [someETHPair]
    [kp]     <- mkKeyPairs $ toApiKeyPairs [someETHPair]
    sig      <- sign kp hsh
    let myUserSig   = UserSig (toB16Text sig)
        wrongScheme = ED25519
        wrongSigner = Lens.set siScheme wrongScheme signer
    (verifyUserSig hsh myUserSig wrongSigner) `shouldBe` False
=======
    let (pub, priv, addr, scheme) = someETHPair
        apiKP = ApiKeyPair priv (Just pub) (Just addr) (Just scheme)
        (PubBS pubBS) = pub
        hsh = hash "(somePactFunction)"
        wrongScheme = ED25519
    [kp] <- mkKeyPairs [apiKP]
    sig <- sign kp (toUntypedHash hsh)
    let myUserSig = UserSig wrongScheme (toB16Text pubBS) addr (toB16Text sig)
    (verifyUserSig hsh myUserSig) `shouldBe` False

>>>>>>> c9767966



  it "provides default ppkscheme when one not provided" $ do
    let sigJSON = A.object ["addr" .= String "SomeAddr", "pubKey" .= String "SomePubKey",
                            "sig" .= String "SomeSig"]
        sig     = UserSig "SomeSig"
    (fromJSON' sigJSON) `shouldBe` (Right sig)



  it "makes address field the full public key when one not provided" $ do
    let sigJSON = A.object ["pubKey" .= String "SomePubKey", "sig" .= String "SomeSig"]
        sig     = UserSig "SomeSig"
    (fromJSON' sigJSON) `shouldBe` (Right sig)



testSigNonMalleability :: Spec
testSigNonMalleability = do
  it "fails when invalid signature provided for signer specified in the payload" $ do
    wrongSigners <- toSigners [someED25519Pair]
    kps          <- mkKeyPairs $ toApiKeyPairs [someETHPair]
    
    cmdWithWrongSig <- mkCommandTest kps wrongSigners "(somePactFunction)"
    shouldBeProcFail (verifyCommand cmdWithWrongSig)



  it "fails when number of signatures does not match number of payload signers" $ do
    [signer]  <- toSigners [someETHPair]
    [kp]      <- mkKeyPairs $ toApiKeyPairs [someETHPair]
    [wrongKp] <- mkKeyPairs $ toApiKeyPairs [someED25519Pair]

    cmdWithWrongNumSig <- mkCommandTest [kp, wrongKp] [signer] "(somePactFunction)"
    shouldBeProcFail (verifyCommand cmdWithWrongNumSig)<|MERGE_RESOLUTION|>--- conflicted
+++ resolved
@@ -10,22 +10,14 @@
 import Data.Aeson as A
 import qualified Control.Lens             as Lens
 import qualified Data.ByteString.Base16   as B16
-<<<<<<< HEAD
-import qualified Crypto.Hash              as H
 import qualified Data.ByteString.Lazy     as BSL
-=======
->>>>>>> c9767966
 
 import Pact.ApiReq
 import Pact.Types.Crypto
 import Pact.Types.Command
 import Pact.Types.Util (toB16Text, fromJSON')
-<<<<<<< HEAD
 import Pact.Types.RPC
-
-=======
 import Pact.Types.Hash
->>>>>>> c9767966
 
 
 ---- HELPER DATA TYPES AND FUNCTIONS ----
@@ -171,78 +163,36 @@
 
 
   it "successfully verifies ETH UserSig when provided by user" $ do
-<<<<<<< HEAD
-    -- UserSig verification will pass but Command verification might fail
-    -- if hash algorithm provided not supported for hashing commands.
-    let hsh = hashTx "(somePactFunction)" H.SHA3_256
+    let hsh = hash "(somePactFunction)"
     [signer] <- toSigners [someETHPair]
     [kp]     <- mkKeyPairs $ toApiKeyPairs [someETHPair]
-    sig      <- sign kp hsh
+    sig      <- sign kp (toUntypedHash hsh)
     let myUserSig = UserSig (toB16Text sig)
     (verifyUserSig hsh myUserSig signer) `shouldBe` True
-=======
-    let (pub, priv, addr, scheme) = someETHPair
-        apiKP = ApiKeyPair priv (Just pub) (Just addr) (Just scheme)
-        (PubBS pubBS) = pub
-        -- UserSig verification will pass but Command verification might fail
-        -- if hash algorithm provided not supported for hashing commands.
-        hsh = hash "(somePactFunction)"
-    [kp] <- mkKeyPairs [apiKP]
-    sig <- sign kp (toUntypedHash hsh)
-    let myUserSig = UserSig scheme (toB16Text pubBS) addr (toB16Text sig)
-    (verifyUserSig hsh myUserSig) `shouldBe` True
-
->>>>>>> c9767966
 
 
 
   it "fails UserSig validation when UserSig has unexpected Address" $ do
-<<<<<<< HEAD
-    let hsh = hashTx "(somePactFunction)" H.Blake2b_512
+    let hsh = hash "(somePactFunction)"
     [signer] <- toSigners [someETHPair]
     [kp]     <- mkKeyPairs $ toApiKeyPairs [someETHPair]
-    sig      <- sign kp hsh
+    sig      <- sign kp (toUntypedHash hsh)
     let myUserSig   = UserSig (toB16Text sig)
         wrongAddr   = Lens.view siPubKey signer
         wrongSigner = Lens.set siAddress wrongAddr signer
     (verifyUserSig hsh myUserSig wrongSigner) `shouldBe` False
-=======
-    let (pub, priv, addr, scheme) = someETHPair
-        apiKP = ApiKeyPair priv (Just pub) (Just addr) (Just scheme)
-        (PubBS pubBS) = pub
-        hsh = hash "(somePactFunction)"
-        wrongAddr = (toB16Text pubBS)
-    [kp] <- mkKeyPairs [apiKP]
-    sig <- sign kp (toUntypedHash hsh)
-    let myUserSig = UserSig scheme (toB16Text pubBS) wrongAddr (toB16Text sig)
-    (verifyUserSig hsh myUserSig) `shouldBe` False
-
->>>>>>> c9767966
 
 
 
   it "fails UserSig validation when UserSig has unexpected Scheme" $ do
-<<<<<<< HEAD
-    let hsh = hashTx "(somePactFunction)" H.Blake2b_512
+    let hsh = hash "(somePactFunction)"
     [signer] <- toSigners [someETHPair]
     [kp]     <- mkKeyPairs $ toApiKeyPairs [someETHPair]
-    sig      <- sign kp hsh
+    sig      <- sign kp (toUntypedHash hsh)
     let myUserSig   = UserSig (toB16Text sig)
         wrongScheme = ED25519
         wrongSigner = Lens.set siScheme wrongScheme signer
     (verifyUserSig hsh myUserSig wrongSigner) `shouldBe` False
-=======
-    let (pub, priv, addr, scheme) = someETHPair
-        apiKP = ApiKeyPair priv (Just pub) (Just addr) (Just scheme)
-        (PubBS pubBS) = pub
-        hsh = hash "(somePactFunction)"
-        wrongScheme = ED25519
-    [kp] <- mkKeyPairs [apiKP]
-    sig <- sign kp (toUntypedHash hsh)
-    let myUserSig = UserSig wrongScheme (toB16Text pubBS) addr (toB16Text sig)
-    (verifyUserSig hsh myUserSig) `shouldBe` False
-
->>>>>>> c9767966
 
 
 
