--- conflicted
+++ resolved
@@ -62,14 +62,10 @@
   describe "test for correct address in ApiKeyPair" testAddrApiKeyPair
   describe "test PublicKey import" testPublicKeyImport
   describe "test UserSig creation and verificaton" testUserSig
-<<<<<<< HEAD
   describe "test signature non-malleability" testSigNonMalleability
-
-=======
 #else
 spec = return ()
 #endif
->>>>>>> d4549cba
 
 testKeyPairImport :: Spec
 testKeyPairImport = do
