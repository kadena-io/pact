--- conflicted
+++ resolved
@@ -9,13 +9,8 @@
 
 module AnalyzeSpec (spec) where
 
-<<<<<<< HEAD
 import           Control.Lens                 (at, findOf, ix, matching, (&),
                                                (.~), (^.), (^..), _2, _Left)
-=======
-import           Control.Lens                 (at, findOf, ix, matching, _Left,
-                                               (^.), (^..))
->>>>>>> 65b57bfa
 import           Control.Monad                (unless)
 import           Control.Monad.Except         (runExceptT)
 import           Control.Monad.State.Strict   (runStateT)
