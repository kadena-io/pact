--- conflicted
+++ resolved
@@ -98,13 +98,10 @@
     "Definitions in default namespace are not authorized")
   ,(pfx "bad-dupe-def.repl"
    ,"definition name conflict")
-<<<<<<< HEAD
   ,(pfx "bad-modules-disabled.repl"
    ,"Module/interface install not supported")
-=======
   ,(pfx "bad-ns-def.repl"
    ,"invalid namespace name format")
->>>>>>> 084e129b
   ]
   where
     pfx = ("tests/pact/bad/" ++)