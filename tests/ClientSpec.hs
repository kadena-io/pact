--- conflicted
+++ resolved
@@ -38,20 +38,13 @@
 simpleServerCmd :: IO (Command Text)
 simpleServerCmd = do
   simpleKeys <- genKeys
-<<<<<<< HEAD
-  mkExec  "(+ 1 2)" Null def [simpleKeys] Nothing (Just "test1")
-=======
-  mkExec  "(+ 1 2)" Null def [(simpleKeys,[])] (Just "test1")
->>>>>>> 9865d211
+  mkExec  "(+ 1 2)" Null def [(simpleKeys,[])] Nothing (Just "test1")
+
 
 simpleServerCmdWithPactErr :: IO (Command Text)
 simpleServerCmdWithPactErr = do
   simpleKeys <- genKeys
-<<<<<<< HEAD
-  mkExec  "(+ 1 2 3)" Null def [simpleKeys] Nothing (Just "test1")
-=======
-  mkExec  "(+ 1 2 3)" Null def [(simpleKeys,[])] (Just "test1")
->>>>>>> 9865d211
+  mkExec  "(+ 1 2 3)" Null def [(simpleKeys,[])] Nothing (Just "test1")
 
 spec :: Spec
 spec = describe "Servant API client tests" $ do
