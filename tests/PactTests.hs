{-# LANGUAGE CPP #-}

import Test.Hspec

import qualified Blake2Spec
import qualified KeysetSpec
import qualified RoundTripSpec
import qualified PrincipalSpec
import qualified SizeOfSpec

#ifndef ghcjs_HOST_OS
import qualified PactTestsSpec
import qualified ParserSpec
import qualified SchemeSpec
import qualified SignatureSpec

# ifdef BUILD_TOOL
import qualified AnalyzePropertiesSpec
import qualified AnalyzeSpec
import qualified ClientSpec
import qualified DocgenSpec
import qualified GasModelSpec
import qualified GoldenSpec
import qualified HistoryServiceSpec
import qualified PactContinuationSpec
import qualified PersistSpec
import qualified RemoteVerifySpec
import qualified TypecheckSpec
import qualified PactCLISpec
import qualified ZkSpec
import qualified ReplSpec
<<<<<<< HEAD
import qualified ModularArithmeticSpec
=======
import qualified CoverageSpec
>>>>>>> 212ab9eb
# endif
#endif

main :: IO ()
main = hspec $ parallel $ do

  describe "Blake2Spec" Blake2Spec.spec
  describe "KeysetSpec" KeysetSpec.spec
  describe "RoundTripSpec" RoundTripSpec.spec
  describe "PrincipalSpec" PrincipalSpec.spec
  describe "SizeOfSpec" SizeOfSpec.spec

#ifndef ghcjs_HOST_OS

  describe "PactTestsSpec" PactTestsSpec.spec
  describe "ParserSpec" ParserSpec.spec
  describe "SignatureSpec" SignatureSpec.spec
  describe "SchemeSpec" SchemeSpec.spec

# ifdef BUILD_TOOL

  describe "AnalyzePropertiesSpec" AnalyzePropertiesSpec.spec
  describe "AnalyzeSpec" AnalyzeSpec.spec
  describe "ClientSpec" ClientSpec.spec
  describe "DocgenSpec" DocgenSpec.spec
  describe "GasModelSpec" GasModelSpec.spec
  describe "GoldenSpec" GoldenSpec.spec
  describe "HistoryServiceSpec" HistoryServiceSpec.spec
  describe "PactContinuationSpec" PactContinuationSpec.spec
  describe "PersistSpec" PersistSpec.spec
  describe "RemoteVerifySpec" RemoteVerifySpec.spec
  describe "TypecheckSpec" TypecheckSpec.spec
  describe "PactCLISpec" PactCLISpec.spec
  describe "ZkSpec" ZkSpec.spec
  describe "ReplSpec" ReplSpec.spec
<<<<<<< HEAD
  describe "ModularArithmeticSpec" ModularArithmeticSpec.spec

=======
  describe "CoverageSpec" CoverageSpec.spec
>>>>>>> 212ab9eb

# endif
#endif<|MERGE_RESOLUTION|>--- conflicted
+++ resolved
@@ -29,11 +29,8 @@
 import qualified PactCLISpec
 import qualified ZkSpec
 import qualified ReplSpec
-<<<<<<< HEAD
 import qualified ModularArithmeticSpec
-=======
 import qualified CoverageSpec
->>>>>>> 212ab9eb
 # endif
 #endif
 
@@ -69,12 +66,8 @@
   describe "PactCLISpec" PactCLISpec.spec
   describe "ZkSpec" ZkSpec.spec
   describe "ReplSpec" ReplSpec.spec
-<<<<<<< HEAD
   describe "ModularArithmeticSpec" ModularArithmeticSpec.spec
-
-=======
   describe "CoverageSpec" CoverageSpec.spec
->>>>>>> 212ab9eb
 
 # endif
 #endif