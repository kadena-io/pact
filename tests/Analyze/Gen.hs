--- conflicted
+++ resolved
@@ -221,14 +221,9 @@
       mkDec $ RoundingLikeOp2 op (extract x) (extract y)
   ]
 genCore (BoundedString len) = Gen.recursive Gen.choice [
-<<<<<<< HEAD
     Existential SStr . StrLit
-      <$> Gen.string (Range.exponential 1 len) Gen.unicode
-=======
-    ESimple SStr . StrLit
       -- TODO: unicode (SBV has trouble with some unicode characters)
       <$> Gen.string (Range.exponential 1 len) Gen.latin1
->>>>>>> 1e9698dc
   ] [
     scale 4 $ Gen.subtermM2
       (genCore (BoundedString (len `div` 2)))
@@ -293,56 +288,35 @@
   <$> genInteger (0 ... 2)
 genCore bound@(BoundedList elemBound) = Gen.choice $ fmap Gen.small
   -- EqNeq, At, Contains
-<<<<<<< HEAD
-  [ Gen.subtermM (genCore bound) $ \(Existential lty@(SList ty) lst) ->
-      pure $ Existential lty $ Inj $ ListReverse ty lst
-  , Gen.subtermM (genCore bound) $ \(Existential lty@(SList ty) lst) ->
-      pure $ Existential lty $ Inj $ ListSort ty lst
-  , Gen.subtermM2 (genCore bound) (genCore bound) $ \
-      (Existential lty@(SList ty) l1)
-      (Existential lty2 l2) -> case singEq lty lty2 of
-        Nothing   -> error "impossible"
-        Just Refl -> pure $ Existential lty $ Inj $ ListConcat ty l1 l2
-  , Gen.subtermM2 (genCore bound) (genCore (BoundedInt (0 +/- 10))) $
-      \(Existential lty@(SList ty) l) (Existential SInteger i) ->
-        pure $ Existential lty $ Inj $ ListDrop ty i l
-  , Gen.subtermM2 (genCore bound) (genCore (BoundedInt (0 +/- 10))) $
-      \(Existential lty@(SList ty) l) (Existential SInteger i) ->
-        pure $ Existential lty $ Inj $ ListTake ty i l
-  , Gen.subtermM2 (genCore (BoundedInt (0 ... 50))) (genCore elemBound) $
-      \(Existential SInteger i) (Existential ty a) ->
-        pure $ Existential (SList ty) $ Inj $ MakeList ty i a
-=======
   [ Gen.subtermM (genCore bound) $ \case
-      EList lty@(SList ty) lst -> pure $ EList lty $ Inj $ ListReverse ty lst
+      Existential lty@(SList ty) lst -> pure $ Existential lty $ Inj $ ListReverse ty lst
       other -> error (show other)
   , Gen.subtermM (genCore bound) $ \case
-      EList lty@(SList ty) lst -> pure $ EList lty $ Inj $ ListSort ty lst
+      Existential lty@(SList ty) lst -> pure $ Existential lty $ Inj $ ListSort ty lst
       other -> error (show other)
   , Gen.subtermM2 (genCore bound) (genCore bound) $ \elst1 elst2 ->
     case (elst1, elst2) of
-      (EList lty@(SList ty) l1, EList lty2 l2) -> case singEq lty lty2 of
+      (Existential lty@(SList ty) l1, Existential lty2 l2) -> case singEq lty lty2 of
         Nothing   -> error "impossible"
-        Just Refl -> pure $ EList lty $ Inj $ ListConcat ty l1 l2
+        Just Refl -> pure $ Existential lty $ Inj $ ListConcat ty l1 l2
       _ -> error (show (elst1, elst2))
   , Gen.subtermM2 (genCore bound) (genCore (BoundedInt (0 +/- 10))) $
       \elst1 elst2 -> case (elst1, elst2) of
-      (EList lty@(SList ty) l, ESimple SInteger i)
-        -> pure $ EList lty $ Inj $ ListDrop ty i l
+      (Existential lty@(SList ty) l, ESimple SInteger i)
+        -> pure $ Existential lty $ Inj $ ListDrop ty i l
       _ -> error (show (elst1, elst2))
   , Gen.subtermM2 (genCore bound) (genCore (BoundedInt (0 +/- 10))) $
       \elst1 elst2 -> case (elst1, elst2) of
-      (EList lty@(SList ty) l, ESimple SInteger i)
-        -> pure $ EList lty $ Inj $ ListTake ty i l
+      (Existential lty@(SList ty) l, ESimple SInteger i)
+        -> pure $ Existential lty $ Inj $ ListTake ty i l
       _ -> error (show (elst1, elst2))
   -- Note: we currently use bounded list checking so anything beyond 10 is
   -- pointless
   , Gen.subtermM2 (genCore (BoundedInt (0 ... 5))) (genCore elemBound) $
       \elst1 elst2 -> case (elst1, elst2) of
       (ESimple SInteger i, ESimple ty a)
-        -> pure $ EList (SList ty) $ Inj $ MakeList ty i a
+        -> pure $ Existential (SList ty) $ Inj $ MakeList ty i a
       _ -> error (show (elst1, elst2))
->>>>>>> 1e9698dc
   -- LiteralList
   -- , Gen.subtermM
   ]
