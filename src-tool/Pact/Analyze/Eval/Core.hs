--- conflicted
+++ resolved
@@ -39,13 +39,9 @@
 import           Pact.Analyze.Util           (Boolean (..), vacuousMatch)
 import qualified Pact.Native                 as Pact
 import           Pact.Types.Pretty           (renderCompactString)
-<<<<<<< HEAD
 import Data.Attoparsec.Text (parseOnly)
 import Pact.Types.Principal (principalParser, showPrincipalType)
 import Pact.Types.Info (Info(..))
-
-import Data.Functor ((<&>))
-=======
 import Pact.Types.Hash (pactHash)
 import Pact.Types.Util (AsString(asString))
 import Data.Text.Encoding (encodeUtf8)
@@ -56,7 +52,6 @@
 import qualified Data.ByteString as BS
 import Data.Functor ((<&>))
 import qualified Data.Vector as V
->>>>>>> ad571458
 
 -- | Bound on the size of lists we check. This may be user-configurable in the
 -- future.
