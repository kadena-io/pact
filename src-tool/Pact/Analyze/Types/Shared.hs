--- conflicted
+++ resolved
@@ -430,23 +430,17 @@
 type PredicateS = Symbolic (S Bool)
 
 instance MProvable IO PredicateS where
-<<<<<<< HEAD
-=======
 #if MIN_VERSION_sbv(8,17,5)
->>>>>>> 3081be05
   universal_   = fmap _sSbv
   universal _  = fmap _sSbv
   existential_  = fmap _sSbv
   existential _ = fmap _sSbv
-<<<<<<< HEAD
-=======
 #else
   forAll_   = fmap _sSbv
   forAll _  = fmap _sSbv
   forSome_  = fmap _sSbv
   forSome _ = fmap _sSbv
 #endif
->>>>>>> 3081be05
 
 -- Until SBV adds a typeclass for strConcat/(.++):
 (.++) :: S Str -> S Str -> S Str
