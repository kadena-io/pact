--- conflicted
+++ resolved
@@ -206,16 +206,14 @@
   StrToIntBase :: t 'TyInteger -> t 'TyStr -> Core t 'TyInteger
   StrContains  :: t 'TyStr     -> t 'TyStr -> Core t 'TyBool
 
-<<<<<<< HEAD
   -- | Hash (Blake2b 256bit)
   StrHash      :: t 'TyStr     -> Core t 'TyStr
   BoolHash     :: t 'TyBool    -> Core t 'TyStr
   IntHash      :: t 'TyInteger -> Core t 'TyStr
   DecHash      :: t 'TyDecimal -> Core t 'TyStr
   ListHash     :: SingTy a -> t ('TyList a) -> Core t 'TyStr
-=======
+
   Enumerate :: t 'TyInteger -> t 'TyInteger -> t 'TyInteger -> Core t ('TyList 'TyInteger)
->>>>>>> b8636a6f
 
   -- numeric ops
   Numerical    :: Numerical t a -> Core t a
@@ -732,16 +730,12 @@
   StrToInt a       -> showString "StrToInt "     . showsTm 11 a
   StrToIntBase a b -> showString "StrToIntBase " . showsTm 11 a . showChar ' ' . showsTm 11 b
   StrContains  a b -> showString "StrContains "  . showsTm 11 a . showChar ' ' . showsTm 11 b
-<<<<<<< HEAD
-  
   StrHash a        -> showString "StrHash "      . showsTm 11 a
   IntHash a        -> showString "IntHash "      . showsTm 11 a
   BoolHash a       -> showString "BoolHash "     . showsTm 11 a
   DecHash a        -> showString "DecimalHash "  . showsTm 11 a
   ListHash ty' a   -> showString "ListHash "     . showsPrec 11 ty' . showChar ' ' . singShowsTmList ty' 11 a
-=======
   Enumerate a b c  -> showString "Enumerate "    . showsTm 11 a . showChar ' ' . showsTm 11 b . showChar ' ' . showsTm 11 c
->>>>>>> b8636a6f
   Numerical a      -> showString "Numerical "    . showsNumerical ty 11 a
   IntAddTime a b   -> showString "IntAddTime "   . showsTm 11 a . showChar ' ' . showsTm 11 b
   DecAddTime a b   -> showString "DecAddTime "   . showsTm 11 a . showChar ' ' . showsTm 11 b
@@ -985,7 +979,6 @@
   StrToIntBase b s         -> parensSep [pretty SStringToInteger, prettyTm b, prettyTm s]
   StrContains needle haystack
     -> parensSep [pretty SContains, prettyTm needle, prettyTm haystack]
-<<<<<<< HEAD
     
   StrHash x                -> parensSep [pretty SStringHash, prettyTm x]
   IntHash x                -> parensSep [pretty SNumericalHash, prettyTm x]
@@ -993,9 +986,7 @@
   DecHash x                -> parensSep [pretty SNumericalHash, prettyTm x]
   ListHash ty' x           -> parensSep [pretty SListHash, singPrettyTmList ty' x]
 
-=======
   Enumerate x y z          -> parensSep [pretty SEnumerate, prettyTm x, prettyTm y, prettyTm z]
->>>>>>> b8636a6f
   Numerical tm             -> prettyNumerical ty tm
   IntAddTime x y           -> parensSep [pretty STemporalAddition, prettyTm x, prettyTm y]
   DecAddTime x y           -> parensSep [pretty STemporalAddition, prettyTm x, prettyTm y]
@@ -1858,7 +1849,6 @@
     StrToIntBase <$> f tm1 <*> f tm2
   StrContains tm1 tm2 ->
     StrContains <$> f tm1 <*> f tm2
-<<<<<<< HEAD
   StrHash tm1 ->
     StrHash <$> f tm1
   IntHash tm1 ->
@@ -1869,10 +1859,8 @@
     BoolHash <$> f tm1
   ListHash ty tm1 ->
     ListHash ty <$> f tm1
-=======
   Enumerate tm1 tm2 tm3 ->
     Enumerate <$> f tm1 <*> f tm2 <*> f tm3
->>>>>>> b8636a6f
   Numerical num ->
     Numerical <$> numF num
   IntAddTime tm1 tm2 ->
